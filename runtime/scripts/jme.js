/*
Copyright 2011-14 Newcastle University

   Licensed under the Apache License, Version 2.0 (the "License");
   you may not use this file except in compliance with the License.
   You may obtain a copy of the License at

       http://www.apache.org/licenses/LICENSE-2.0

   Unless required by applicable law or agreed to in writing, software
   distributed under the License is distributed on an "AS IS" BASIS,
   WITHOUT WARRANTIES OR CONDITIONS OF ANY KIND, either express or implied.
   See the License for the specific language governing permissions and
   limitations under the License.
*/

/** @file Sets up most of the JME stuff: compiler, built-in functions, and expression comparison functions.
 *
 * Provides {@link Numbas.jme}
 */

Numbas.queueScript('jme',['jme-base','jme-builtins','jme-rules'],function(){
    
    var jme = Numbas.jme;

    /** For backwards compatibility, copy references to some members of jme.rules to jme.
     * These items used to belong to Numbas.jme, but were spun out to Numbas.jme.rules.
     */
    ['displayFlags','Ruleset','collectRuleset'].forEach(function(name) {
        jme[name] = jme.rules[name];
    });

});

Numbas.queueScript('jme-base',['base','math','util'],function() {

var util = Numbas.util;
var math = Numbas.math;

/** @typedef Numbas.jme.tree
  * @type {Object}
  * @property {Array.<Numbas.jme.tree>} args - the token's arguments (if it's an op or function)
  * @property {Numbas.jme.token} tok - the token at this node
  */

/** @namespace Numbas.jme */
var jme = Numbas.jme = /** @lends Numbas.jme */ {

	/** Mathematical constants */
	constants: {
		'e': Math.E,
		'pi': Math.PI,
		'i': math.complex(0,1),
		'infinity': Infinity,
		'infty': Infinity
	},

	/** Regular expressions to match tokens */
	re: {
		re_bool: /^(true|false)(?![a-zA-Z_0-9'])/i,
		re_number: /^[0-9]+(?:\x2E[0-9]+)?/,
		re_name: /^{?((?:(?:[a-zA-Z]+):)*)((?:\$?[a-zA-Z_][a-zA-Z0-9_]*'*)|\?\??)}?/i,
		re_op: /^(\.\.|#|<=|>=|<>|&&|\|\||[\|*+\-\/\^<>=!&;]|(?:(not|and|or|xor|implies|isa|except|in|divides)([^a-zA-Z0-9_']|$)))/i,
		re_punctuation: /^([\(\),\[\]])/,
		re_string: /^("""|'''|['"])((?:[^\1\\]|\\.)*?)\1/,
		re_comment: /^\/\/.*(?:\n|$)/,
        re_keypair: /^:/
	},

	/** Convert given expression string to a list of tokens. Does some tidying, e.g. inserts implied multiplication symbols.
	 * @param {JME} expr 
	 * @returns {Array.<Numbas.jme.token>}
	 * @see Numbas.jme.compile
	 */
	tokenise: function(expr)
	{
		if(!expr)
			return [];

		expr += '';
		
		var oexpr = expr;

		expr = expr.replace(jme.re.re_strip_whitespace, '');	//get rid of whitespace

		var tokens = [];
		var i = 0;
		
		while( expr.length )
		{
			expr = expr.replace(jme.re.re_strip_whitespace, '');	//get rid of whitespace
		
			var result;
			var token;

            while(result=expr.match(jme.re.re_comment)) {
                expr=expr.slice(result[0].length).replace(jme.re.re_strip_whitespace,'');
            }

			if(result = expr.match(jme.re.re_number))
			{
				token = new TNum(result[0]);

				if(tokens.length>0 && (tokens[tokens.length-1].type==')' || tokens[tokens.length-1].type=='name'))	//right bracket followed by a number is interpreted as multiplying contents of brackets by number
				{
					tokens.push(new TOp('*'));
				}
			}
			else if (result = expr.match(jme.re.re_bool))
			{
				token = new TBool(util.parseBool(result[0]));
				result[0] = result[1];
			}
			else if (result = expr.match(jme.re.re_op))
			{
				if(result[2])		//if word-ish operator
					result[0] = result[2];
				token = result[0];
				//work out if operation is being used prefix or postfix
				var nt;
				var postfix = false;
				var prefix = false;
                if(token in opSynonyms) {
                    token = opSynonyms[token];
                }
				if( tokens.length==0 || (nt=tokens[tokens.length-1].type)=='(' || nt==',' || nt=='[' || (nt=='op' && !tokens[tokens.length-1].postfix) || nt=='keypair' )
				{
					if(token in prefixForm) {
						token = prefixForm[token];
						prefix = true;
					}
				}
				else
				{
					if(token in postfixForm) {
						token = postfixForm[token];
						postfix = true;
					}
				}
				token=new TOp(token,postfix,prefix);
			}
			else if (result = expr.match(jme.re.re_name))
			{
				var name = result[2];
				var annotation = result[1] ? result[1].split(':').slice(0,-1) : null;
				if(!annotation)
				{
					var lname = name.toLowerCase();
					// fill in constants here to avoid having more 'variables' than necessary
					if(lname in jme.constants) {
						token = new TNum(jme.constants[lname]);
					}else{
						token = new TName(name);
					}
				}
				else
				{
					token = new TName(name,annotation);
				}
				
				if(tokens.length>0 && (tokens[tokens.length-1].type=='number' || tokens[tokens.length-1].type=='name' || tokens[tokens.length-1].type==')')) {	//number or right bracket or name followed by a name, eg '3y', is interpreted to mean multiplication, eg '3*y'
					tokens.push(new TOp('*'));
				}
			}
			else if (result = expr.match(jme.re.re_punctuation))
			{
				if(result[0]=='(' && tokens.length>0 && (tokens[tokens.length-1].type=='number' || tokens[tokens.length-1].type==')')) {	//number or right bracket followed by left parenthesis is also interpreted to mean multiplication
					tokens.push(new TOp('*'));
				}

				token = new TPunc(result[0]);
			}
			else if (result = expr.match(jme.re.re_string))
			{
				var str = result[2];
	
				var estr = '';
				while(true) {
					var i = str.indexOf('\\');
					if(i==-1)
						break;
					else {
						estr += str.slice(0,i);
						var c;
						if((c=str.charAt(i+1))=='n') {
							estr+='\n';
						}
						else if(c=='{' || c=='}') {
							estr+='\\'+c;
						}
						else {
							estr+=c;
						}
						str=str.slice(i+2);
					}
				}
				estr+=str;

				token = new TString(estr);
			}
            else if(result = expr.match(jme.re.re_keypair)) {
                if(tokens.length==0 || tokens[tokens.length-1].type!='string') {
                    throw(new Numbas.Error('jme.tokenise.keypair key not a string',{type: tokens[tokens.length-1].type}));
                }
                token = new TKeyPair(tokens.pop().value);
            }
			else if(expr.length)
			{
				//invalid character or not able to match a token
				throw(new Numbas.Error('jme.tokenise.invalid',{expression:oexpr}));
			}
			else
				break;
			
			expr=expr.slice(result[0].length);	//chop found token off the expression
			
			tokens.push(token);
		}

		return(tokens);
	},

	/** Shunt list of tokens into a syntax tree. Uses the shunting yard algorithm (wikipedia has a good description)
	 * @param {Array.<Numbas.jme.token>} tokens
	 * @returns {Numbas.jme.tree}
	 * @see Numbas.jme.tokenise
	 * @see Numbas.jme.compile
	 */
	shunt: function(tokens)
	{
		var output = [];
		var stack = [];
		
		var numvars=[],olength=[],listmode=[];

		function addoutput(tok)
		{
			if(tok.vars!==undefined)
			{
				if(output.length<tok.vars)
					throw(new Numbas.Error('jme.shunt.not enough arguments',{op:tok.name || tok.type}));

				var thing = {
                    tok: tok,
                    args: output.splice(output.length-tok.vars,tok.vars)
                };
                if(tok.type=='list') {
                    var mode = null;
                    for(var i=0;i<thing.args.length;i++) {
                        var argmode = thing.args[i].tok.type=='keypair' ? 'dictionary' : 'list';
                        if(i>0 && argmode!=mode) {
                            throw(new Numbas.Error('jme.shunt.list mixed argument types',{mode: mode, argmode: argmode}));
                        }
                        mode = argmode;
                    }
                    if(mode=='dictionary') {
                        thing.tok = new TDict();
                    }
                }
				output.push(thing);
			}
			else
				output.push({tok:tok});
		}

		for(var i = 0;i < tokens.length; i++ )
		{
			var tok = tokens[i];
			
			switch(tok.type) 
			{
			case "number":
			case "string":
			case 'boolean':
				addoutput(tok);
				break;
			case "name":
				if( i<tokens.length-1 && tokens[i+1].type=="(") // if followed by an open bracket, this is a function application
				{
                        if(funcSynonyms[tok.name]) {
                            tok.name=funcSynonyms[tok.name];
                        }

						stack.push(new TFunc(tok.name,tok.annotation));
						numvars.push(0);
						olength.push(output.length);
				}
				else 
				{										//this is a variable otherwise
					addoutput(tok);
				}
				break;
				
			case ",":
				while( stack.length && stack[stack.length-1].type != "(" && stack[stack.length-1].type != '[')
				{	//reached end of expression defining function parameter, so pop all of its operations off stack and onto output
					addoutput(stack.pop())
				}

				numvars[numvars.length-1]++;

				if( ! stack.length )
				{
					throw(new Numbas.Error('jme.shunt.no left bracket in function'));
				}
				break;
				
			case "op":

				if(!tok.prefix) {
					var o1 = precedence[tok.name];
					while(
							stack.length && 
							stack[stack.length-1].type=="op" && 
							(
							 (o1 > precedence[stack[stack.length-1].name]) || 
							 (
							  leftAssociative(tok.name) && 
							  o1 == precedence[stack[stack.length-1].name]
							 )
							)
					) 
					{	//while ops on stack have lower precedence, pop them onto output because they need to be calculated before this one. left-associative operators also pop off operations with equal precedence
						addoutput(stack.pop());
					}
				}
				stack.push(tok);
				break;

			case '[':
				if(i==0 || tokens[i-1].type=='(' || tokens[i-1].type=='[' || tokens[i-1].type==',' || tokens[i-1].type=='op' || tokens[i-1].type=='keypair')	//define list
				{
					listmode.push('new');
				}
				else		//list index
					listmode.push('index');

				stack.push(tok);
				numvars.push(0);
				olength.push(output.length);
				break;

			case ']':
				while( stack.length && stack[stack.length-1].type != "[" ) 
				{
					addoutput(stack.pop());
				}
				if( ! stack.length ) 
				{
					throw(new Numbas.Error('jme.shunt.no left square bracket'));
				}
				else
				{
					stack.pop();	//get rid of left bracket
				}

				//work out size of list
				var n = numvars.pop();
				var l = olength.pop();
				if(output.length>l)
					n++;

				switch(listmode.pop())
				{
				case 'new':
					addoutput(new TList(n))
					break;
				case 'index':
					var f = new TFunc('listval');
					f.vars = 2;
					addoutput(f);
					break;
				}
				break;
				
			case "(":
				stack.push(tok);
				break;
				
			case ")":
				while( stack.length && stack[stack.length-1].type != "(" ) 
				{
					addoutput(stack.pop());
				}
				if( ! stack.length ) 
				{
					throw(new Numbas.Error('jme.shunt.no left bracket'));
				}
				else
				{
					stack.pop();	//get rid of left bracket

					//if this is a function call, then the next thing on the stack should be a function name, which we need to pop
					if( stack.length && stack[stack.length-1].type=="function") 
					{	
						//work out arity of function
						var n = numvars.pop();
						var l = olength.pop();
						if(output.length>l)
							n++;
						var f = stack.pop();
						f.vars = n;

						addoutput(f);
					}
				}
				break;
            case 'keypair':
                stack.push(tok);
			}
		}

		//pop all remaining ops on stack into output
		while(stack.length)
		{
			var x = stack.pop();
			if(x.type=="(")
			{
				throw(new Numbas.Error('jme.shunt.no right bracket'));
			}
			else
			{
				addoutput(x);
			}
		}

		if(listmode.length>0)
			throw(new Numbas.Error('jme.shunt.no right square bracket'));

		if(output.length>1)
			throw(new Numbas.Error('jme.shunt.missing operator'));

		return(output[0]);
	},

	/** Substitute variables defined in `scope` into the given syntax tree (in place).
	 * @param {Numbas.jme.tree} tree
	 * @param {Numbas.jme.Scope} scope
	 * @param {Boolean} [allowUnbound=false] - allow unbound variables to remain in the returned tree
	 * @returns {Numbas.jme.tree}
	 */
	substituteTree: function(tree,scope,allowUnbound)
	{
		if(!tree)
			return null;
		if(tree.tok.bound)
			return tree;

		if(tree.args===undefined)
		{
			if(tree.tok.type=='name')
			{
				var name = tree.tok.name.toLowerCase();
                var v = scope.getVariable(name);
				if(v===undefined)
				{
					if(allowUnbound)
						return {tok: new TName(name)};
					else
						throw new Numbas.Error('jme.substituteTree.undefined variable',{name:name});
				}
				else
				{
					if(v.tok) {
						return v;
					} else {
						return {tok: v};
					}
				}
			}
			else {
				return tree;
			}
		} else if((tree.tok.type=='function' || tree.tok.type=='op') && tree.tok.name in substituteTreeOps) {
			tree = {tok: tree.tok,
					args: tree.args.slice()};
			substituteTreeOps[tree.tok.name](tree,scope,allowUnbound);
			return tree;
		} else {
			tree = {
				tok: tree.tok,
				args: tree.args.slice()
			};
			for(var i=0;i<tree.args.length;i++) {
				tree.args[i] = jme.substituteTree(tree.args[i],scope,allowUnbound);
			}
			return tree;
		}
	},

	/** Evaluate a syntax tree (or string, which is compiled to a syntax tree), with respect to the given scope.
	 * @param {Numbas.jme.tree|String} tree
	 * @param {Numbas.jme.Scope} scope
	 * @returns {Numbas.jme.token}
	 */
	evaluate: function(tree,scope)
	{
<<<<<<< HEAD
        return scope.evaluate(tree);
=======
        if(!scope) {
            throw(new Numbas.Error('jme.evaluate.no scope given'));
        }

		//if a string is given instead of an expression tree, compile it to a tree
		if( typeof(tree)=='string' )
			tree = jme.compile(tree,scope);
		if(!tree)
			return null;


		tree = jme.substituteTree(tree,scope,true);

		var tok = tree.tok;
		switch(tok.type)
		{
		case 'number':
		case 'boolean':
		case 'range':
			return tok;
		case 'list':
			if(tok.value===undefined)
			{
				var value = [];
				for(var i=0;i<tree.args.length;i++)
				{
					value[i] = jme.evaluate(tree.args[i],scope);
				}
				tok = new TList(value);
			}
			return tok;
        case 'dict':
            if(tok.value===undefined) {
                var value = {};
                for(var i=0;i<tree.args.length;i++) {
                    var kp = tree.args[i];
                    value[kp.tok.key] = jme.evaluate(kp.args[0],scope);
                }
                tok = new TDict(value);
            }
            return tok;
		case 'string':
			var value = tok.value;
			if(!tok.safe && value.contains('{')) {
				value = jme.contentsubvars(value,scope)
                var t = new TString(value);
                t.latex = tok.latex
                return t;
            } else {
                return tok;
            }
		case 'name':
			if(tok.name.toLowerCase() in scope.variables)
				return scope.variables[tok.name.toLowerCase()];
			else
				tok = new TName(tok.name);
				tok.unboundName = true;
				return tok;
			break;
		case 'op':
		case 'function':
			var op = tok.name.toLowerCase();
			if(lazyOps.indexOf(op)>=0) {
				return scope.functions[op][0].evaluate(tree.args,scope);
			}
			else {

				for(var i=0;i<tree.args.length;i++) {
					tree.args[i] = jme.evaluate(tree.args[i],scope);
				}

				var matchedFunction;
				if(scope.functions[op]===undefined)
				{
					if(tok.type=='function') {
						//check if the user typed something like xtan(y), when they meant x*tan(y)
						var possibleOp = op.slice(1);
						if(possibleOp in scope.functions)
							throw(new Numbas.Error('jme.typecheck.function maybe implicit multiplication',{name:op,first:op[0],possibleOp:possibleOp}));
						else
							throw(new Numbas.Error('jme.typecheck.function not defined',{op:op,suggestion:op}));
					}
					else
						throw(new Numbas.Error('jme.typecheck.op not defined',{op:op}));
				}

				for(var j=0;j<scope.functions[op].length; j++)
				{
					var fn = scope.functions[op][j];
					if(fn.typecheck(tree.args))
					{
						matchedFunction = fn;
						break;
					}
				}
				if(matchedFunction)
					return matchedFunction.evaluate(tree.args,scope);
				else {
					for(var i=0;i<=tree.args.length;i++) {
						if(tree.args[i] && tree.args[i].unboundName) {
							throw(new Numbas.Error('jme.typecheck.no right type unbound name',{name:tree.args[i].name}));
						}
					}
					throw(new Numbas.Error('jme.typecheck.no right type definition',{op:op}));
				}
			}
		default:
			return tok;
		}
>>>>>>> 8ef3ad66
	},

	/** Compile an expression string to a syntax tree. (Runs {@link Numbas.jme.tokenise} then {@Link Numbas.jme.shunt})
	 * @param {JME} expr
	 * @see Numbas.jme.tokenise
	 * @see Numbas.jme.shunt
	 * @returns {Numbas.jme.tree}
	 */
	compile: function(expr)
	{
		expr+='';	//make sure expression is a string and not a number or anything like that

		if(!expr.trim().length)
			return null;

		//tokenise expression
		var tokens = jme.tokenise(expr);

		//compile to parse tree
		var tree = jme.shunt(tokens);

		if(tree===null)
			return;

		return(tree);
	},

	/** Compile a list of expressions, separated by commas
	 * @param {JME} expr
	 * @see Numbas.jme.tokenise
	 * @see Numbas.jme.shunt
	 * @returns {Numbas.jme.tree[]}
	 */
	compileList: function(expr,scope) {
		expr+='';	//make sure expression is a string and not a number or anything like that

		if(!expr.trim().length)
			return null;
		//typecheck
		scope = new Scope(scope);

		//tokenise expression
		var tokens = jme.tokenise(expr);

		var bits = [];
		var brackets = [];
		var start = 0;
		for(var i=0;i<tokens.length;i++) {
			switch(tokens[i].type) {
				case '(':
				case '[':
					brackets.push(tokens[i]);
					break;
				case ')':
					if(!brackets.length || brackets.pop().type!='(') {
						throw(new Numbas.Error('jme.compile list.mismatched bracket'));
					}
					break;
				case ']':
					if(!brackets.length || brackets.pop().type!='[') {
						throw(new Numbas.Error('jme.compile list.mismatched bracket'));
					}
					break;
				case ',':
					if(brackets.length==0) {
						bits.push(tokens.slice(start,i));
						start = i+1;
					}
					break;
			}
		}
		if(brackets.length) {
			throw(new Numbas.Error('jme.compile list.missing right bracket'));
		}
		bits.push(tokens.slice(start));

		//compile to parse tree
		var trees = bits.map(function(b){return jme.shunt(b)});

		return trees;
	},

    /** Settings for {@link Numbas.jme.compare}
     * @typedef {Object} Numbas.jme.compare_settings
     * @property {String} checkingType - The name of the method to determine if two results are equal. See {@link Numbas.jme.checkingFunctions}.
     * @property {Number} vsetRangeStart - The lower bound of the range to pick variable values from.
     * @property {Number} vsetRangeEnd - The upper bound of the range to pick variable values from.
     * @property {Number} vsetRangePoints - The number of values to pick for each variable.
     * @property {Number} checkingAccuracy - A parameter for the checking function to determine if two results are equal. See {@link Numbas.jme.checkingFunctions}.
     * @property {Number} failureRate - The number of times the comparison must fail to declare that the expressions are unequal.
     */

	/** Compare two expressions over some randomly selected points in the space of variables, to decide if they're equal.
	 * @param {JME} expr1
	 * @param {JME} expr2
	 * @param {Numbas.jme.compare_settings} settings
	 * @param {Numbas.jme.Scope} scope
	 * @returns {Boolean}
	 */
	compare: function(expr1,expr2,settings,scope) {
		expr1 += '';
		expr2 += '';

		var compile = jme.compile, evaluate = jme.evaluate;

		var checkingFunction = checkingFunctions[settings.checkingType.toLowerCase()];	//work out which checking type is being used

		try {
			var tree1 = compile(expr1,scope);
			var tree2 = compile(expr2,scope);

			if(tree1 == null || tree2 == null) 
			{	//one or both expressions are invalid, can't compare
				return false; 
			}

			//find variable names used in both expressions - can't compare if different
			var vars1 = findvars(tree1);
			var vars2 = findvars(tree2);

			for(var v in scope.allVariables()) {
				delete vars1[v];
				delete vars2[v];
			}
			
			if( !varnamesAgree(vars1,vars2) ) 
			{	//whoops, differing variables
				return false;
			}

			if(vars1.length) 
			{	// if variables are used,  evaluate both expressions over a random selection of values and compare results
				var errors = 0;
				var rs = randoms(vars1, settings.vsetRangeStart, settings.vsetRangeEnd, settings.vsetRangePoints);
				for(var i = 0; i<rs.length; i++) {
					var nscope = new jme.Scope([scope,{variables:rs[i]}]);
					var r1 = evaluate(tree1,nscope);
					var r2 = evaluate(tree2,nscope);
					if( !resultsEqual(r1,r2,checkingFunction,settings.checkingAccuracy) ) { errors++; }
				}
				if(errors < settings.failureRate) {
					return true;
				}else{
					return false;
				}
			} else {
				//if no variables used, can just evaluate both expressions once and compare
				r1 = evaluate(tree1,scope);
				r2 = evaluate(tree2,scope);
				return resultsEqual(r1,r2,checkingFunction,settings.checkingAccuracy);
			}
		}
		catch(e) {
			return false;
		}

	},

	/** Substitute variables into content. To substitute variables, use {@link Numbas.jme.variables.DOMcontentsubvars}.
	 * @param {String} str
	 * @param {Numbas.jme.Scope} scope
	 * @returns {String}
	 */
	contentsubvars: function(str, scope)
	{
		var bits = util.contentsplitbrackets(str);	//split up string by TeX delimiters. eg "let $X$ = \[expr\]" becomes ['let ','$','X','$',' = ','\[','expr','\]','']
		for(var i=0; i<bits.length; i+=4)
		{
			bits[i] = jme.subvars(bits[i],scope,true);
		}
		return bits.join('');
	},

	/** Split up a TeX expression, finding the \var and \simplify commands.
	 * Returns an array [normal tex,var or simplify,options,argument,normal tex,...]a
	 * @param {String} s
	 * @returns {Array.<String>}
	 */
	texsplit: function(s)
	{
		var cmdre = /^((?:.|[\n\r])*?)\\(var|simplify)/m;
		var out = [];
		var m;
		while( m = s.match(cmdre) )
		{
			out.push(m[1]);
			var cmd = m[2];
			out.push(cmd);

			var i = m[0].length;

			var args = '';
			var argbrackets = false;
			if( s.charAt(i) == '[' )
			{
				argbrackets = true;
				var si = i+1;
				while(i<s.length && s.charAt(i)!=']')
					i++;
				if(i==s.length)
					throw(new Numbas.Error('jme.texsubvars.no right bracket',{op:cmd}));
				else
				{
					args = s.slice(si,i);
					i++;
				}
			}
			if(!argbrackets)
				args='all';
			out.push(args);

			if(s.charAt(i)!='{')
			{
				throw(new Numbas.Error('jme.texsubvars.missing parameter',{op:cmd,parameter:s}));
			}

			var brackets=1;
			var si = i+1;
			while(i<s.length-1 && brackets>0)
			{
				i++;
				if(s.charAt(i)=='{')
					brackets++;
				else if(s.charAt(i)=='}')
					brackets--;
			}
			if(i == s.length-1 && brackets>0)
				throw(new Numbas.Error('jme.texsubvars.no right brace',{op:cmd}));

			var expr = s.slice(si,i);
			s = s.slice(i+1);
			out.push(expr);
		}
		out.push(s);
		return out;
	},

	/** Dictionary of functions 
	 * type: function(value,display:boolean) -> string 
	 * which convert a JME token to a string for display
	 */
	typeToDisplayString: {
		'number': function(v) {
			return ''+Numbas.math.niceNumber(v.value)+'';
		},
		'string': function(v,display) {
			return v.value;
		},
	},

	/** Produce a string representation of the given token, for display
	 * @param {Numbas.jme.token} v
	 * @see Numbas.jme.typeToDisplayString
	 * @returns {String}
	 */
	tokenToDisplayString: function(v) {
		if(v.type in jme.typeToDisplayString) {
			return jme.typeToDisplayString[v.type](v);
		} else {
			return jme.display.treeToJME({tok:v});
		}
	},

	/** Substitute variables into a text string (not maths).
	 * @param {String} str
	 * @param {Numbas.jme.Scope} scope
	 * @param {Boolean} [display=false] - Is this string going to be displayed to the user? If so, avoid unnecessary brackets and quotes.
	 */
	subvars: function(str, scope,display)
	{
		var bits = util.splitbrackets(str,'{','}');
		if(bits.length==1)
		{
			return str;
		}
		var out = '';
		for(var i=0; i<bits.length; i++)
		{
			if(i % 2)
			{
				var v = jme.evaluate(jme.compile(bits[i],scope),scope);
				if(display) {
					v = jme.tokenToDisplayString(v);
				} else {
					if(v.type=='number') {
						v = '('+Numbas.jme.display.treeToJME({tok:v},{niceNumber: false})+')';
					} else if(v.type=='string') {
						v = "'"+v.value+"'";
					} else {
						v = jme.display.treeToJME({tok:v},{niceNumber: false});
					}
				}

				out += v;
			}
			else
			{
				out+=bits[i];
			}
		}
		return out;
	},

	/** Unwrap a {@link Numbas.jme.token} into a plain JavaScript value
	 * @param {Numbas.jme.token} v
	 * @returns {Object}
	 */
	unwrapValue: function(v) {
        switch(v.type) {
            case 'list':
                return v.value.map(jme.unwrapValue);
            case 'dict':
                var o = {};
                Object.keys(v.value).forEach(function(key) {
                    o[key] = jme.unwrapValue(v.value[key]);
                });
                return o;
            case 'name':
                return v.name;
		    default:
    			return v.value;
        }
	},
	
	/** Wrap up a plain JavaScript value (number, string, bool or array) as a {@link Numbas.jme.token}.
	 * @param {Object} v
	 * @param {String} typeHint - name of the expected type (to differentiate between, for example, matrices, vectors and lists
	 * @returns {Numbas.jme.token}
	 */
	wrapValue: function(v,typeHint) {
		switch(typeof v) {
		case 'number':
			return new jme.types.TNum(v);
		case 'string':
            var s = new jme.types.TString(v);
            s.safe = true;
            return s;
		case 'boolean':
			return new jme.types.TBool(v);
		default:
            switch(typeHint) {
                case 'html':
                    return v;
                default:
                    if($.isArray(v)) {
                        // it would be nice to abstract this, but some types need the arguments to be wrapped, while others don't
                        switch(typeHint) {
                        case 'matrix':
                            return new jme.types.TMatrix(v);
                        case 'vector':
                            return new jme.types.TVector(v);
                        case 'range':
                            return new jme.types.TRange(v);
                        case 'set':
                            v = v.map(jme.wrapValue);
                            return new jme.types.TSet(v);
                        default:
                            v = v.map(jme.wrapValue);
                            return new jme.types.TList(v);
                        }
                    } else if(v===null || v===undefined) { // CONTROVERSIAL! Cast null to the empty string, because we don't have a null type.
                        return new jme.types.TString('');
                    } else if(v!==null && typeof v=='object' && v.type===undefined) {
                        var o = {};
                        Object.keys(v).forEach(function(key) {
                            o[key] = jme.wrapValue(v[key]);
                        });
                        return new jme.types.TDict(o);
                    }
                    return v;
            }
		}
	},

	/** Is a token a TOp?
	 *
	 * @param {Numbas.jme.token} 
	 * 
	 * @returns {Boolean}
	 */
	isOp: function(tok,op) {
		return tok.type=='op' && tok.name==op;
	},

	/** Is a token a TName?
	 *
	 * @param {Numbas.jme.token} 
	 * 
	 * @returns {Boolean}
	 */
	isName: function(tok,name) {
		return tok.type=='name' && tok.name==name;
	},

	/** Is a token a TFunction?
	 *
	 * @param {Numbas.jme.token} 
	 * 
	 * @returns {Boolean}
	 */
	isFunction: function(tok,name) {
		return tok.type=='function' && tok.name==name;
	},

	/** Does this expression behave randomly?
	 *  True if it contains any instances of functions or operations, defined in the given scope, which could behave randomly.
	 *  
	 *  @param {JME} expr
	 *  @param {Numbas.jme.Scope} scope
	 *  @returns {Boolean}
	 */
	isRandom: function(expr,scope) {
		switch(expr.tok.type) {
			case 'op':
			case 'function':
				// a function application is random if its definition is marked as random,
				// or if any of its arguments are random
				var op = expr.tok.name.toLowerCase();
                var fns = scope.getFunction(op);
				if(fns) {
					for(var i=0;i<fns.length;i++) {
						var fn = fns[i]
						if(fn.random===undefined && fn.language=='jme') {
							fn.random = false; // put false in to avoid infinite recursion if fn is defined in terms of another function which itself uses fn
							fn.random = jme.isRandom(fn.tree,scope);
						}
						if(fn.random) {
							return true;
						}
					}
				}
				for(var i=0;i<expr.args.length;i++) {
					if(jme.isRandom(expr.args[i],scope)) {
						return true;
					}
				}
				return false;
			default:
				return false;
		}
	}
};

/** Regular expression to match whitespace (because '\s' doesn't match *everything*) */
jme.re.re_whitespace = '(?:[\\s \\f\\n\\r\\t\\v\\u00A0\\u2028\\u2029]|(?:\&nbsp;))';
jme.re.re_strip_whitespace = new RegExp('^'+jme.re.re_whitespace+'+|'+jme.re.re_whitespace+'+$','g');

var fnSort = util.sortBy('id');

/** Options for the {@link Numbas.jme.funcObj} constructor
 * @typedef {Object} scope_deletions
 * @property {Object} variables - Names of deleted variables.
 * @property {Object} functions - Names of deleted functions.
 * @property {Object} rulesets - Names of deleted rulesets.
 */

/**
 * A JME evaluation environment.
 * Stores variable, function, and ruleset definitions.
 *
 * A scope may have a parent; elements of the scope are resolved by searching up through the hierarchy of parents until a match is found.
 *
 * @memberof Numbas.jme
 * @constructor
 * @property {Object.<Numbas.jme.token>} variables - Dictionary of variables defined **at this level in the scope**. To resolve a variable in the scope, use {@link Numbas.jme.Scope.getVariable}.
 * @property {Object.<Array.<Numbas.jme.funcObj>>} functions - Dictionary of functions defined at this level in the scope. Function names map to lists of functions: there can be more than one function for each name because of multiple dispatch. To resolve a function name in the scope, use {@link Numbas.jme.Scope.getFunction}.
 * @property {Object.<Numbas.jme.Ruleset>} rulesets - Dictionary of rulesets defined at this level in the scope. To resolve a ruleset in the scope, use {@link Numbas.jme.Scope.getRuleset}.
 * @property {scope_deletions} deleted - Names of deleted variables/functions/rulesets.
 * @property {Numbas.Question} question - The question this scope belongs to.
 *
 * @param {Numbas.jme.Scope[]} scopes - Either: nothing, in which case this scope has no parents; a parent Scope object; a list whose first element is a parent scope, and the second element is a dictionary of extra variables/functions/rulesets to store in this scope
 */
var Scope = jme.Scope = function(scopes) {
	this.variables = {};
	this.functions = {};
    this._resolved_functions = {};
	this.rulesets = {};
    this.deleted = {
        variables: {},
        functions: {},
        rulesets: {}
    }
	if(scopes===undefined) {
        return;
    } 
    if(!$.isArray(scopes)) {
        scopes = [scopes,undefined];
    }
    this.question = scopes[0].question || this.question;
    var extras;
    if(!scopes[0].evaluate) {
        extras = scopes[0];
    } else {
        this.parent = scopes[0];
        extras = scopes[1] || {};
    }
    if(extras) {
        if(extras.variables) {
            for(var x in extras.variables) {
                this.setVariable(x,extras.variables[x]);
            }
        }
        this.rulesets = extras.rulesets || this.rulesets;
        this.functions = extras.functions || this.functions;
    }

    return;
}
Scope.prototype = /** @lends Numbas.jme.Scope.prototype */ {

	/** Add a JME function to the scope.
	 * @param {Numbas.jme.funcObj} fn - function to add
	 */
	addFunction: function(fn) {
		if(!(fn.name in this.functions)) {
			this.functions[fn.name] = [fn];
        } else {
			this.functions[fn.name].push(fn);
            delete this._resolved_functions[fn.name];
        }
	},

    /** Mark the given variable name as deleted from the scope.
     * @param {string} name
     */
    deleteVariable: function(name) {
        this.deleted.variables[name] = true;
    },

    /** Get the object with given name from the given collection 
     * @param {string} collection - name of the collection. A property of this Scope object, i.e. one of `variables`, `functions`, `rulesets`.
     * @param {string} name - the name of the object to retrieve
     * @returns {object}
     */
    resolve: function(collection,name) {
        var scope = this;
        while(scope) {
            if(scope.deleted[collection][name]) {
                return;
            }
            if(scope[collection][name]!==undefined) {
                return scope[collection][name];
            }
            scope = scope.parent;
        }
    },

    /** Find the value of the variable with the given name, if it's defined
     * @param {string} name
     * @returns {Numbas.jme.token}
     */
    getVariable: function(name) {
        return this.resolve('variables',name);
    },

    /** Set the given variable name
     * @param {string} name
     * @param {Numbas.jme.token} value
     */
    setVariable: function(name, value) {
        this.variables[name.toLowerCase()] = value;
    },

    /** Get all definitions of the given function name.
     * @param {string} name
     * @returns {Numbas.jme.funcObj[]} A list of all definitions of the given name.
     */
    getFunction: function(name) {
        if(!this._resolved_functions[name]) {
            var scope = this;
            var o = [];
            while(scope) {
                if(scope.functions[name]!==undefined) {
                    o = o.merge(scope.functions[name],fnSort);
                }
                scope = scope.parent;
            }
            this._resolved_functions[name] = o;
        }
        return this._resolved_functions[name];
    },

    /** Get the ruleset with the gien name
     * @param {string} name
     * @returns {Numbas.jme.Ruleset}
     */
    getRuleset: function(name) {
        return this.resolve('rulesets',name);
    },

    /** Set the given ruleset name
     * @param {string} name
     * @param {Numbas.jme.Ruleset[]} rules
     */
    setRuleset: function(name, rules) {
        this.rulesets[name] = this.rulesets[name.toLowerCase()] = rules;
    },

    /** Collect together all items from the given collection 
     * @param {string} collection - name of the collection. A property of this Scope object, i.e. one of `variables`, `functions`, `rulesets`.
     * @returns {object} a dictionary of names to values
     */
    collect: function(collection,name) {
        var scope = this;
        var deleted = {};
        var out = {};
        var name;
        while(scope) {
            for(var name in scope.deleted[collection]) {
                deleted[name] = scope.deleted[collection][name];
            }
            for(name in scope[collection]) {
                if(!deleted[name]) {
                    out[name] = out[name] || scope[collection][name];
                }
            }
            scope = scope.parent;
        }
        return out;
    },

    /** Gather all variables defined in this scope
     * @returns {object} a dictionary of variables
     */
    allVariables: function() {
        return this.collect('variables');
    },

    /** Gather all rulesets defined in this scope
     * @returns {object} a dictionary of rulesets
     */
    allRulesets: function() {
        if(!this._allRulesets) {
            this._allRulesets = this.collect('rulesets');
        }
        return this._allRulesets;
    },

    /** Gather all functions defined in this scope
     * @returns {object} a dictionary of function definitions: each name maps to a list of @link{Numbas.jme.funcObj}
     */
    allFunctions: function() {
        var scope = this;
        var out = {}
        var name;
        function add(name,fns) {
            if(!out[name]) {
                out[name] = [];
            }
            out[name] = out[name].merge(fns,fnSort);
        }
        while(scope) {
            for(var name in scope.functions) {
                add(name,scope.functions[name])
            }
        }
        return out;
    },

    /** Gather all members of this scope into this scope object.
     * A backwards-compatibility hack for questions that use `question.scope.variables.x`
     * Shouldn't be applied to any scope other than the question scope.
     */
    flatten: function() {
        this.variables = this.allVariables();
        this.rulesets = this.allRulesets();
    },

	/** Evaluate an expression in this scope - equivalent to `Numbas.jme.evaluate(expr,this)`
	 * @param {JME} expr
	 * @param {Object.<Numbas.jme.token|Object>} [variables] - Dictionary of variables to sub into expression. Values are automatically wrapped up as JME types, so you can pass raw JavaScript values.
	 * @returns {Numbas.jme.token}
	 */
	evaluate: function(expr,variables) {
		var scope = this;
		if(variables) {
			scope = new Scope([this]);
			for(var name in variables) {
				scope.variables[name] = jme.wrapValue(variables[name]);
			}
		}

		//if a string is given instead of an expression tree, compile it to a tree
        var tree;
		if( typeof(expr)=='string' ) {
			tree = jme.compile(expr,scope);
        } else {
            tree = expr;
        }
		if(!tree) {
			return null;
        }

		tree = jme.substituteTree(tree,scope,true);

		var tok = tree.tok;
		switch(tok.type)
		{
		case 'number':
		case 'boolean':
		case 'range':
			return tok;
		case 'list':
			if(tok.value===undefined)
			{
				var value = [];
				for(var i=0;i<tree.args.length;i++)
				{
					value[i] = jme.evaluate(tree.args[i],scope);
				}
				tok = new TList(value);
			}
			return tok;
        case 'dict':
            if(tok.value===undefined) {
                var value = {};
                for(var i=0;i<tree.args.length;i++) {
                    var kp = tree.args[i];
                    value[kp.tok.key] = jme.evaluate(kp.args[0],scope);
                }
                tok = new TDict(value);
            }
            return tok;
		case 'string':
			var value = tok.value;
			if(!tok.safe && value.contains('{')) {
				value = jme.contentsubvars(value,scope)
                var t = new TString(value);
                t.latex = tok.latex
                return t;
            } else {
                return tok;
            }
		case 'name':
            var v = scope.getVariable(tok.name.toLowerCase());
			if(v) {
				return v;
            } else {
				tok = new TName(tok.name);
				tok.unboundName = true;
				return tok;
            }
		case 'op':
		case 'function':
			var op = tok.name.toLowerCase();
			if(lazyOps.indexOf(op)>=0) {
				return scope.getFunction(op)[0].evaluate(tree.args,scope);
			}
			else {

				for(var i=0;i<tree.args.length;i++) {
					tree.args[i] = jme.evaluate(tree.args[i],scope);
				}

				var matchedFunction;
                var fns = scope.getFunction(op);
				if(fns.length==0)
				{
					if(tok.type=='function') {
						//check if the user typed something like xtan(y), when they meant x*tan(y)
						var possibleOp = op.slice(1);
						if(op.length>1 && scope.getFunction(possibleOp).length) {
							throw(new Numbas.Error('jme.typecheck.function maybe implicit multiplication',{name:op,first:op[0],possibleOp:possibleOp}));
						} else {
							throw(new Numbas.Error('jme.typecheck.function not defined',{op:op,suggestion:op}));
                        }
					}
					else {
						throw(new Numbas.Error('jme.typecheck.op not defined',{op:op}));
                    }
				}

				for(var j=0;j<fns.length; j++)
				{
					var fn = fns[j];
					if(fn.typecheck(tree.args))
					{
						matchedFunction = fn;
						break;
					}
				}
				if(matchedFunction)
					return matchedFunction.evaluate(tree.args,scope);
				else {
					for(var i=0;i<=tree.args.length;i++) {
						if(tree.args[i] && tree.args[i].unboundName) {
							throw(new Numbas.Error('jme.typecheck.no right type unbound name',{name:tree.args[i].name}));
						}
					}
					throw(new Numbas.Error('jme.typecheck.no right type definition',{op:op}));
				}
			}
		default:
			return tok;
		}
	}
};


/** @typedef {Object} Numbas.jme.token
 * @property {String} type
 * @see Numbas.jme.types
 */

/** The data types supported by JME expressions 
 * @namespace Numbas.jme.types
 */
var types = jme.types = {}

/** Number type.
 * @memberof Numbas.jme.types
 * @augments Numbas.jme.token
 * @property {Number} value
 * @property {String|Number|complex} originalValue - the value used to construct the token - either a string, a number, or a complex number object
 * @property type "number"
 * @constructor
 * @param {Number} num
 */
var TNum = types.TNum = types.number = function(num)
{
	if(num===undefined)
		return;

    this.originalValue = num;

    switch(typeof(num)) {
        case 'object':
            if(num.complex) {
                this.value = num;
            } else {
                throw(new Numbas.Error("jme.tokenise.number.object not complex"));
            }
            break;
        case "number":
            this.value = num;
            break;
        case "string":
            this.value = parseFloat(num);
            break;
    }

	this.value = num.complex ? num : parseFloat(num);
}
TNum.prototype.type = 'number';

TNum.doc = {
	name: 'number',
	usage: ['0','1','0.234','i','e','pi'],
	description: "@i@, @e@, @infinity@ and @pi@ are reserved keywords for the imaginary unit, the base of the natural logarithm, $\\infty$ and $\\pi$, respectively."
};

/** String type.
 * @memberof Numbas.jme.types
 * @augments Numbas.jme.token
 * @property {String} value
 * @property {Boolean} latex - is this string LaTeX code? If so, it's displayed as-is in math mode
 * @property {Boolean} safe - if true, don't run {@link Numbas.jme.subvars} on this token when it's evaluated
 * @property {String} type "string"
 * @constructor
 * @param {String} s
 */
var TString = types.TString = types.string = function(s)
{
	this.value = s;
}
TString.prototype.type = 'string';
TString.doc = {
	name: 'string',
	usage: ['\'hello\'','"hello"'],
	description: "Use strings to create non-mathematical text."
};

/** Boolean type
 * @memberof Numbas.jme.types
 * @augments Numbas.jme.token
 * @property {Boolean} value
 * @property type "boolean"
 * @constructor
 * @param {Boolean} b
 */
var TBool = types.TBool = types.boolean = function(b)
{
	this.value = b;
}
TBool.prototype.type = 'boolean';
TBool.doc = {
	name: 'boolean',
	usage: ['true','false'],
	description: "Booleans represent either truth or falsity. The logical operations @and@, @or@ and @xor@ operate on and return booleans."
}

/** HTML DOM element
 * @memberof Numbas.jme.types
 * @augments Numbas.jme.token
 * @property {Element} value
 * @property type "html"
 * @constructor
 * @param {Element} html
 */
var THTML = types.THTML = types.html = function(html) {
    if(html.ownerDocument===undefined && !html.jquery) {
        throw(new Numbas.Error('jme.thtml.not html'));
    }
	this.value = $(html);
}
THTML.prototype.type = 'html';
THTML.doc = {
	name: 'html',
	usage: ['html(\'<div>things</div>\')'],
	description: "An HTML DOM node."
}


/** List of elements of any data type
 * @memberof Numbas.jme.types
 * @augments Numbas.jme.token
 * @property {Number} vars - Length of list
 * @property {Array.<Numbas.jme.token>} value - Values (may not be filled in if the list was created empty)
 * @property type "html"
 * @constructor
 * @param {Number|Array.<Numbas.jme.token>} value - Either the size of the list, or an array of values
 */
var TList = types.TList = types.list = function(value)
{
	switch(typeof(value))
	{
	case 'number':
		this.vars = value;
		break;
	case 'object':
		this.value = value;
		this.vars = value.length;
		break;
	default:
		this.vars = 0;
	}
}
TList.prototype.type = 'list';
TList.doc = {
	name: 'list',
	usage: ['[0,1,2,3]','[a,b,c]','[true,false,false]'],
	description: "A list of elements of any data type."
};


/** Key-value pair assignment
 * @memberof Numbas.jme.types
 * @augments Numbas.jme.token
 * @property {String} key
 * @constructor
 * @param {String} key
 */
var TKeyPair = types.TKeyPair = types.keypair = function(key) {
    this.key = key;
}
TKeyPair.prototype = {
    type: 'keypair',
    vars: 1
}

/** Dictionary: map strings to values
 * @memberof Numbas.jme.types
 * @augments Numbas.jme.token
 * @property {Object.<Numbas.jme.token>} value - Map strings to tokens. Undefined until this token is evaluated.
 * @property type "dict"
 * @constructor
 * @param {Object.<Numbas.jme.token>} value
 */
var TDict = types.TDict = types.dict = function(value) {
    this.value = value;
}
TDict.prototype = {
    type: 'dict'
}

/** Set type: a collection of elements, with no duplicates
 * @memberof Numbas.jme.types
 * @augments Numbas.jme.token
 * @property {Array.<Numbas.jme.token>} value - Array of elements. Constructor assumes all elements are distinct
 * @property type "set"
 * @constructor
 * @param {Array.<Numbas.jme.token>} value
 */
var TSet = types.TSet = types.set = function(value) {
	this.value = value;
}
TSet.prototype.type = 'set';

/** Vector type
 * @memberof Numbas.jme.types
 * @augments Numbas.jme.token
 * @property {Array.<Number>} value - Array of components
 * @property type "vector"
 * @constructor
 * @param {Array.<Number>} value
 */
var TVector = types.TVector = types.vector = function(value)
{
	this.value = value;
}
TVector.prototype.type = 'vector';
TVector.doc = {
	name: 'vector',
	usage: ['vector(1,2)','vector([1,2,3,4])'],
	description: 'The components of a vector must be numbers.\n\n When combining vectors of different dimensions, the smaller vector is padded with zeroes to make up the difference.'
}

/** Matrix type
 * @memberof Numbas.jme.types
 * @augments Numbas.jme.token
 * @property {matrix} value - Array of rows (which are arrays of numbers)
 * @property type "matrix"
 * @constructor
 * @param {matrix} value
 */
var TMatrix = types.TMatrix = types.matrix = function(value)
{
	this.value = value;
    if(arguments.length>0) {
        if(value.length!=value.rows) {
            throw(new Numbas.Error("jme.matrix.reports bad size"));
        }
        if(value.rows>0 && value[0].length!=value.columns) {
            throw(new Numbas.Error("jme.matrix.reports bad size"));
        }
    }
}
TMatrix.prototype.type = 'matrix';
TMatrix.doc = {
	name: 'matrix',
	usage: ['matrix([1,2,3],[4,5,6])','matrix(row1,row2)'],
	description: "Matrices are constructed from lists of numbers, representing the rows.\n\n When combining matrices of different dimensions, the smaller matrix is padded with zeroes to make up the difference."
}

/** A range of numerical values - either discrete or continuous
 * @memberof Numbas.jme.types
 * @augments Numbas.jme.token
 * @property {Array.<Number>} value - `[start,end,step]`
 * @property {Number} size - the number of values in the range (if it's discrete, `undefined` otherwise)
 * @property {Number} start - the lower bound of the range
 * @property {Number} end - the upper bound of the range
 * @property {Number} step - the difference between elements in the range
 * @property type "range"
 * @constructor
 * @param {Array.<Number>} range - `[start,end,step]`
 */
var TRange = types.TRange = types.range = function(range)
{
	this.value = range;
	if(this.value!==undefined)
	{
        this.start = this.value[0];
        this.end = this.value[1];
        this.step = this.value[2];
        this.size = Math.floor((this.end-this.start)/this.step);
	}
}
TRange.prototype.type = 'range';
TRange.doc = {
	name: 'range',
	usage: ['1..3','1..3#0.1','1..3#0'],
	description: 'A range @a..b#c@ represents the set of numbers $\\{a+nc | 0 \\leq n \\leq \\frac{b-a}{c} \\}$. If the step size is zero, then the range is the continuous interval $\[a,b\]$.'
}

/** Variable name token
 * @memberof Numbas.jme.types
 * @augments Numbas.jme.token
 * @property {String} name
 * @property {String} value - Same as `name`
 * @property {Array.<String>} annotation - List of annotations (used to modify display)
 * @property type "name"
 * @constructor
 * @param {String} name
 * @param {Array.<String>} annotation
 */
var TName = types.TName = types.name = function(name,annotation)
{
	this.name = name;
	this.value = name;
	this.annotation = annotation;
}
TName.prototype.type = 'name';
TName.doc = {
	name: 'name',
	usage: ['x','X','x1','longName','dot:x','vec:x'],
	description: 'A variable or function name. Names are case-insensitive, so @x@ represents the same thing as @X@. \
\n\n\
@e@, @i@ and @pi@ are reserved names representing mathematical constants. They are rewritten by the interpreter to their respective numerical values before evaluation. \
\n\n\
Names can be given _annotations_ to change how they are displayed. The following annotations are built-in:\
\n\n\
* @verb@ - does nothing, but names like @i@, @pi@ and @e@ are not interpreted as the famous mathematical constants.\n\
* @op@ - denote the name as the name of an operator -- wraps the name in the LaTeX @\\operatorname@ command when displayed\n\
* @v@ or @vector@ - denote the name as representing a vector -- the name is displayed in boldface\n\
* @unit@ - denote the name as representing a unit vector -- places a hat above the name when displayed\n\
* @dot@ - places a dot above the name when displayed, for example when representing a derivative\n\
* @m@ or @matrix@ - denote the name as representing a matrix -- displayed using a non-italic font\
\n\n\
Any other annotation is taken to be a LaTeX command. For example, a name @vec:x@ is rendered in LaTeX as <code>\\vec{x}</code>, which places an arrow above the name.\
	'
};

/** JME function token
 * @memberof Numbas.jme.types
 * @augments Numbas.jme.token
 * @property {String} name
 * @property {Array.<String>} annotation - List of annotations (used to modify display)
 * @property {Number} vars - Arity of the function
 * @property type "function"
 * @constructor
 * @param {String} name
 * @param {Array.<String>} annotation
 */
var TFunc = types.TFunc = types['function'] = function(name,annotation)
{
	this.name = name;
	this.annotation = annotation;
}
TFunc.prototype.type = 'function';
TFunc.prototype.vars = 0;

/** Unary/binary operation token
 * @memberof Numbas.jme.types
 * @augments Numbas.jme.token
 * @property {String} name
 * @property {Number} vars - Arity of the operation
 * @property {Boolean} postfix
 * @property {Boolean} prefix
 * @properrty type "op"
 * @constructor
 * @param {String} op - Name of the operation
 * @param {Boolean} postfix
 * @param {Boolean} prefix
 */
var TOp = types.TOp = types.op = function(op,postfix,prefix)
{
	var arity = 2;
	if(jme.arity[op]!==undefined)
		arity = jme.arity[op];

	this.name = op;
	this.postfix = postfix || false;
	this.prefix = prefix || false;
	this.vars = arity;
}
TOp.prototype.type = 'op';

/** Punctuation token
 * @memberof Numbas.jme.types
 * @augments Numbas.jme.token
 * @property {String} type - The punctuation character
 * @constructor
 * @param {String} kind - The punctuation character
 */
var TPunc = types.TPunc = function(kind)
{
	this.type = kind;
}

var TExpression = types.TExpression = types.expression = function(tree) {
	if(typeof(tree)=='string') {
		tree = jme.compile(tree);
	}
	this.tree = tree;
}
TExpression.prototype = {
	type: 'expression'
}


/** Arities of built-in operations
 * @readonly
 * @memberof Numbas.jme
 * @enum {Number} */
var arity = jme.arity = {
	'!': 1,
	'not': 1,
	'fact': 1,
	'+u': 1,
	'-u': 1
}

/** Some names represent different operations when used as prefix. This dictionary translates them.
 * @readonly
 * @memberof Numbas.jme
 * @enum {String}
 */
var prefixForm = {
	'+': '+u',
	'-': '-u',
	'!': 'not'
}
/** Some names represent different operations when used as prefix. This dictionary translates them.
 * @readonly
 * @memberof Numbas.jme
 * @enum {String}
 */
var postfixForm = {
	'!': 'fact'
}

/** Operator precedence
 * @enum {Number}
 * @memberof Numbas.jme
 * @readonly
 */
var precedence = jme.precedence = {
	';': 0,
	'fact': 1,
	'not': 1,
	'+u': 2.5,
	'-u': 2.5,
	'^': 2,
	'*': 3,
	'/': 3,
	'+': 4,
	'-': 4,
	'|': 5,
	'..': 5,
	'#':6,
	'except': 6.5,
	'in': 6.5,
	'<': 7,
	'>': 7,
	'<=': 7,
	'>=': 7,
	'<>': 8,
	'=': 8,
	'isa': 9,
	'and': 11,
	'or': 12,
	'xor': 13,
	'implies': 14,
    ':': 100
};

/** Synonyms of operator names - keys in this dictionary are translated to their corresponding values
 * @enum {String}
 * @memberof Numbas.jme
 * @readonly
 */
var opSynonyms = jme.opSynonyms = {
	'&':'and',
	'&&':'and',
	'divides': '|',
	'||':'or'
}
/** Synonyms of function names - keys in this dictionary are translated to their corresponding values 
 * @enum {String}
 * @memberof Numbas.jme
 * @readonly
 */
var funcSynonyms = jme.funcSynonyms = {
	'sqr':'sqrt',
	'gcf': 'gcd',
	'sgn':'sign',
	'len': 'abs',
	'length': 'abs',
	'verb': 'verbatim'
};
	
/** Operations which evaluate lazily - they don't need to evaluate all of their arguments 
 * @memberof Numbas.jme
 */
var lazyOps = jme.lazyOps = ['if','switch','repeat','map','let','isa','satisfy','filter','isset','dict','safe'];

var rightAssociative = {
	'^': true,
	'+u': true,
	'-u': true
}

function leftAssociative(op)
{
	// check for left-associativity because that is the case when you do something more
	// exponentiation is only right-associative operation at the moment
	return !(op in rightAssociative);
};

/** Operations which commute.
 * @enum {Boolean}
 * @memberof Numbas.jme
 * @readonly
 */
var commutative = jme.commutative =
{
	'*': true,
	'+': true,
	'and': true,
	'=': true
};

/** A function which checks whether a {@link Numbas.jme.funcObj} can be applied to the given arguments.
 * @callback Numbas.jme.typecheck_fn
 * @param {Array.<Numbas.jme.token>} variables
 * @returns {Boolean}
 */

/** Evaluate a JME function on a list of arguments and in a given scope.
 * @callback Numbas.jme.evaluate_fn
 * @param {Array.<Numbas.jme.tree|Numbas.jme.token|Object>} args - Arguments of the function. If the function is {@link Numbas.jme.lazyOps|lazy}, syntax trees are passed, otherwise arguments are evaluated to JME tokens first. If the {@link Numbas.jme.funcObj_options|unwrapValues} option is set, the arguments are unwrapped to raw JavaScript values.
 * @param {Numbas.jme.Scope} scope - Scope in which the function is evaluated.
 * @returns {Numbas.jme.token|Object} If {@link Numbas.jme.funcObj_options|unwrapValues} is set, 
 */

/** Options for the {@link Numbas.jme.funcObj} constructor
 * @typedef {Object} Numbas.jme.funcObj_options
 * @property {Numbas.jme.typecheck_fn} typecheck - Check that this function can be evaluated on the given arguments.
 * @property {Numbas.jme.evaluate_fn} evaluate - Evaluate the function on a list of arguments and in a given scope.
 * @property {Boolean} unwrapValues - Unwrap list elements in arguments into javascript primitives before passing to the evaluate function?
 */

var funcObjAcc = 0;	//accumulator for ids for funcObjs, so they can be sorted
/**
 * A JME function. Capable of confirming that it can be evaluated on a given list of arguments, and returning the result of its evaluation on a list of arguments inside a given scope.
 * 
 * @memberof Numbas.jme
 * @constructor
 * @param {String} name
 * @param {Array.<function|String>} intype - A list of data type constructors for the function's paramters' types. Use the string '?' to match any type. Or, give the type's name with a '*' in front to match any number of that type. If `null`, then `options.typecheck` is used.
 * @param {function} outcons - The constructor for the output value of the function
 * @param {Numbas.jme.evaluate_fn} fn - JavaScript code which evaluates the function.
 * @param {Numbas.jme.funcObj_options} options
 *
 */
var funcObj = jme.funcObj = function(name,intype,outcons,fn,options)
{
	/** Globally unique ID of this function object
	 * @name id
	 * @member {Number} 
	 * @memberof Numbas.jme.funcObj 
	 */
	this.id = funcObjAcc++;
	options = options || {};
	for(var i=0;i<intype.length;i++)
	{
		if(intype[i]!='?' && intype[i]!='?*')
		{
			if(intype[i][0]=='*')
			{
				var type = types[intype[i].slice(1)];
				intype[i] = '*'+type.prototype.type;
			}
			else
			{
				intype[i]=intype[i].prototype.type;
			}
		}
	}

	name = name.toLowerCase();

	/** Name 
	 * @name name
	 * @member {String}
	 * @memberof Numbas.jme.funcObj
	 */
	this.name=name;

	/** Calling signature of this function. A list of types - either token constructors; '?', representing any type; a type name. A type name or '?' followed by '*' means any number of arguments matching that type.
	 *
	 * @name intype
	 * @member {Array.<Numbas.jme.token|String>}
	 * @memberof Numbas.jme.funcObj
	 */
	this.intype = intype;

	/** The return type of this function. Either a Numbas.jme.token constructor function, or the string '?', meaning unknown type.
	 * @name outtype
	 * @member {function|String}
	 * @memberof Numbas.jme.funcObj
	 */
	if(typeof(outcons)=='function')
		this.outtype = outcons.prototype.type;
	else
		this.outtype = '?';
	this.outcons = outcons;

	/** Javascript function for the body of this function
	 * @name fn
	 * @member {function}
	 * @memberof Numbas.jme.funcObj
	 */
	this.fn = fn;

	/** Can this function be called with the given list of arguments?
	 * @function typecheck
	 * @param {Numbas.jme.token[]} variables
	 * @returns {Boolean}
	 * @memberof Numbas.jme.funcObj
	 */
	this.typecheck = options.typecheck || function(variables)
	{
		variables = variables.slice();	//take a copy of the array

		for( var i=0; i<this.intype.length; i++ )
		{
			if(this.intype[i][0]=='*')	//arbitrarily many
			{
				var ntype = this.intype[i].slice(1);
				while(variables.length)
				{
					if(variables[0].type==ntype || ntype=='?' || variables[0].type=='?')
						variables = variables.slice(1);
					else
						return false;
				}
			}else{
				if(variables.length==0)
					return false;

				if(variables[0].type==this.intype[i] || this.intype[i]=='?' || variables[0].type=='?')
					variables = variables.slice(1);
				else
					return false;
			}
		}
		if(variables.length>0)	//too many args supplied
			return false;
		else
			return true;
	};

	/** Evaluate this function on the given arguments, in the given scope.
	 *
	 * @function evaluate
	 * @param {Numbas.jme.token[]} args
	 * @param {Numbas.jme.Scope} scope
	 * @returns {Numbas.jme.token}
	 * @memberof Numbas.jme.funcObj
	 */
	this.evaluate = options.evaluate || function(args,scope)
	{
		var nargs = [];
		for(var i=0; i<args.length; i++) {
			if(options.unwrapValues)
				nargs.push(jme.unwrapValue(args[i]));
			else
				nargs.push(args[i].value);
		}

		var result = this.fn.apply(null,nargs);

		if(options.unwrapValues) {
			result = jme.wrapValue(result);
			if(!result.type)
				result = new this.outcons(result);
		}
		else
			result = new this.outcons(result);

		if(options.latex) {
			result.latex = true;
		}

		return result;
	}	

	this.doc = options.doc;

	/** Does this function behave randomly?
	 * @name random
	 * @member {Boolean} 
	 * @memberof Numbas.jme.funcObj 
	 */
	this.random = options.random;
}




function randoms(varnames,min,max,times)
{
	times *= varnames.length;
	var rs = [];
	for( var i=0; i<times; i++ )
	{
		var r = {};
		for( var j=0; j<varnames.length; j++ )
		{
			r[varnames[j]] = new TNum(Numbas.math.randomrange(min,max));
		}
		rs.push(r);
	}
	return rs;
}


function varnamesAgree(array1, array2) {
	var name;
	for(var i=0; i<array1.length; i++) {
		if( (name=array1[i])[0]!='$' && !array2.contains(name) )
			return false;
	}
	
	return true;
};

/** Decide if two numbers are close enough to count as equal.
 * @callback Numbas.jme.checkingFunction
 * @param {Number} r1
 * @param {Number} r2
 * @param {Number} tolerance - A measure of how close the results need to be to count as equal. What this means depends on the checking function.
 * @returns {Boolean} - True if `r1` and `r2` are close enough to be equal.
 */

/** 
 * Numerical comparison functions
 * @enum {Numbas.jme.checkingFunction}
 * @memberof Numbas.jme 
 */
var checkingFunctions = jme.checkingFunctions = 
{
	/** Absolute difference between variables - fail if `Math.abs(r1-r2)` is bigger than `tolerance` */
	absdiff: function(r1,r2,tolerance) 
	{
		if(r1===Infinity || r1===-Infinity)
			return r1===r2;

		return math.leq(math.abs(math.sub(r1,r2)), Math.abs(tolerance));
	},

	/** Relative (proportional) difference between variables - fail if `r1/r2 - 1` is bigger than `tolerance` */
	reldiff: function(r1,r2,tolerance) {
		if(r1===Infinity || r1===-Infinity)
			return r1===r2;

		// 
		if(r2!=0) {
			return math.leq(Math.abs(math.sub(r1,r2)), Math.abs(math.mul(tolerance,r2)));
		} else {	//or if correct answer is 0, checks abs difference
			return math.leq(Math.abs(math.sub(r1,r2)), tolerance);
		}
	},

	/** Round both values to `tolerance` decimal places, and fail if unequal. */
	dp: function(r1,r2,tolerance) {
		if(r1===Infinity || r1===-Infinity)
			return r1===r2;

		tolerance = Math.floor(Math.abs(tolerance));
		return math.eq( math.precround(r1,tolerance), math.precround(r2,tolerance) );
	},

	/** Round both values to `tolerance` significant figures, and fail if unequal. */
	sigfig: function(r1,r2,tolerance) {
		if(r1===Infinity || r1===-Infinity)
			return r1===r2;

		tolerance = Math.floor(Math.abs(tolerance));
		return math.eq(math.siground(r1,tolerance), math.siground(r2,tolerance));
	}
};

/** Custom substituteTree behaviour for specific functions - for a given usage of a function, substitute in variable values from the scope.
 *
 * Functions have the signature <tree with function call at the top, scope, allowUnbound>
 *
 * @memberof Numbas.jme
 * @enum {Numbas.jme.substituteTree}
 * @see Numbas.jme.substituteTree
 */
var substituteTreeOps = jme.substituteTreeOps = {};

/** Custom findvars behaviour for specific functions - for a given usage of a function, work out which variables it depends on.
 * 
 * @memberof Numbas.jme
 * @enum {Numbas.jme.findvars}
 * @see Numbas.jme.findvars
 */
var findvarsOps = jme.findvarsOps = {}

/** Find all variables used in given syntax tree
 * @memberof Numbas.jme
 * @method
 * @param {Numbas.jme.tree} tree
 * @param {Array.<String>} boundvars - variables to be considered as bound (don't include them)
 * @param {Numbas.jme.Scope} scope
 * @returns {Array.<String>}
 */
var findvars = jme.findvars = function(tree,boundvars,scope)
{
	if(!scope)
		scope = jme.builtinScope;
	if(boundvars===undefined)
		boundvars = [];

	if(tree.tok.type=='function' && tree.tok.name in findvarsOps) {
		return findvarsOps[tree.tok.name](tree,boundvars,scope);
	}

	if(tree.args===undefined)
	{
		switch(tree.tok.type)
		{
		case 'name':
			var name = tree.tok.name.toLowerCase();
			if(boundvars.indexOf(name)==-1)
				return [name];
			else
				return [];
			break;
		case 'string':
            if(tree.tok.safe) {
                return [];
            }
			var bits = util.contentsplitbrackets(tree.tok.value);
			var out = [];
			for(var i=0;i<bits.length;i+=4)
			{
				var plain = bits[i];
				var sbits = util.splitbrackets(plain,'{','}');
				for(var k=1;k<sbits.length-1;k+=2)
				{
					var tree2 = jme.compile(sbits[k],scope,true);
					out = out.merge(findvars(tree2,boundvars));
				}
				if(i<=bits.length-3) {
					var tex = bits[i+2];
					var tbits = jme.texsplit(tex);
					for(var j=0;j<tbits.length;j+=4) {
						var cmd = tbits[j+1];
						var expr = tbits[j+3];
						switch(cmd)
						{
						case 'var':
							var tree2 = jme.compile(expr,scope,true);
							out = out.merge(findvars(tree2,boundvars));
							break;
						case 'simplify':
							var sbits = util.splitbrackets(expr,'{','}');
							for(var k=1;k<sbits.length-1;k+=2)
							{
								var tree2 = jme.compile(sbits[k],scope,true);
								out = out.merge(findvars(tree2,boundvars));
							}
							break;
						}
					}
				}
			}
			return out;
		default:
			return [];
		}
	}
	else
	{
		var vars = [];
		for(var i=0;i<tree.args.length;i++)
			vars = vars.merge(findvars(tree.args[i],boundvars));
		return vars;
	}
}

/** Check that two values are equal 
 * @memberof Numbas.jme
 * @method
 * @param {Numbas.jme.token} r1
 * @param {Numbas.jme.token} r2
 * @param {function} checkingFunction - one of {@link Numbas.jme.checkingFunctions}
 * @param {Number} checkingAccuracy
 * @returns {Boolean}
 */
var resultsEqual = jme.resultsEqual = function(r1,r2,checkingFunction,checkingAccuracy)
{	// first checks both expressions are of same type, then uses given checking type to compare results

	var v1 = r1.value, v2 = r2.value;

	if(r1.type != r2.type)
	{
		return false;
	}
	switch(r1.type)
	{
	case 'number':
		if(v1.complex || v2.complex)
		{
			if(!v1.complex)
				v1 = {re:v1, im:0, complex:true};
			if(!v2.complex)
				v2 = {re:v2, im:0, complex:true};
			return checkingFunction(v1.re, v2.re, checkingAccuracy) && checkingFunction(v1.im,v2.im,checkingAccuracy);
		}
		else
		{
			return checkingFunction( v1, v2, checkingAccuracy );
		}
		break;
	case 'vector':
		if(v1.length != v2.length)
			return false;
		for(var i=0;i<v1.length;i++)
		{
			if(!resultsEqual(new TNum(v1[i]),new TNum(v2[i]),checkingFunction,checkingAccuracy))
				return false;
		}
		return true;
		break;
	case 'matrix':
		if(v1.rows != v2.rows || v1.columns != v2.columns)
			return false;
		for(var i=0;i<v1.rows;i++)
		{
			for(var j=0;j<v1.columns;j++)
			{
				if(!resultsEqual(new TNum(v1[i][j]||0),new TNum(v2[i][j]||0),checkingFunction,checkingAccuracy))
					return false;
			}
		}
		return true;
		break;
	case 'list':
		if(v1.length != v2.length)
			return false;
		for(var i=0;i<v1.length;i++)
		{
			if(!resultsEqual(v1[i],v2[i],checkingFunction,checkingAccuracy))
				return false;
		}
		return true;
	default:
		return util.eq(r1,r2);
	}
};

jme.varsUsed = function(tree) {
    switch(tree.tok.type) {
        case 'name':
            return [tree.tok.name];
        case 'op':
        case 'function':
            var o = [];
            for(var i=0;i<tree.args.length;i++) {
                o = o.concat(jme.varsUsed(tree.args[i]));
            }
            return o;
        default:
            return [];
    }
};

/*
 * compare vars used lexically, then longest goes first if one is a prefix of the other
 * then by data type
 * then by function name
 * otherwise return 0
 *   
 * @returns -1 if a is less, 0 if equal, 1 if a is more
 */
jme.compareTrees = function(a,b) {
    var va = jme.varsUsed(a);
    var vb = jme.varsUsed(b);
    for(var i=0;i<va.length;i++) {
        if(i>=vb.length) {
            return -1;
        }
        if(va[i]!=vb[i]) {
            return va[i]<vb[i] ? -1 : 1;
        }
    }
    if(vb.length>va.length) {
        return 1;
    }
    if(a.tok.type!=b.tok.type) {
        var order = ['op','function'];
        var oa = order.indexOf(a.tok.type);
        var ob = order.indexOf(b.tok.type);
        if(oa!=ob) {
            return oa>ob ? -1 : 1;
        } else {
            return a.tok.type<b.tok.type ? -1 : 1;
        }
    }
    switch(a.tok.type) {
        case 'op':
        case 'function':
            function is_pow(t) {
                return t.tok.name=='^' || (t.tok.name=='*' && t.args[1].tok.name=='^') || (t.tok.name=='/' && t.args[1].tok.name=='^');
            }
            var pa = is_pow(a);
            var pb = is_pow(b);
            if(pa && !pb) {
                return -1;
            } else if(!pa && pb) {
                return 1;
            }
            if(a.tok.name!=b.tok.name) {
                return a.tok.name<b.tok.name ? -1 : 1;
            }
            if(a.args.length!=b.args.length) {
                return a.args.length<b.args.length ? -1 : 1;
            }
            for(var i=0;i<a.args.length;i++) {
                var c = jme.compareTrees(a.args[i],b.args[i]);
                if(c!=0) {
                    return c;
                }
            }
            break;
        case 'number':
            var na = a.tok.value;
            var nb = b.tok.value;
            if(na.complex || nb.complex) {
                na = na.complex ? na : {re:na,im:0};
                nb = nb.complex ? nb : {re:nb,im:0};
                var gt = na.re > nb.re || (na.re==nb.re && na.im>nb.im);
                var eq = na.re==nb.re && na.im==nb.im;
                return gt ? 1 : eq ? 0 : -1;
            } else {
                return a.tok.value<b.tok.value ? -1 : a.tok.value>b.tok.value ? 1 : 0;
            }
    }
    return 0;
}

});<|MERGE_RESOLUTION|>--- conflicted
+++ resolved
@@ -495,119 +495,10 @@
 	 */
 	evaluate: function(tree,scope)
 	{
-<<<<<<< HEAD
-        return scope.evaluate(tree);
-=======
         if(!scope) {
             throw(new Numbas.Error('jme.evaluate.no scope given'));
         }
-
-		//if a string is given instead of an expression tree, compile it to a tree
-		if( typeof(tree)=='string' )
-			tree = jme.compile(tree,scope);
-		if(!tree)
-			return null;
-
-
-		tree = jme.substituteTree(tree,scope,true);
-
-		var tok = tree.tok;
-		switch(tok.type)
-		{
-		case 'number':
-		case 'boolean':
-		case 'range':
-			return tok;
-		case 'list':
-			if(tok.value===undefined)
-			{
-				var value = [];
-				for(var i=0;i<tree.args.length;i++)
-				{
-					value[i] = jme.evaluate(tree.args[i],scope);
-				}
-				tok = new TList(value);
-			}
-			return tok;
-        case 'dict':
-            if(tok.value===undefined) {
-                var value = {};
-                for(var i=0;i<tree.args.length;i++) {
-                    var kp = tree.args[i];
-                    value[kp.tok.key] = jme.evaluate(kp.args[0],scope);
-                }
-                tok = new TDict(value);
-            }
-            return tok;
-		case 'string':
-			var value = tok.value;
-			if(!tok.safe && value.contains('{')) {
-				value = jme.contentsubvars(value,scope)
-                var t = new TString(value);
-                t.latex = tok.latex
-                return t;
-            } else {
-                return tok;
-            }
-		case 'name':
-			if(tok.name.toLowerCase() in scope.variables)
-				return scope.variables[tok.name.toLowerCase()];
-			else
-				tok = new TName(tok.name);
-				tok.unboundName = true;
-				return tok;
-			break;
-		case 'op':
-		case 'function':
-			var op = tok.name.toLowerCase();
-			if(lazyOps.indexOf(op)>=0) {
-				return scope.functions[op][0].evaluate(tree.args,scope);
-			}
-			else {
-
-				for(var i=0;i<tree.args.length;i++) {
-					tree.args[i] = jme.evaluate(tree.args[i],scope);
-				}
-
-				var matchedFunction;
-				if(scope.functions[op]===undefined)
-				{
-					if(tok.type=='function') {
-						//check if the user typed something like xtan(y), when they meant x*tan(y)
-						var possibleOp = op.slice(1);
-						if(possibleOp in scope.functions)
-							throw(new Numbas.Error('jme.typecheck.function maybe implicit multiplication',{name:op,first:op[0],possibleOp:possibleOp}));
-						else
-							throw(new Numbas.Error('jme.typecheck.function not defined',{op:op,suggestion:op}));
-					}
-					else
-						throw(new Numbas.Error('jme.typecheck.op not defined',{op:op}));
-				}
-
-				for(var j=0;j<scope.functions[op].length; j++)
-				{
-					var fn = scope.functions[op][j];
-					if(fn.typecheck(tree.args))
-					{
-						matchedFunction = fn;
-						break;
-					}
-				}
-				if(matchedFunction)
-					return matchedFunction.evaluate(tree.args,scope);
-				else {
-					for(var i=0;i<=tree.args.length;i++) {
-						if(tree.args[i] && tree.args[i].unboundName) {
-							throw(new Numbas.Error('jme.typecheck.no right type unbound name',{name:tree.args[i].name}));
-						}
-					}
-					throw(new Numbas.Error('jme.typecheck.no right type definition',{op:op}));
-				}
-			}
-		default:
-			return tok;
-		}
->>>>>>> 8ef3ad66
+        return scope.evaluate(tree);
 	},
 
 	/** Compile an expression string to a syntax tree. (Runs {@link Numbas.jme.tokenise} then {@Link Numbas.jme.shunt})
