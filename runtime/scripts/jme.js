/*
Copyright 2011-14 Newcastle University
   Licensed under the Apache License, Version 2.0 (the "License");
   you may not use this file except in compliance with the License.
   You may obtain a copy of the License at
       http://www.apache.org/licenses/LICENSE-2.0
   Unless required by applicable law or agreed to in writing, software
   distributed under the License is distributed on an "AS IS" BASIS,
   WITHOUT WARRANTIES OR CONDITIONS OF ANY KIND, either express or implied.
   See the License for the specific language governing permissions and
   limitations under the License.
*/
/** @file Sets up the JME compiler and evaluator.
 *
 * Provides {@link Numbas.jme}
 */
Numbas.queueScript('jme',['jme-base','jme-builtins','jme-rules'],function(){
    var jme = Numbas.jme;
    /** For backwards compatibility, copy references to some members of jme.rules to jme.
     * These items used to belong to Numbas.jme, but were spun out to Numbas.jme.rules.
     */
    ['displayFlags','Ruleset','collectRuleset'].forEach(function(name) {
        jme[name] = jme.rules[name];
    });
});
Numbas.queueScript('jme-base',['base','math','util'],function() {
var util = Numbas.util;
var math = Numbas.math;

/** A JME expression.
 * @typedef JME
 * @type {String}
 * @see {@link https://docs.numbas.org.uk/en/latest/jme-reference.html}
 */

/** @typedef Numbas.jme.tree
  * @type {Object}
  * @property {Array.<Numbas.jme.tree>} args - the token's arguments (if it's an op or function)
  * @property {Numbas.jme.token} tok - the token at this node
  */

/** @namespace Numbas.jme */
var jme = Numbas.jme = /** @lends Numbas.jme */ {
    /** Mathematical constants */
    constants: {
        'e': Math.E,
        'pi': Math.PI,
        'π': Math.PI,
        'i': math.complex(0,1),
        'infinity': Infinity,
        'infty': Infinity,
        'nan': NaN,
        '∞': Infinity
    },
    /** Escape a string so that it will be interpreted correctly by the JME parser
     * @param {String} str
     * @returns {String}
     * @see Numbas.jme.unescape
     */
    escape: function(str) {
        return str
            .replace(/\\/g,'\\\\')
            .replace(/\\([{}])/g,'$1')
            .replace(/\n/g,'\\n')
            .replace(/"/g,'\\"')
            .replace(/'/g,"\\'")
        ;
    },

    /** Wrapper around {@link Numbas.jme.Parser#compile}
     * @param {JME} expr
     * @see Numbas.jme.Parser#compile
     * @returns {Numbas.jme.tree}
     */
    compile: function(expr) {
        return jme.standardParser.compile(expr);
    },

    /** Options for a JME operator
     * @typedef {Object} Numbas.jme.operatorOptions
     * @property {Array.<String>} synonyms - synonyms for this operator. See {@link Numbas.jme.opSynonyms}.
     * @property {Number} precedence - an operator with lower precedence is evaluated before one with high precedence. Only makes sense for binary operators. See {@link Numbas.jme.precedence}.
     * @property {Boolean} commutative - Is this operator commutative? Only makes sense for binary operators.
     * @property {Boolean} rightAssociative - Is this operator right-associative? Only makes sense for unary operators.
     */

    /** Add a binary operator to the standard parser
     * @param {String} name
     * @param {Numbas.jme.operatorOptions} options
     */
    addBinaryOperator: function(name,options) {
        jme.standardParser.addBinaryOperator(name,options);
    },

    /** Add a prefix operator to the parser
     * @param {String} name
     * @param {String} alt - the "interpreted" name of the operator, e.g. '!' is interpreted as 'fact'. If not given, the value of `name` is used.
     * @param {Numbas.jme.operatorOptions} options
     */
    addPrefixOperator: function(name,alt,options) {
        jme.standardParser.addPrefixOperator(name,alt,options);
    },

    /** Add a postfix operator to the parser
     * @param {String} name
     * @param {String} alt - the "interpreted" name of the operator, e.g. '!' is interpreted as 'fact'. If not given, the value of `name` is used.
     * @param {Numbas.jme.operatorOptions} options
     */
    addPostfixOperator: function(name,alt,options) {
        jme.standardParser.addPostfixOperator(name,alt,options);
    },


    /** Wrapper around {@link Numbas.jme.Parser#tokenise}
     * @param {JME} expr
     * @see Numbas.jme.Parser#tokenise
     * @returns {Numbas.jme.token[]}
     */
    tokenise: function(expr) {
        return jme.standardParser.tokenise(expr);
    },

    /** Wrapper around {@link Numbas.jme.Parser#shunt}
     * @param {Numbas.jme.token[]} tokens
     * @see Numbas.jme.Parser#shunt
     * @returns {Numbas.jme.tree}
     */
    shunt: function(tokens) {
        return jme.standardParser.shunt(expr);
    },

    /** Unescape a string - backslashes escape special characters
     * @param {String} str
     * @returns {String}
     * @see Numbas.jme.escape
     */
    unescape: function(str) {
        var estr = '';
        while(true) {
            var i = str.indexOf('\\');
            if(i==-1)
                break;
            else {
                estr += str.slice(0,i);
                var c;
                if((c=str.charAt(i+1))=='n') {
                    estr+='\n';
                }
                else if(c=='{' || c=='}') {
                    estr+='\\'+c;
                }
                else {
                    estr+=c;
                }
                str=str.slice(i+2);
            }
        }
        estr+=str;
        return estr;
    },
    /** Substitute variables defined in `scope` into the given syntax tree (in place).
     * @param {Numbas.jme.tree} tree
     * @param {Numbas.jme.Scope} scope
     * @param {Boolean} [allowUnbound=false] - allow unbound variables to remain in the returned tree
     * @returns {Numbas.jme.tree}
     */
    substituteTree: function(tree,scope,allowUnbound)
    {
        if(!tree)
            return null;
        if(tree.tok.bound)
            return tree;
        if(tree.args===undefined)
        {
            if(tree.tok.type=='name')
            {
                var name = tree.tok.name.toLowerCase();
                var v = scope.getVariable(name);
                if(v===undefined)
                {
                    if(allowUnbound)
                        return {tok: new TName(name)};
                    else
                        throw new Numbas.Error('jme.substituteTree.undefined variable',{name:name});
                }
                else
                {
                    if(v.tok) {
                        return v;
                    } else {
                        return {tok: v};
                    }
                }
            }
            else {
                return tree;
            }
        } else if((tree.tok.type=='function' || tree.tok.type=='op') && tree.tok.name in substituteTreeOps) {
            tree = {tok: tree.tok,
                    args: tree.args.slice()};
            substituteTreeOps[tree.tok.name](tree,scope,allowUnbound);
            return tree;
        } else {
            tree = {
                tok: tree.tok,
                args: tree.args.slice()
            };
            for(var i=0;i<tree.args.length;i++) {
                tree.args[i] = jme.substituteTree(tree.args[i],scope,allowUnbound);
            }
            return tree;
        }
    },
    /** Evaluate a syntax tree (or string, which is compiled to a syntax tree), with respect to the given scope.
     * @param {Numbas.jme.tree|String} tree
     * @param {Numbas.jme.Scope} scope
     * @returns {Numbas.jme.token}
     */
    evaluate: function(tree,scope)
    {
        if(!scope) {
            throw(new Numbas.Error('jme.evaluate.no scope given'));
        }
        return scope.evaluate(tree);
    },
    /** Compile a list of expressions, separated by commas
     * @param {JME} expr
     * @see Numbas.jme.tokenise
     * @see Numbas.jme.shunt
     * @returns {Numbas.jme.tree[]}
     */
    compileList: function(expr) {
        expr+='';    //make sure expression is a string and not a number or anything like that
        if(!expr.trim().length)
            return null;
        //typecheck
        //tokenise expression
        var tokens = jme.tokenise(expr);
        var bits = [];
        var brackets = [];
        var start = 0;
        for(var i=0;i<tokens.length;i++) {
            switch(tokens[i].type) {
                case '(':
                case '[':
                    brackets.push(tokens[i]);
                    break;
                case ')':
                    if(!brackets.length || brackets.pop().type!='(') {
                        throw(new Numbas.Error('jme.compile list.mismatched bracket'));
                    }
                    break;
                case ']':
                    if(!brackets.length || brackets.pop().type!='[') {
                        throw(new Numbas.Error('jme.compile list.mismatched bracket'));
                    }
                    break;
                case ',':
                    if(brackets.length==0) {
                        bits.push(tokens.slice(start,i));
                        start = i+1;
                    }
                    break;
            }
        }
        if(brackets.length) {
            throw(new Numbas.Error('jme.compile list.missing right bracket'));
        }
        bits.push(tokens.slice(start));
        //compile to parse tree
        var trees = bits.map(function(b){return jme.shunt(b)});
        return trees;
    },
    /** Settings for {@link Numbas.jme.compare}
     * @typedef {Object} Numbas.jme.compare_settings
     * @property {String} checkingType - The name of the method to determine if two results are equal. See {@link Numbas.jme.checkingFunctions}.
     * @property {Number} vsetRangeStart - The lower bound of the range to pick variable values from.
     * @property {Number} vsetRangeEnd - The upper bound of the range to pick variable values from.
     * @property {Number} vsetRangePoints - The number of values to pick for each variable.
     * @property {Number} checkingAccuracy - A parameter for the checking function to determine if two results are equal. See {@link Numbas.jme.checkingFunctions}.
     * @property {Number} failureRate - The number of times the comparison must fail to declare that the expressions are unequal.
     * @property {Boolean} sameVars - if true, then both expressions should have exactly the same free variables
     */
    /** Compare two expressions over some randomly selected points in the space of variables, to decide if they're equal.
     * @param {JME} tree1
     * @param {JME} tree2
     * @param {Numbas.jme.compare_settings} settings
     * @param {Numbas.jme.Scope} scope
     * @returns {Boolean}
     */
    compare: function(tree1,tree2,settings,scope) {
        var default_settings = {
            vsetRangeStart: 0,
            vsetRangeEnd: 1,
            vsetRangePoints: 5,
            checkingType: 'absdiff',
            checkingAccuracy: 0.0001,
            failureRate: 1
        }
        settings = util.extend_object({},default_settings,settings);
        var checkingFunction = checkingFunctions[settings.checkingType.toLowerCase()];    //work out which checking type is being used
        try {
            if(tree1 == null || tree2 == null) {    
                //one or both expressions are invalid, can't compare
                return false;
            }
            //find variable names used in both expressions - can't compare if different
            var vars1 = findvars(tree1);
            var vars2 = findvars(tree2);
            for(var v in scope.allVariables()) {
                delete vars1[v];
                delete vars2[v];
            }
            if(settings.sameVars) {
                if( !varnamesAgree(vars1,vars2) ) {    //whoops, differing variables
                    return false;
                }
            } else { 
                vars2.forEach(function(n) {
                    if(vars1.indexOf(n)==-1) {
                        vars1.push(n);
                    }
                });
            }
            var hasNames = vars1.length > 0;
            var numRuns = hasNames ? settings.vsetRangePoints: 1;
            var failureRate = hasNames ? settings.failureRate : 1;
            // if variables are used,  evaluate both expressions over a random selection of values and compare results
            var errors = 0;
            var rs = randoms(vars1, settings.vsetRangeStart, settings.vsetRangeEnd, numRuns);
            for(var i = 0; i<rs.length; i++) {
                var nscope = new jme.Scope([scope,{variables:rs[i]}]);
                var r1 = nscope.evaluate(tree1);
                var r2 = nscope.evaluate(tree2);
                if( !resultsEqual(r1,r2,checkingFunction,settings.checkingAccuracy) ) { 
                    errors++; 
                }
            }
            return errors < failureRate;
        } catch(e) {
            return false;
        }
    },
    /** Substitute variables into content. To substitute variables, use {@link Numbas.jme.variables.DOMcontentsubvars}.
     * @param {String} str
     * @param {Numbas.jme.Scope} scope
     * @returns {String}
     */
    contentsubvars: function(str, scope)
    {
        var bits = util.contentsplitbrackets(str);    //split up string by TeX delimiters. eg "let $X$ = \[expr\]" becomes ['let ','$','X','$',' = ','\[','expr','\]','']
        for(var i=0; i<bits.length; i+=4)
        {
            bits[i] = jme.subvars(bits[i],scope,true);
        }
        return bits.join('');
    },
    /** Split up a TeX expression, finding the \var and \simplify commands.
     * Returns an array [normal tex,var or simplify,options,argument,normal tex,...]a
     * @param {String} s
     * @returns {Array.<String>}
     */
    texsplit: function(s)
    {
        var cmdre = /^((?:.|[\n\r])*?)\\(var|simplify)/m;
        var out = [];
        var m;
        while( m = s.match(cmdre) )
        {
            out.push(m[1]);
            var cmd = m[2];
            out.push(cmd);
            var i = m[0].length;
            var args = '';
            var argbrackets = false;
            if( s.charAt(i) == '[' )
            {
                argbrackets = true;
                var si = i+1;
                while(i<s.length && s.charAt(i)!=']')
                    i++;
                if(i==s.length)
                    throw(new Numbas.Error('jme.texsubvars.no right bracket',{op:cmd}));
                else
                {
                    args = s.slice(si,i);
                    i++;
                }
            }
            if(!argbrackets)
                args='all';
            out.push(args);
            if(s.charAt(i)!='{')
            {
                throw(new Numbas.Error('jme.texsubvars.missing parameter',{op:cmd,parameter:s}));
            }
            var brackets=1;
            var si = i+1;
            while(i<s.length-1 && brackets>0)
            {
                i++;
                if(s.charAt(i)=='{')
                    brackets++;
                else if(s.charAt(i)=='}')
                    brackets--;
            }
            if(i == s.length-1 && brackets>0)
                throw(new Numbas.Error('jme.texsubvars.no right brace',{op:cmd}));
            var expr = s.slice(si,i);
            s = s.slice(i+1);
            out.push(expr);
        }
        out.push(s);
        return out;
    },
    /** Dictionary of functions
     * type: function(value,display:boolean) -> string
     * which convert a JME token to a string for display
     */
    typeToDisplayString: {
        'number': function(v) {
            return ''+Numbas.math.niceNumber(v.value)+'';
        },
        'string': function(v,display) {
            return v.value;
        },
    },
    /** Produce a string representation of the given token, for display
     * @param {Numbas.jme.token} v
     * @see Numbas.jme.typeToDisplayString
     * @returns {String}
     */
    tokenToDisplayString: function(v) {
        if(v.type in jme.typeToDisplayString) {
            return jme.typeToDisplayString[v.type](v);
        } else {
            return jme.display.treeToJME({tok:v});
        }
    },
    /** Substitute variables into a text string (not maths).
     * @param {String} str
     * @param {Numbas.jme.Scope} scope
     * @param {Boolean} [display=false] - Is this string going to be displayed to the user? If so, avoid unnecessary brackets and quotes.
     * @returns {String}
     */
    subvars: function(str, scope,display)
    {
        var bits = util.splitbrackets(str,'{','}');
        if(bits.length==1)
        {
            return str;
        }
        var out = '';
        for(var i=0; i<bits.length; i++)
        {
            if(i % 2)
            {
                var v = jme.evaluate(jme.compile(bits[i],scope),scope);
                if(display) {
                    v = jme.tokenToDisplayString(v);
                } else {
                    if(v.type=='number') {
                        v = '('+Numbas.jme.display.treeToJME({tok:v},{niceNumber: false})+')';
                    } else if(v.type=='string') {
                        v = "'"+v.value+"'";
                    } else {
                        v = jme.display.treeToJME({tok:v},{niceNumber: false});
                    }
                }
                out += v;
            }
            else
            {
                out+=bits[i];
            }
        }
        return out;
    },
    /** Unwrap a {@link Numbas.jme.token} into a plain JavaScript value
     * @param {Numbas.jme.token} v
     * @returns {Object}
     */
    unwrapValue: function(v) {
        switch(v.type) {
            case 'list':
                return v.value.map(jme.unwrapValue);
            case 'dict':
                var o = {};
                Object.keys(v.value).forEach(function(key) {
                    o[key] = jme.unwrapValue(v.value[key]);
                });
                return o;
            case 'name':
                return v.name;
            case 'expression':
                return v.tree;
            case 'nothing':
                return undefined;
            default:
                return v.value;
        }
    },

    /** Mark a token as 'safe', so it doesn't have {@link Numbas.jme.subvars} applied to it, or any strings it contains, when it's evaluated
     * @param {Numbas.jme.token} t
     * @returns {Numbas.jme.token}
     */
    makeSafe: function(t) {
        if(!t) {
            return t;
        }
        switch(t.type) {
            case 'string':
                t.safe = true;
                var t2 = new TString(t.value);
                if(t.latex!==undefined) {
                    t2.latex = t.latex;
                }
                t2.safe = true;
                return t2;
            case 'list':
                return new TList(t.value.map(jme.makeSafe));
            case 'dict':
                var o = {};
                for(var x in t.value) {
                    o[x] = jme.makeSafe(t.value[x]);
                }
                return new TDict(o);
            default:
                return t;
        }
    },

    /** Wrap up a plain JavaScript value (number, string, bool or array) as a {@link Numbas.jme.token}.
     * @param {Object} v
     * @param {String} typeHint - name of the expected type (to differentiate between, for example, matrices, vectors and lists
     * @returns {Numbas.jme.token}
     */
    wrapValue: function(v,typeHint) {
        switch(typeof v) {
        case 'number':
            return new jme.types.TNum(v);
        case 'string':
            var s = new jme.types.TString(v);
            s.safe = true;
            return s;
        case 'boolean':
            return new jme.types.TBool(v);
        default:
            switch(typeHint) {
                case 'html':
                    return v;
                default:
                    if(Array.isArray(v)) {
                        // it would be nice to abstract this, but some types need the arguments to be wrapped, while others don't
                        switch(typeHint) {
                        case 'matrix':
                            return new jme.types.TMatrix(v);
                        case 'vector':
                            return new jme.types.TVector(v);
                        case 'range':
                            return new jme.types.TRange(v);
                        case 'set':
                            v = v.map(jme.wrapValue);
                            return new jme.types.TSet(v);
                        default:
                            v = v.map(jme.wrapValue);
                            return new jme.types.TList(v);
                        }
                    } else if(v===null || v===undefined) { // CONTROVERSIAL! Cast null to the empty string, because we don't have a null type.
                        return new jme.types.TString('');
                    } else if(v!==null && typeof v=='object' && v.type===undefined) {
                        var o = {};
                        Object.keys(v).forEach(function(key) {
                            o[key] = jme.wrapValue(v[key]);
                        });
                        return new jme.types.TDict(o);
                    }
                    return v;
            }
        }
    },
    /** Is a token an operator with the given name?
     *
     * @param {Numbas.jme.token} tok
     * @param {String} op
     *
     * @returns {Boolean}
     */
    isOp: function(tok,op) {
        return tok.type=='op' && tok.name==op;
    },
    /** Is a token the given name?
     *
     * @param {Numbas.jme.token} tok
     * @param {String} name
     *
     * @returns {Boolean}
     */
    isName: function(tok,name) {
        return tok.type=='name' && tok.name==name;
    },
    /** Is a token a function with the given name?
     *
     * @param {Numbas.jme.token} tok
     * @param {String} name
     *
     * @returns {Boolean}
     */
    isFunction: function(tok,name) {
        return tok.type=='function' && tok.name==name;
    },
    /** Does this expression behave randomly?
     *  True if it contains any instances of functions or operations, defined in the given scope, which could behave randomly.
     *
     *  @param {Numbas.jme.tree} expr
     *  @param {Numbas.jme.Scope} scope
     *  @returns {Boolean}
     */
    isRandom: function(expr,scope) {
        switch(expr.tok.type) {
            case 'op':
            case 'function':
                // a function application is random if its definition is marked as random,
                // or if any of its arguments are random
                var op = expr.tok.name.toLowerCase();
                var fns = scope.getFunction(op);
                if(fns) {
                    for(var i=0;i<fns.length;i++) {
                        var fn = fns[i]
                        if(fn.random===undefined && fn.language=='jme') {
                            fn.random = false; // put false in to avoid infinite recursion if fn is defined in terms of another function which itself uses fn
                            fn.random = jme.isRandom(fn.tree,scope);
                        }
                        if(fn.random) {
                            return true;
                        }
                    }
                }
                for(var i=0;i<expr.args.length;i++) {
                    if(jme.isRandom(expr.args[i],scope)) {
                        return true;
                    }
                }
                return false;
            default:
                if(!expr.args) {
                    return false;
                }
                for(var i=0;i<expr.args.length;i++) {
                    if(jme.isRandom(expr.args[i],scope)) {
                        return true;
                    }
                }
                return false;
        }
    },

    /** Is this a monomial - a single term of the form x^n or m*x^n, where m and n are numbers?
     * @param {Numbas.jme.tree} tree
     * @returns {Object} the base, degree and coefficient of the monomial, as trees.
     */
    isMonomial: function(tree) {
        /** Remove unary minuses from the top of the tree
         * @param {Numbas.jme.tree} tree
         * @returns {Numbas.jme.tree}
         */
        function unwrapUnaryMinus(tree) {
            while(jme.isOp(tree.tok,'-u')) {
                tree = tree.args[0];
            }
            return tree;
        }
        var coefficient;
        if(jme.isOp(tree.tok,'*')) {
            if(unwrapUnaryMinus(tree.args[0]).tok.type!='number') {
                return false;
            }
            coefficient = tree.args[0];
            tree = tree.args[1];
        } else if(jme.isOp(tree.tok,'-u')) {
            coefficient = {tok:new TNum(-1)};
            tree = tree.args[0];
        } else {
            coefficient = {tok:new TNum(1)};
        }
        if(tree.tok.type=='name') {
            return {base:tree, degree:{tok:new TNum(1)}, coefficient: coefficient};
        }
        if(jme.isOp(tree.tok,'^') && tree.args[0].tok.type=='name' && unwrapUnaryMinus(tree.args[1]).tok.type=='number') {
            return {base:tree.args[0], degree:tree.args[1], coefficient: coefficient};
        }
        return false;
    }
};

/** Options for {@link Numbas.jme.Parser}
 *
 * @typedef {Object} Numbas.jme.parser_options
 * @property {Boolean} closeMissingBrackets - Silently ignore "missing right bracket" errors?
 * @property {Boolean} addMissingArguments - When an op or function call is missing required arguments, insert `?` as a placeholder.
 */

/** A parser for {@link JME} expressions
 * @memberof Numbas.jme
 * @constructor
 * 
 * @param {Numbas.jme.parser_options} options
 */
var Parser = jme.Parser = function(options) {
    this.options = util.extend_object({}, this.option_defaults, options);
    this.ops = this.ops.slice();
    this.re = util.extend_object({},this.re);
    this.tokeniser_types = this.tokeniser_types.slice();
    this.constants = util.extend_object({}, jme.constants);
    this.prefixForm = util.extend_object({}, jme.prefixForm);
    this.postfixForm = util.extend_object({}, jme.postfixForm);
    this.arity = util.extend_object({}, jme.arity);
    this.precedence = util.extend_object({}, jme.precedence);
    this.commutative = util.extend_object({}, jme.commutative);
    this.associative = util.extend_object({}, jme.associative);
    this.funcSynonyms = util.extend_object({}, jme.funcSynonyms);
    this.opSynonyms = util.extend_object({}, jme.opSynonyms);
    this.rightAssociative = util.extend_object({}, jme.rightAssociative);
}
jme.Parser.prototype = /** @lends Numbas.jme.Parser.prototype */ {
    /** Default options for new parsers
     * @type {Numbas.jme.parser_options}
     */
    option_defaults: {
        closeMissingBrackets: false,
        addMissingArguments: false
    },

    /** Binary operations
     * @type {Array.<String>}
     */
    ops: ['not','and','or','xor','implies','isa','except','in','divides'],

    /** Regular expressions to match tokens 
     * @type {Object.<RegExp>}
     */
    re: {
        re_bool: /^(true|false)(?![a-zA-Z_0-9'])/i,
        re_number: /^[0-9]+(?:\x2E[0-9]+)?/,
        re_name: /^{?((?:(?:[a-zA-Z]+):)*)((?:\$?[a-zA-Z_][a-zA-Z0-9_]*'*)|\?\??|[π∞])}?/i,
        re_op: /^(?:\.\.|#|<=|>=|<>|&&|\|\||[\|*+\-\/\^<>=!&÷×∈∧∨⟹≠≥≤]|__OTHER_OPS__)/i,
        re_punctuation: /^([\(\),\[\]])/,
        re_string: /^("""|'''|['"])((?:[^\1\\]|\\.)*?)\1/,
        re_comment: /^\/\/.*?(?:\n|$)/,
        re_keypair: /^:/
    },

    /** Set properties for a given operator.
     * @param {String} name - the name of the operator
     * @param {Numbas.jme.operatorOptions} options
     */
<<<<<<< HEAD
    setOperatorProperties: function(name,options) {
        if(!options) {
            return;
        }
        if('precedence' in options) {
            this.precedence[name] = options.precedence;
        }
        if('synonyms' in options) {
            options.synonyms.forEach(function(synonym) {
                if(opSynonyms[synonym]===undefined) {
                    this.opSynonyms[synonym] = name;
                }
            });
        }
        if(options.rightAssociative) {
            this.rightAssociative[name] = true;
        }
        if(options.commutative) {
            this.commutative[name] = true;
        }
    },

    addTokenType: function(re,parse) {
        this.tokeniser_types.splice(0,0,{re:re,parse:parse});
    },

    /** Add an operator to the parser
     * @param {String} name
     * @see Numbas.jme.Parser#addBinaryOperator
     * @see Numbas.jme.Parser#addPrefixOperator
     * @see Numbas.jme.Parser#addPostfixOperator
     */
    addOperator: function(name) {
        if(this.ops.contains(name)) {
            return;
        }
        this.ops.push(name);
    },

    /** Add a binary operator to the parser
     * @param {String} name
     * @param {Numbas.jme.operatorOptions} options
     */
    addBinaryOperator: function(name,options) {
        this.addOperator(name);
        this.setOperatorProperties(name,options);
    },

    /** Add a prefix operator to the parser
     * @param {String} name
     * @param {String} alt - the "interpreted" name of the operator, e.g. '!' is interpreted as 'fact'. If not given, the value of `name` is used.
     * @param {Numbas.jme.operatorOptions} options
     */
    addPrefixOperator: function(name,alt,options) {
        this.addOperator(name);
        alt = alt || name;
        this.prefixForm[name] = alt;
        this.arity[alt] = 1;
        this.setOperatorProperties(alt,options);
    },

    /** Add a postfix operator to the parser
     * @param {String} name
     * @param {String} alt - the "interpreted" name of the operator, e.g. '!' is interpreted as 'fact'. If not given, the value of `name` is used.
     * @param {Numbas.jme.operatorOptions} options
     */
    addPostfixOperator: function(name,alt,options) {
        this.addOperator(name);
        alt = alt || name;
        this.postfixForm[name] = alt;
        this.arity[alt] = 1;
        this.setOperatorProperties(alt,options);
    },

    op: function(name,postfix,prefix) {
        var arity = 2;
        if(this.arity[name]!==undefined) {
            arity = this.arity[name];
        }
        var commutative = arity>1 && this.commutative[name] || false;
        var associative = arity>1 && this.associative[name] || false;

        return new TOp(name,postfix,prefix,arity,commutative,associative);
    },

    /** Descriptions of kinds of token that the tokeniser can match.
     * `re` is a regular expression matching the token
     * `parse` is a function which takes a RegEx match object, the tokens produced up to this point, the input expression, and the current position in the expression.
     * It should return an object `{tokens, start, end}`.
     */
    tokeniser_types: [
        {
            re: 're_strip_whitespace',
            parse: function(result,tokens,expr,pos) {
                return {tokens: [], start: pos, end: pos+result[0].length};
            }
        },
        {
            re: 're_comment',
            parse: function(result,tokens,expr,pos) {
                return {tokens: [], start: pos, end: pos+result[0].length};
            }
        },
        {
            re: 're_number',
            parse: function(result,tokens,expr,pos) {
                var token = new TNum(result[0]);
                var new_tokens = [token];
                if(tokens.length>0) {
                    var prev = tokens[tokens.length-1];
                    if(prev.type==')' || prev.type=='name') {    //right bracket followed by a number is interpreted as multiplying contents of brackets by number
                        new_tokens.splice(0,0,this.op('*'));
                    }
                }
                return {tokens: new_tokens, start: pos, end: pos+result[0].length};
            }
        },
        {
            re: 're_bool',
            parse: function(result,tokens,expr,pos) {
                var token = new TBool(util.parseBool(result[0]));
                return {tokens: [token], start: pos, end: pos+result[0].length};
            }
        },
        {
            re: 're_op',
            parse: function(result,tokens,expr,pos) {
                var matched_name = result[0];
                var name = matched_name;
=======
    tokenise: function(expr) {
        if(!expr)
            return [];
        expr += '';
        var oexpr = expr;
        var pos = 0;
        var olen = expr.length;
        expr = expr.replace(this.re.re_strip_whitespace, '');    //get rid of whitespace
        pos += olen - expr.length;
        var tokens = [];
        var i = 0;
        var re_op = new RegExp(this.re.re_op.source.replace('__ANY_OP__',this.ops.join('|')),'i');
        while( expr.length ) {
            olen = expr.length;
            expr = expr.replace(this.re.re_strip_whitespace, '');    //get rid of whitespace
            pos += olen-expr.length;
            var token_pos= pos;
            var result;
            var token;
            while(result=expr.match(this.re.re_comment)) {
                olen = expr.length;
                expr=expr.slice(result[0].length).replace(this.re.re_strip_whitespace,'');
                pos += olen-expr.length;
            }
            if(result = expr.match(this.re.re_number)) {
                token = new TNum(result[0]);
                if(tokens.length>0 && (tokens[tokens.length-1].type==')' || tokens[tokens.length-1].type=='name'))    //right bracket followed by a number is interpreted as multiplying contents of brackets by number
                {
                    tokens.push(new TOp('*'));
                }
            } else if (result = expr.match(this.re.re_bool)) {
                token = new TBool(util.parseBool(result[0]));
                result[0] = result[1];
            } else if (result = expr.match(re_op)) {
                if(result[2])        //if word-ish operator
                    result[0] = result[2];
                token = result[0].toLowerCase();
                //work out if operation is being used prefix or postfix
>>>>>>> eaaf1f15
                var nt;
                var postfix = false;
                var prefix = false;
                if(name in this.opSynonyms) {
                    name = this.opSynonyms[name];
                }
                if( tokens.length==0 || (nt=tokens[tokens.length-1].type)=='(' || nt==',' || nt=='[' || (nt=='op' && !tokens[tokens.length-1].postfix) || nt=='keypair' ) {
                    if(name in this.prefixForm) {
                        name = this.prefixForm[name];
                        prefix = true;
                    }
                } else {
                    if(name in this.postfixForm) {
                        name = this.postfixForm[name];
                        postfix = true;
                    }
                }
                var token = this.op(name,postfix,prefix);
                return {tokens: [token], start: pos, end: pos+matched_name.length};
            }
        },
        {
            re: 're_name',
            parse: function(result,tokens,expr,pos) {
                var name = result[2];
                var annotation = result[1] ? result[1].split(':').slice(0,-1) : null;
                var token;
                if(!annotation) {
                    var lname = name.toLowerCase();
                    // fill in constants here to avoid having more 'variables' than necessary
                    if(lname in this.constants) {
                        token = new TNum(this.constants[lname]);
                    } else {
                        token = new TName(name);
                    }
                } else {
                    token = new TName(name,annotation);
                }
                var new_tokens = [token];
                if(tokens.length>0) {
                    var prev = tokens[tokens.length-1];
                    if(prev.type=='number' || prev.type=='name' || prev.type==')') {    //number or right bracket or name followed by a name, eg '3y', is interpreted to mean multiplication, eg '3*y'
                        new_tokens.splice(0,0,this.op('*'));
                    }
                }
                return {tokens: new_tokens, start: pos, end: pos+result[0].length};
            }
        },
        {
            re: 're_punctuation',
            parse: function(result,tokens,expr,pos) {
                var new_tokens = [new TPunc(result[0])];
                if(result[0]=='(' && tokens.length>0) {
                    var prev = tokens[tokens.length-1];
                    if(prev.type=='number' || prev.type==')') {    //number or right bracket followed by left parenthesis is also interpreted to mean multiplication
                        new_tokens.splice(0,0,this.op('*'));
                    }
                }
                return {tokens: new_tokens, start: pos, end: pos+result[0].length};
            }
        },
        {
            re: 're_string',
            parse: function(result,tokens,expr,pos) {
                var str = result[2];
                var token = new TString(jme.unescape(str));
                return {tokens: [token], start: pos, end: pos+result[0].length};
            }
        },
        {
            re: 're_keypair',
            parse: function(result,tokens,expr,pos) {
                if(tokens.length==0 || !(tokens[tokens.length-1].type=='string' || tokens[tokens.length-1].type=='name')) {
                    throw(new Numbas.Error('jme.tokenise.keypair key not a string',{type: tokens[tokens.length-1].type}));
                }
                var token = new TKeyPair(tokens.pop().value);
                return {tokens: [token], start: pos, end: pos+result[0].length};
            }
        }
    ],



    /** Convert given expression string to a list of tokens. Does some tidying, e.g. inserts implied multiplication symbols.
     * @param {JME} expr
     * @returns {Array.<Numbas.jme.token>}
     * @see Numbas.jme.Parser#compile
     */
    tokenise: function(expr) {
        if(!expr)
            return [];
        expr += '';
        var pos = 0;
        var tokens = [];
        /** Put operator symbols in reverse length order (longest first), and escape regex punctuation.
         * @param {Array.<String>} ops
         * @returns {Array.<String>} ops
         */
        function clean_ops(ops) {
            return ops.sort().reverse().map(function(op) {
                return op.replace(/[.?*+^$[\]\\(){}|-]/g, "\\$&");
            });
        };
        var word_ops = clean_ops(this.ops.filter(function(o){return o.match(/[a-zA-Z0-9_']$/); }));
        var other_ops = clean_ops(this.ops.filter(function(o){return !o.match(/[a-zA-Z0-9_']$/); }));
        var re_op_source = this.re.re_op.source;
        var any_op = '';
        if(word_ops.length) {
            any_op += '|(?:'+word_ops.join('|')+')(?![a-zA-Z0-9_\'])';
        }
        if(other_ops.length) {
            any_op += '|(?:'+other_ops.join('|')+')';
        }
        re_op_source = re_op_source.replace('|__OTHER_OPS__', any_op ? any_op : '');
        var re_op = new RegExp(re_op_source,'i');
        while( pos<expr.length ) {
            var got = false;
            for(var i=0;i<this.tokeniser_types.length;i++) {
                var tt = this.tokeniser_types[i];
                var regex = (tt.re instanceof RegExp) ? tt.re : (tt.re=='re_op' ? re_op : this.re[tt.re]);
                var m = expr.slice(pos).match(regex);
                if(m) {
                    var result = tt.parse.apply(this,[m,tokens,expr,pos]);
                    result.tokens.forEach(function(t) {
                        t.pos = result.start;
                    });
                    pos = result.end;
                    tokens = tokens.concat(result.tokens);
                    got = true;
                    break;
                }
            }
            if(!got && pos<expr.length) {
                var nearby = expr.slice(Math.max(0,pos), pos+5);
                throw(new Numbas.Error('jme.tokenise.invalid near',{expression: expr, position: pos, nearby: nearby}));
            }
        }
        return tokens;
    },

    shunt_type_actions: {
        'number': function(tok) { this.addoutput(tok); },
        'string': function(tok) { this.addoutput(tok); },
        'boolean': function(tok) { this.addoutput(tok); },
        'name': function(tok) {
            var i = this.i;
            // if followed by an open bracket, this is a function application
            if( i<this.tokens.length-1 && this.tokens[i+1].type=="(") {
                    if(this.funcSynonyms[tok.name]) {
                        tok.name = this.funcSynonyms[tok.name];
                    }
                    this.stack.push(new TFunc(tok.name,tok.annotation));
                    this.numvars.push(0);
                    this.olength.push(this.output.length);
            } else {
                //this is a variable otherwise
                this.addoutput(tok);
            }
        },
        ',': function(tok) {
            //reached end of expression defining function parameter, so pop all of its operations off stack and onto output
            while( this.stack.length && this.stack[this.stack.length-1].type != "(" && this.stack[this.stack.length-1].type != '[') {
                this.addoutput(this.stack.pop())
            }
            this.numvars[this.numvars.length-1]++;
            if( ! this.stack.length ) {
                throw(new Numbas.Error('jme.shunt.no left bracket in function'));
            }
        },
        'op': function(tok) {
            if(!tok.prefix) {
                var o1 = this.precedence[tok.name];
                //while ops on stack have lower precedence, pop them onto output because they need to be calculated before this one. left-associative operators also pop off operations with equal precedence
                
                /** Should the next token on the stack be popped off?
                 * @returns {Boolean}
                 */
                function should_pop() {
                    if(this.stack.length==0) {
                        return false;
                    }
                    var prev = this.stack[this.stack.length-1];
                    if(prev.type=="op" && ((o1 > this.precedence[prev.name]) || (!this.rightAssociative[tok.name] && o1 == this.precedence[prev.name]))) {
                        return true;
                    }
                    if(prev.type=='keypair' && prev.pairmode=='match') {
                        return true;
                    }
                    return false;
                }
                while(should_pop.apply(this)) {
                    this.addoutput(this.stack.pop());
                }
            }
            this.stack.push(tok);
        },
        '[': function(tok) {
            var i = this.i;
            var tokens = this.tokens;
            if(i==0 || tokens[i-1].type=='(' || tokens[i-1].type=='[' || tokens[i-1].type==',' || tokens[i-1].type=='op' || tokens[i-1].type=='keypair') {
                this.listmode.push('new');
            }
            else {
                this.listmode.push('index');
            }
            this.stack.push(tok);
            this.numvars.push(0);
            this.olength.push(this.output.length);
        },
        ']': function(tok) {
            while( this.stack.length && this.stack[this.stack.length-1].type != "[" ) {
                this.addoutput(this.stack.pop());
            }
            if( ! this.stack.length ) {
                throw(new Numbas.Error('jme.shunt.no left square bracket'));
            } else {
                this.stack.pop();    //get rid of left bracket
            }
            //work out size of list
            var n = this.numvars.pop();
            var l = this.olength.pop();
            if(this.output.length>l) {
                n++;
            }
            switch(this.listmode.pop()) {
            case 'new':
                this.addoutput(new TList(n))
                break;
            case 'index':
                var f = new TFunc('listval');
                f.vars = 2;
                this.addoutput(f);
                break;
            }
        },
        '(': function(tok) {
            this.stack.push(tok);
        },
        ')': function(tok) {
            while( this.stack.length && this.stack[this.stack.length-1].type != "(" ) {
                this.addoutput(this.stack.pop());
            }
            if( ! this.stack.length ) {
                throw(new Numbas.Error('jme.shunt.no left bracket'));
            } else {
                this.stack.pop();    //get rid of left bracket
                //if this is a function call, then the next thing on the stack should be a function name, which we need to pop
                if( this.stack.length && this.stack[this.stack.length-1].type=="function")
                {
                    //work out arity of function
                    var n = this.numvars.pop();
                    var l = this.olength.pop();
                    if(this.output.length>l)
                        n++;
                    var f = this.stack.pop();
                    f.vars = n;
                    this.addoutput(f);
                }
            }
        },
        'keypair': function(tok) {
            var pairmode = null;
            for(var i=this.stack.length-1;i>=0;i--) {
                if(this.stack[i].type=='[') {
                    pairmode = 'dict';
                    break;
                } else if(jme.isOp(this.stack[i],';')) {
                    pairmode = 'match';
                    break;
                } else if(this.stack[i].type=='(') {
                    break;
                }
            }
            if(pairmode===null) {
                throw(new Numbas.Error('jme.shunt.keypair in wrong place'));
            }
            tok.pairmode = pairmode;
            this.stack.push(tok);
        }
    },

    addoutput: function(tok) {
        if(tok.vars!==undefined) {
            if(this.output.length<tok.vars) {
                if(!this.options.addMissingArguments) {
                    throw(new Numbas.Error('jme.shunt.not enough arguments',{op:tok.name || tok.type}));
                } else {
                    for(var i=this.output.length;i<tok.vars;i++) {
                        var tvar = new types.TName('?');
                        tvar.added_missing = true;
                        this.output.push({tok:tvar});
                    }
                }
            }
            var thing = {
                tok: tok,
                args: this.output.splice(this.output.length-tok.vars,tok.vars)
            };
            if(tok.type=='list') {
                var mode = null;
                for(var i=0;i<thing.args.length;i++) {
                    var argmode = thing.args[i].tok.type=='keypair' ? 'dictionary' : 'list';
                    if(i>0 && argmode!=mode) {
                        throw(new Numbas.Error('jme.shunt.list mixed argument types',{mode: mode, argmode: argmode}));
                    }
                    mode = argmode;
                }
                if(mode=='dictionary') {
                    thing.tok = new TDict();
                }
            }
            this.output.push(thing);
        }
        else {
            this.output.push({tok:tok});
        }
    },

    /** Shunt list of tokens into a syntax tree. Uses the shunting yard algorithm (wikipedia has a good description)
     * @param {Array.<Numbas.jme.token>} tokens
     * @returns {Numbas.jme.tree}
     * @see Numbas.jme.Parser#tokenise
     * @see Numbas.jme.Parser#compile
     */
    shunt: function(tokens) {
        var parser = this;

        this.tokens = tokens;
        this.output = [];
        this.stack = [];
        this.numvars = [];
        this.olength = [];
        this.listmode = [];


        var type_actions = this.shunt_type_actions;

        /** Shunt the given token onto the output
         * @param {Numbas.jme.token} tok
         * @see Numbas.jme.Parser.shunt_type_actions
         */
        function shunt_token(tok) {
            if(tok.type in type_actions) {
                type_actions[tok.type].apply(parser,[tok]);
            }
        }
        for(this.i = 0; this.i < tokens.length; this.i++ ) {
            var tok = tokens[this.i];
            shunt_token(tok);
        }
        //pop all remaining ops on stack into output
        while(this.stack.length) {
            var x = this.stack[this.stack.length-1];
            if(x.type=="(") {
                if(!this.options.closeMissingBrackets) {
                    throw(new Numbas.Error('jme.shunt.no right bracket'));
                } else {
                    type_actions[')'].apply(this);
                }
            } else {
                this.stack.pop();
                this.addoutput(x);
            }
        }
        if(this.listmode.length>0) {
            throw(new Numbas.Error('jme.shunt.no right square bracket'));
        }
        if(this.output.length>1) {
            throw(new Numbas.Error('jme.shunt.missing operator'));
        }
        return this.output[0];
    },

    /** Compile an expression string to a syntax tree. (Runs {@link Numbas.jme.tokenise} then {@Link Numbas.jme.shunt})
     * @param {JME} expr
     * @see Numbas.jme.Parser#tokenise
     * @see Numbas.jme.Parser#shunt
     * @returns {Numbas.jme.tree}
     */
    compile: function(expr) {
        //make sure expression is a string and not a number or anything like that
        expr += '';
        if(!expr.trim().length) {
            return null;
        }
        //tokenise expression
        var tokens = this.tokenise(expr);
        //compile to parse tree
        var tree = this.shunt(tokens);
        if(tree===null) {
            return;
        }
        return tree;
    },
}
/** Regular expression to match whitespace (because '\s' doesn't match *everything*) */
jme.Parser.prototype.re.re_whitespace = '(?:[\\s \\f\\n\\r\\t\\v\\u00A0\\u2028\\u2029]|(?:\&nbsp;))';
jme.Parser.prototype.re.re_strip_whitespace = new RegExp('^'+jme.Parser.prototype.re.re_whitespace+'+');

/** Regular expressions for parser tokens.
 * Included for backwards-compatibility
 * @type {Object.<RegExp>}
 * @see {Numbas.jme.Parser.re}
 */
jme.re = jme.Parser.prototype.re;

var fnSort = util.sortBy('id');
/** Options for the {@link Numbas.jme.funcObj} constructor
 * @typedef {Object} Numbas.jme.scope_deletions
 * @property {Object} variables - Names of deleted variables.
 * @property {Object} functions - Names of deleted functions.
 * @property {Object} rulesets - Names of deleted rulesets.
 */

/**
 * A JME evaluation environment.
 * Stores variable, function, and ruleset definitions.
 *
 * A scope may have a parent; elements of the scope are resolved by searching up through the hierarchy of parents until a match is found.
 *
 * @memberof Numbas.jme
 * @constructor
 * @property {Object.<Numbas.jme.token>} variables - Dictionary of variables defined **at this level in the scope**. To resolve a variable in the scope, use {@link Numbas.jme.Scope.getVariable}.
 * @property {Object.<Array.<Numbas.jme.funcObj>>} functions - Dictionary of functions defined at this level in the scope. Function names map to lists of functions: there can be more than one function for each name because of multiple dispatch. To resolve a function name in the scope, use {@link Numbas.jme.Scope.getFunction}.
 * @property {Object.<Numbas.jme.rules.Ruleset>} rulesets - Dictionary of rulesets defined at this level in the scope. To resolve a ruleset in the scope, use {@link Numbas.jme.Scope.getRuleset}.
 * @property {Numbas.jme.scope_deletions} deleted - Names of deleted variables/functions/rulesets.
 * @property {Numbas.Question} question - The question this scope belongs to.
 *
 * @param {Numbas.jme.Scope[]} scopes - Either: nothing, in which case this scope has no parents; a parent Scope object; a list whose first element is a parent scope, and the second element is a dictionary of extra variables/functions/rulesets to store in this scope
 */
var Scope = jme.Scope = function(scopes) {
    this.variables = {};
    this.functions = {};
    this._resolved_functions = {};
    this.rulesets = {};
    this.deleted = {
        variables: {},
        functions: {},
        rulesets: {}
    }
    if(scopes===undefined) {
        return;
    }
    if(!Array.isArray(scopes)) {
        scopes = [scopes,undefined];
    }
    this.question = scopes[0].question || this.question;
    var extras;
    if(!scopes[0].evaluate) {
        extras = scopes[0];
    } else {
        this.parent = scopes[0];
        extras = scopes[1] || {};
    }
    if(extras) {
        if(extras.variables) {
            for(var x in extras.variables) {
                this.setVariable(x,extras.variables[x]);
            }
        }
        this.rulesets = extras.rulesets || this.rulesets;
        this.functions = extras.functions || this.functions;
    }
    return;
}
Scope.prototype = /** @lends Numbas.jme.Scope.prototype */ {
    /** Add a JME function to the scope.
     * @param {Numbas.jme.funcObj} fn - function to add
     */
    addFunction: function(fn) {
        if(!(fn.name in this.functions)) {
            this.functions[fn.name] = [fn];
        } else {
            this.functions[fn.name].push(fn);
            delete this._resolved_functions[fn.name];
        }
        this.deleted.functions[fn.name] = false;
    },
    /** Mark the given variable name as deleted from the scope.
     * @param {String} name
     */
    deleteVariable: function(name) {
        this.deleted.variables[name] = true;
    },
    /** Mark the given function name as deleted from the scope.
     * @param {String} name
     */
    deleteFunction: function(name) {
        this.deleted.functions[name] = true;
    },
    /** Mark the given ruleset name as deleted from the scope.
     * @param {String} name
     */
    deleteRuleset: function(name) {
        this.deleted.rulesets[name] = true;
    },
    /** Get the object with given name from the given collection
     * @param {String} collection - name of the collection. A property of this Scope object, i.e. one of `variables`, `functions`, `rulesets`.
     * @param {String} name - the name of the object to retrieve
     * @returns {Object}
     */
    resolve: function(collection,name) {
        var scope = this;
        while(scope) {
            if(scope.deleted[collection][name]) {
                return;
            }
            if(scope[collection][name]!==undefined) {
                return scope[collection][name];
            }
            scope = scope.parent;
        }
    },
    /** Find the value of the variable with the given name, if it's defined
     * @param {String} name
     * @returns {Numbas.jme.token}
     */
    getVariable: function(name) {
        return this.resolve('variables',name.toLowerCase());
    },
    /** Set the given variable name
     * @param {String} name
     * @param {Numbas.jme.token} value
     */
    setVariable: function(name, value) {
        name = name.toLowerCase();
        this.variables[name] = value;
        this.deleted.variables[name] = false;
    },
    /** Get all definitions of the given function name.
     * @param {String} name
     * @returns {Numbas.jme.funcObj[]} A list of all definitions of the given name.
     */
    getFunction: function(name) {
        if(!this._resolved_functions[name]) {
            var scope = this;
            var o = [];
            while(scope) {
                if(scope.functions[name]!==undefined) {
                    o = o.merge(scope.functions[name],fnSort);
                }
                scope = scope.parent;
            }
            this._resolved_functions[name] = o;
        }
        return this._resolved_functions[name];
    },
    /** Get the ruleset with the gien name
     * @param {String} name
     * @returns {Numbas.jme.rules.Ruleset}
     */
    getRuleset: function(name) {
        return this.resolve('rulesets',name);
    },
    /** Set the given ruleset name
     * @param {String} name
     * @param {Numbas.jme.rules.Ruleset[]} rules
     */
    setRuleset: function(name, rules) {
        this.rulesets[name] = this.rulesets[name.toLowerCase()] = rules;
        this.deleted.rulesets[name.toLowerCase()] = false;
    },
    /** Collect together all items from the given collection
     * @param {String} collection - name of the collection. A property of this Scope object, i.e. one of `variables`, `functions`, `rulesets`.
     * @returns {Object} a dictionary of names to values
     */
    collect: function(collection) {
        var scope = this;
        var deleted = {};
        var out = {};
        var name;
        while(scope) {
            for(var name in scope.deleted[collection]) {
                deleted[name] = scope.deleted[collection][name];
            }
            for(name in scope[collection]) {
                if(!deleted[name]) {
                    out[name] = out[name] || scope[collection][name];
                }
            }
            scope = scope.parent;
        }
        return out;
    },
    /** Gather all variables defined in this scope
     * @returns {Object.<Numbas.jme.token>} a dictionary of variables
     */
    allVariables: function() {
        return this.collect('variables');
    },
    /** Gather all rulesets defined in this scope
     * @returns {Object.<Numbas.jme.rules.Ruleset>} a dictionary of rulesets
     */
    allRulesets: function() {
        return this.collect('rulesets');
    },
    /** Gather all functions defined in this scope
     * @returns {Object.<Numbas.jme.funcObj[]>} a dictionary of function definitions: each name maps to a list of @link{Numbas.jme.funcObj}
     */
    allFunctions: function() {
        var scope = this;
        var out = {}
        var name;
        /** Merge the given list of functions with any existing functions under that name
         * @param {String} name
         * @param {Array.<Numbas.jme.funcObj>} fns
         */
        function add(name,fns) {
            if(!out[name]) {
                out[name] = [];
            }
            out[name] = out[name].merge(fns,fnSort);
        }
        while(scope) {
            for(var name in scope.functions) {
                add(name,scope.functions[name])
            }
            scope = scope.parent;
        }
        return out;
    },
    /** Gather all members of this scope into this scope object.
     * A backwards-compatibility hack for questions that use `question.scope.variables.x`
     * Shouldn't be applied to any scope other than the question scope.
     */
    flatten: function() {
        this.variables = this.allVariables();
        this.rulesets = this.allRulesets();
    },

    /** Return a new scope created by unsetting the members specified by the given object.
     * @param {Object} defs - a dictionary with elements `variables`, `rulesets` and `functions`, each lists of names to unset.
     * @returns {Numbas.jme.Scope}
     */
    unset: function(defs) {
        var s = new Scope([this]);
        if(defs.variables) {
            defs.variables.forEach(function(v) {
                s.deleteVariable(v);
            });
        }
        if(defs.functions) {
            defs.functions.forEach(function(f) {
                s.deleteFunction(f);
            });
        }
        if(defs.rulesets) {
            defs.rulesets.forEach(function(r) {
                s.deleteRuleset(r);
            });
        }
        return s;
    },

    /** Evaluate an expression in this scope - equivalent to `Numbas.jme.evaluate(expr,this)`
     * @param {JME} expr
     * @param {Object.<Numbas.jme.token|Object>} [variables] - Dictionary of variables to sub into expression. Values are automatically wrapped up as JME types, so you can pass raw JavaScript values.
     * @param {Boolean} [noSubstitution] - if true, don't substitute variable values from the scope into the expression.
     * @returns {Numbas.jme.token}
     */
    evaluate: function(expr,variables, noSubstitution) {
        var scope = this;
        if(variables) {
            scope = new Scope([this]);
            for(var name in variables) {
                scope.setVariable(name,jme.wrapValue(variables[name]));
            }
        }
        //if a string is given instead of an expression tree, compile it to a tree
        var tree;
        if( typeof(expr)=='string' ) {
            tree = jme.compile(expr,scope);
        } else {
            tree = expr;
        }
        if(!tree) {
            return null;
        }
        if(!noSubstitution) {
            tree = jme.substituteTree(tree,scope,true);
        }
        var tok = tree.tok;
        switch(tok.type)
        {
        case 'number':
        case 'boolean':
        case 'range':
            return tok;
        case 'list':
            if(tok.value===undefined)
            {
                var value = [];
                for(var i=0;i<tree.args.length;i++)
                {
                    value[i] = scope.evaluate(tree.args[i],null,noSubstitution);
                }
                tok = new TList(value);
            }
            return tok;
        case 'dict':
            if(tok.value===undefined) {
                var value = {};
                for(var i=0;i<tree.args.length;i++) {
                    var kp = tree.args[i];
                    value[kp.tok.key] = scope.evaluate(kp.args[0],null,noSubstitution);
                }
                tok = new TDict(value);
            }
            return tok;
        case 'string':
            var value = tok.value;
            if(!tok.safe && value.contains('{')) {
                value = jme.contentsubvars(value,scope)
                var t = new TString(value);
                if(tok.latex!==undefined) {
                    t.latex = tok.latex
                }
                return t;
            } else {
                return tok;
            }
        case 'name':
            var v = scope.getVariable(tok.name.toLowerCase());
            if(v && !noSubstitution) {
                return v;
            } else {
                tok = new TName(tok.name);
                tok.unboundName = true;
                return tok;
            }
        case 'op':
        case 'function':
            var op = tok.name.toLowerCase();
            if(lazyOps.indexOf(op)>=0) {
                return scope.getFunction(op)[0].evaluate(tree.args,scope);
            }
            else {
                var eargs = [];
                for(var i=0;i<tree.args.length;i++) {
                    eargs.push(scope.evaluate(tree.args[i],null,noSubstitution));
                }
                var matchedFunction;
                var fns = scope.getFunction(op);
                if(fns.length==0)
                {
                    if(tok.type=='function') {
                        //check if the user typed something like xtan(y), when they meant x*tan(y)
                        var possibleOp = op.slice(1);
                        if(op.length>1 && scope.getFunction(possibleOp).length) {
                            throw(new Numbas.Error('jme.typecheck.function maybe implicit multiplication',{name:op,first:op[0],possibleOp:possibleOp}));
                        } else {
                            throw(new Numbas.Error('jme.typecheck.function not defined',{op:op,suggestion:op}));
                        }
                    }
                    else {
                        throw(new Numbas.Error('jme.typecheck.op not defined',{op:op}));
                    }
                }
                for(var j=0;j<fns.length; j++)
                {
                    var fn = fns[j];
                    if(fn.typecheck(eargs))
                    {
                        matchedFunction = fn;
                        break;
                    }
                }
                if(matchedFunction)
                    return matchedFunction.evaluate(eargs,scope);
                else {
                    for(var i=0;i<=eargs.length;i++) {
                        if(eargs[i] && eargs[i].unboundName) {
                            throw(new Numbas.Error('jme.typecheck.no right type unbound name',{name:eargs[i].name}));
                        }
                    }
                    throw(new Numbas.Error('jme.typecheck.no right type definition',{op:op}));
                }
            }
        default:
            return tok;
        }
    }
};
/** @typedef {Object} Numbas.jme.token
 * @property {String} type
 * @see Numbas.jme.types
 */
/** The data types supported by JME expressions
 * @namespace Numbas.jme.types
 */
var types = jme.types = {}
/** Nothing type.
 * @memberof Numbas.jme.types
 * @augments Numbas.jme.token
 * @constructor
 */
var TNothing = types.TNothing = types.nothing = function() {};
TNothing.prototype.type = 'nothing';
/** Number type.
 * @memberof Numbas.jme.types
 * @augments Numbas.jme.token
 * @property {Number} value
 * @property {String|Number|complex} originalValue - the value used to construct the token - either a string, a number, or a complex number object
 * @property {String} type - "number"
 * @constructor
 * @param {Number} num
 */
var TNum = types.TNum = types.number = function(num)
{
    if(num===undefined)
        return;
    this.originalValue = num;
    switch(typeof(num)) {
        case 'object':
            if(num.complex) {
                this.value = num;
            } else {
                throw(new Numbas.Error("jme.tokenise.number.object not complex"));
            }
            break;
        case "number":
            this.value = num;
            break;
        case "string":
            this.value = parseFloat(num);
            break;
    }
    this.value = num.complex ? num : parseFloat(num);
}
TNum.prototype.type = 'number';
/** String type.
 * @memberof Numbas.jme.types
 * @augments Numbas.jme.token
 * @property {String} value
 * @property {Boolean} latex - is this string LaTeX code? If so, it's displayed as-is in math mode
 * @property {Boolean} safe - if true, don't run {@link Numbas.jme.subvars} on this token when it's evaluated
 * @property {String} type "string"
 * @constructor
 * @param {String} s
 */
var TString = types.TString = types.string = function(s)
{
    this.value = s;
}
TString.prototype.type = 'string';
/** Boolean type
 * @memberof Numbas.jme.types
 * @augments Numbas.jme.token
 * @property {Boolean} value
 * @property {String} type - "boolean"
 * @constructor
 * @param {Boolean} b
 */
var TBool = types.TBool = types.boolean = function(b)
{
    this.value = b;
}
TBool.prototype.type = 'boolean';
/** HTML DOM element
 * @memberof Numbas.jme.types
 * @augments Numbas.jme.token
 * @property {Element} value
 * @property {String} type - "html"
 * @constructor
 * @param {Element} html
 */
var THTML = types.THTML = types.html = function(html) {
    if(html.ownerDocument===undefined && !html.jquery) {
        throw(new Numbas.Error('jme.thtml.not html'));
    }
    if(window.jQuery) {
        this.value = $(html);
    } else {
        var elem = document.createElement('div');
        elem.innerHTML = html;
        this.value = elem.children;
    }
}
THTML.prototype.type = 'html';
/** List of elements of any data type
 * @memberof Numbas.jme.types
 * @augments Numbas.jme.token
 * @property {Number} vars - Length of list
 * @property {Array.<Numbas.jme.token>} value - Values (may not be filled in if the list was created empty)
 * @property {String} type - "html"
 * @constructor
 * @param {Number|Array.<Numbas.jme.token>} value - Either the size of the list, or an array of values
 */
var TList = types.TList = types.list = function(value)
{
    switch(typeof(value))
    {
    case 'number':
        this.vars = value;
        break;
    case 'object':
        this.value = value;
        this.vars = value.length;
        break;
    default:
        this.vars = 0;
    }
}
TList.prototype.type = 'list';
/** Key-value pair assignment
 * @memberof Numbas.jme.types
 * @augments Numbas.jme.token
 * @property {String} key
 * @constructor
 * @param {String} key
 */
var TKeyPair = types.TKeyPair = types.keypair = function(key) {
    this.key = key;
}
TKeyPair.prototype = {
    type: 'keypair',
    vars: 1
}
/** Dictionary: map strings to values
 * @memberof Numbas.jme.types
 * @augments Numbas.jme.token
 * @property {Object.<Numbas.jme.token>} value - Map strings to tokens. Undefined until this token is evaluated.
 * @property {String} type - "dict"
 * @constructor
 * @param {Object.<Numbas.jme.token>} value
 */
var TDict = types.TDict = types.dict = function(value) {
    this.value = value;
}
TDict.prototype = {
    type: 'dict'
}
/** Set type: a collection of elements, with no duplicates
 * @memberof Numbas.jme.types
 * @augments Numbas.jme.token
 * @property {Array.<Numbas.jme.token>} value - Array of elements. Constructor assumes all elements are distinct
 * @property {String} type - "set"
 * @constructor
 * @param {Array.<Numbas.jme.token>} value
 */
var TSet = types.TSet = types.set = function(value) {
    this.value = value;
}
TSet.prototype.type = 'set';
/** Vector type
 * @memberof Numbas.jme.types
 * @augments Numbas.jme.token
 * @property {Array.<Number>} value - Array of components
 * @property {String} type - "vector"
 * @constructor
 * @param {Array.<Number>} value
 */
var TVector = types.TVector = types.vector = function(value)
{
    this.value = value;
}
TVector.prototype.type = 'vector';
/** Matrix type
 * @memberof Numbas.jme.types
 * @augments Numbas.jme.token
 * @property {matrix} value - Array of rows (which are arrays of numbers)
 * @property {String} type - "matrix"
 * @constructor
 * @param {matrix} value
 */
var TMatrix = types.TMatrix = types.matrix = function(value)
{
    this.value = value;
    if(arguments.length>0) {
        if(value.length!=value.rows) {
            throw(new Numbas.Error("jme.matrix.reports bad size"));
        }
        if(value.rows>0 && value[0].length!=value.columns) {
            throw(new Numbas.Error("jme.matrix.reports bad size"));
        }
    }
}
TMatrix.prototype.type = 'matrix';
/** A range of numerical values - either discrete or continuous
 * @memberof Numbas.jme.types
 * @augments Numbas.jme.token
 * @property {Array.<Number>} value - `[start,end,step]`
 * @property {Number} size - the number of values in the range (if it's discrete, `undefined` otherwise)
 * @property {Number} start - the lower bound of the range
 * @property {Number} end - the upper bound of the range
 * @property {Number} step - the difference between elements in the range
 * @property {String} type - "range"
 * @constructor
 * @param {Array.<Number>} range - `[start,end,step]`
 */
var TRange = types.TRange = types.range = function(range)
{
    this.value = range;
    if(this.value!==undefined)
    {
        this.start = this.value[0];
        this.end = this.value[1];
        this.step = this.value[2];
        this.size = Math.floor((this.end-this.start)/this.step);
    }
}
TRange.prototype.type = 'range';
/** Variable name token
 * @memberof Numbas.jme.types
 * @augments Numbas.jme.token
 * @property {String} name
 * @property {String} value - Same as `name`
 * @property {Array.<String>} annotation - List of annotations (used to modify display)
 * @property {String} type - "name"
 * @constructor
 * @param {String} name
 * @param {Array.<String>} annotation
 */
var TName = types.TName = types.name = function(name,annotation)
{
    this.name = name;
    this.value = name;
    this.annotation = annotation;
}
TName.prototype.type = 'name';
/** JME function token
 * @memberof Numbas.jme.types
 * @augments Numbas.jme.token
 * @property {String} name
 * @property {Array.<String>} annotation - List of annotations (used to modify display)
 * @property {Number} vars - Arity of the function
 * @property {String} type - "function"
 * @constructor
 * @param {String} name
 * @param {Array.<String>} [annotation] - any annotations for the function's name
 */
var TFunc = types.TFunc = types['function'] = function(name,annotation)
{
    this.name = name;
    this.annotation = annotation;
}
TFunc.prototype.type = 'function';
TFunc.prototype.vars = 0;
/** Unary/binary operation token
 * @memberof Numbas.jme.types
 * @augments Numbas.jme.token
 * @property {String} name
 * @property {Number} vars - Arity of the operation
 * @property {Boolean} postfix
 * @property {Boolean} prefix
 * @property {Boolean} commutative
 * @property {Boolean} associative
 * @property {String} type - "op"
 * @constructor
 * @param {String} op - Name of the operation
 * @param {Boolean} postfix
 * @param {Boolean} prefix
 * @param {Number} arity - the number of parameters the operation takes
 * @param {Boolean} commutative
 * @param {Boolean} associative
 */
var TOp = types.TOp = types.op = function(op,postfix,prefix,arity,commutative,associative)
{
    this.name = op;
    this.postfix = postfix || false;
    this.prefix = prefix || false;
    this.vars = arity || 2;
    this.commutative = commutative || false;
    this.associative = associative || false;
}
TOp.prototype.type = 'op';
/** Punctuation token
 * @memberof Numbas.jme.types
 * @augments Numbas.jme.token
 * @property {String} type - The punctuation character
 * @constructor
 * @param {String} kind - The punctuation character
 */
var TPunc = types.TPunc = function(kind)
{
    this.type = kind;
}
var TExpression = types.TExpression = types.expression = function(tree) {
    if(typeof(tree)=='string') {
        tree = jme.compile(tree);
    }
    this.tree = tree;
}
TExpression.prototype = {
    type: 'expression'
}

/** Arities of built-in operations
 * @readonly
 * @memberof Numbas.jme
 * @enum {Number} */
var arity = jme.arity = {
    '!': 1,
    'not': 1,
    'fact': 1,
    '+u': 1,
    '-u': 1,
    '/u': 1
}
/** Some names represent different operations when used as prefix. This dictionary translates them.
 * @readonly
 * @memberof Numbas.jme
 * @enum {String}
 */
var prefixForm = jme.prefixForm = {
    '+': '+u',
    '-': '-u',
    '/': '/u',
    '!': 'not',
    'not': 'not'
}
/** Some names represent different operations when used as prefix. This dictionary translates them.
 * @readonly
 * @memberof Numbas.jme
 * @enum {String}
 */
var postfixForm = jme.postfixForm = {
    '!': 'fact'
}
/** Operator precedence - operators with lower precedence are evaluated first
 * @enum {Number}
 * @memberof Numbas.jme
 * @readonly
 */
var precedence = jme.precedence = {
    ';': 0,
    'fact': 1,
    'not': 1,
    '+u': 2.5,
    '-u': 2.5,
    '/u': 2.5,
    '^': 2,
    '*': 3,
    '/': 3,
    '+': 4,
    '-': 4,
    '|': 5,
    '..': 5,
    '#':6,
    'except': 6.5,
    'in': 6.5,
    '<': 7,
    '>': 7,
    '<=': 7,
    '>=': 7,
    '<>': 8,
    '=': 8,
    'isa': 9,
    'and': 11,
    'or': 12,
    'xor': 13,
    'implies': 14,
    ':': 100
};
/** Synonyms of operator names - keys in this dictionary are translated to their corresponding values
 * @enum {String}
 * @memberof Numbas.jme
 * @readonly
 */
var opSynonyms = jme.opSynonyms = {
    '&':'and',
    '&&':'and',
    'divides': '|',
    '||':'or',
    '÷': '/',
    '×': '*',
    '∈': 'in',
    '∧': 'and',
    '∨': 'or',
    '⟹': 'implies',
    '≠': '<>',
    '≥': '>=',
    '≤': '<='
}
/** Synonyms of function names - keys in this dictionary are translated to their corresponding values
 * @enum {String}
 * @memberof Numbas.jme
 * @readonly
 */
var funcSynonyms = jme.funcSynonyms = {
    'sqr':'sqrt',
    'gcf': 'gcd',
    'sgn':'sign',
    'len': 'abs',
    'length': 'abs',
    'verb': 'verbatim'
};
/** Operations which evaluate lazily - they don't need to evaluate all of their arguments
 * @memberof Numbas.jme
 */
var lazyOps = jme.lazyOps = [];

/** Right-associative operations
 * @memberof Numbas.jme
 */
var rightAssociative = jme.rightAssociative = {
    '^': true,
    '+u': true,
    '-u': true,
    '/u': true
}
/** Operations which commute.
 * @enum {Boolean}
 * @memberof Numbas.jme
 * @readonly
 */
var commutative = jme.commutative =
{
    '*': true,
    '+': true,
    'and': true,
    '=': true,
    'xor': true
};

/** Operations which are associative, i.e. (a∘b)∘c = a∘(b∘c).
 * @enum {Boolean}
 * @memberof Numbas.jme
 * @readonly
 */
var associative = jme.associative =
{
    '*': true,
    '+': true,
    'and': true,
    'or': true,
    'xor': true
};

/** Binary operations which have an equivalent operation written the other way round.
 * @enum {String}
 * @memberof Numbas.jme
 */
var converseOps = jme.converseOps = {
    '<': '>',
    '>': '<',
    '<=': '>=',
    '>=': '<='
}


/** A standard parser for JME expressions
 * @memberof Numbas.jme
 * @type Numbas.jme.Parser
 */
var standardParser = jme.standardParser = new jme.Parser();
jme.standardParser.addBinaryOperator(';',{precedence:0});


/** A function which checks whether a {@link Numbas.jme.funcObj} can be applied to the given arguments.
 * @callback Numbas.jme.typecheck_fn
 * @param {Array.<Numbas.jme.token>} variables
 * @returns {Boolean}
 */
/** Evaluate a JME function on a list of arguments and in a given scope.
 * @callback Numbas.jme.evaluate_fn
 * @param {Array.<Numbas.jme.tree|Numbas.jme.token|Object>} args - Arguments of the function. If the function is {@link Numbas.jme.lazyOps|lazy}, syntax trees are passed, otherwise arguments are evaluated to JME tokens first. If the {@link Numbas.jme.funcObj_options|unwrapValues} option is set, the arguments are unwrapped to raw JavaScript values.
 * @param {Numbas.jme.Scope} scope - Scope in which the function is evaluated.
 * @returns {Numbas.jme.token|Object} If {@link Numbas.jme.funcObj_options|unwrapValues} is set,
 */
/** Options for the {@link Numbas.jme.funcObj} constructor
 * @typedef {Object} Numbas.jme.funcObj_options
 * @property {Numbas.jme.typecheck_fn} typecheck - Check that this function can be evaluated on the given arguments.
 * @property {Numbas.jme.evaluate_fn} evaluate - Evaluate the function on a list of arguments and in a given scope.
 * @property {Boolean} unwrapValues - Unwrap list elements in arguments into javascript primitives before passing to the evaluate function?
 */
var funcObjAcc = 0;    //accumulator for ids for funcObjs, so they can be sorted
/**
 * A JME function. Capable of confirming that it can be evaluated on a given list of arguments, and returning the result of its evaluation on a list of arguments inside a given scope.
 *
 * @memberof Numbas.jme
 * @constructor
 * @param {String} name
 * @param {Array.<Function|String>} intype - A list of data type constructors for the function's paramters' types. Use the string '?' to match any type. Or, give the type's name with a '*' in front to match any number of that type. If `null`, then `options.typecheck` is used.
 * @param {Function} outcons - The constructor for the output value of the function
 * @param {Numbas.jme.evaluate_fn} fn - JavaScript code which evaluates the function.
 * @param {Numbas.jme.funcObj_options} options
 *
 */
var funcObj = jme.funcObj = function(name,intype,outcons,fn,options)
{
    /** Globally unique ID of this function object
     * @name id
     * @member {Number}
     * @memberof Numbas.jme.funcObj
     */
    this.id = funcObjAcc++;
    options = options || {};
    for(var i=0;i<intype.length;i++)
    {
        if(intype[i]!='?' && intype[i]!='?*')
        {
            if(intype[i][0]=='*')
            {
                var type = types[intype[i].slice(1)];
                intype[i] = '*'+type.prototype.type;
            }
            else
            {
                intype[i]=intype[i].prototype.type;
            }
        }
    }
    name = name.toLowerCase();
    /** Name
     * @name name
     * @member {String}
     * @memberof Numbas.jme.funcObj
     */
    this.name=name;
    /** Calling signature of this function. A list of types - either token constructors; '?', representing any type; a type name. A type name or '?' followed by '*' means any number of arguments matching that type.
     *
     * @name intype
     * @member {Array.<Numbas.jme.token|String>}
     * @memberof Numbas.jme.funcObj
     */
    this.intype = intype;
    /** The return type of this function. Either a Numbas.jme.token constructor function, or the string '?', meaning unknown type.
     * @name outtype
     * @member {function|String}
     * @memberof Numbas.jme.funcObj
     */
    if(typeof(outcons)=='function')
        this.outtype = outcons.prototype.type;
    else
        this.outtype = '?';
    this.outcons = outcons;
    /** Javascript function for the body of this function
     * @name fn
     * @member {function}
     * @memberof Numbas.jme.funcObj
     */
    this.fn = fn;
    /** Can this function be called with the given list of arguments?
     * @function typecheck
     * @param {Numbas.jme.token[]} variables
     * @returns {Boolean}
     * @memberof Numbas.jme.funcObj
     */
    this.typecheck = options.typecheck || function(variables)
    {
        variables = variables.slice();    //take a copy of the array
        for( var i=0; i<this.intype.length; i++ )
        {
            if(this.intype[i][0]=='*')    //arbitrarily many
            {
                var ntype = this.intype[i].slice(1);
                while(variables.length)
                {
                    if(variables[0].type==ntype || ntype=='?' || variables[0].type=='?')
                        variables = variables.slice(1);
                    else
                        return false;
                }
            }else{
                if(variables.length==0)
                    return false;
                if(variables[0].type==this.intype[i] || this.intype[i]=='?' || variables[0].type=='?')
                    variables = variables.slice(1);
                else
                    return false;
            }
        }
        if(variables.length>0)    //too many args supplied
            return false;
        else
            return true;
    };
    /** Evaluate this function on the given arguments, in the given scope.
     *
     * @function evaluate
     * @param {Numbas.jme.token[]} args
     * @param {Numbas.jme.Scope} scope
     * @returns {Numbas.jme.token}
     * @memberof Numbas.jme.funcObj
     */
    this.evaluate = options.evaluate || function(args,scope)
    {
        var nargs = [];
        for(var i=0; i<args.length; i++) {
            if(options.unwrapValues)
                nargs.push(jme.unwrapValue(args[i]));
            else
                nargs.push(args[i].value);
        }
        var result = this.fn.apply(null,nargs);
        if(options.unwrapValues) {
            result = jme.wrapValue(result);
            if(!result.type)
                result = new this.outcons(result);
        }
        else
            result = new this.outcons(result);
        if(options.latex) {
            result.latex = true;
        }
        return result;
    }
    /** Does this function behave randomly?
     * @name random
     * @member {Boolean}
     * @memberof Numbas.jme.funcObj
     */
    this.random = options.random;
}
/** Randoly generate values for each of the given names between `min` and `max`
 * @param {Array.<String>} varnames
 * @param {Number} min
 * @param {Number} max
 * @param {Number} times - number of values to produce for each name
 * @returns {Array.<Object>} - list of dictionaries mapping names to their values
 */
function randoms(varnames,min,max,times)
{
    times *= varnames.length || 1;
    var rs = [];
    for( var i=0; i<times; i++ )
    {
        var r = {};
        for( var j=0; j<varnames.length; j++ )
        {
            r[varnames[j]] = new TNum(Numbas.math.randomrange(min,max));
        }
        rs.push(r);
    }
    return rs;
}
/** Does every name in `array1` occur in `array2`?
 * @param {Array.<String>} array1
 * @param {Array.<String>} array2
 * @returns {Boolean}
 */
function varnamesAgree(array1, array2) {
    var name;
    for(var i=0; i<array1.length; i++) {
        if( (name=array1[i])[0]!='$' && !array2.contains(name) )
            return false;
    }
    return true;
};
/** Decide if two numbers are close enough to count as equal.
 * @callback Numbas.jme.checkingFunction
 * @param {Number} r1
 * @param {Number} r2
 * @param {Number} tolerance - A measure of how close the results need to be to count as equal. What this means depends on the checking function.
 * @returns {Boolean} - True if `r1` and `r2` are close enough to be equal.
 */
/**
 * Numerical comparison functions
 * @enum {Numbas.jme.checkingFunction}
 * @memberof Numbas.jme
 */
var checkingFunctions = jme.checkingFunctions =
{
    /** Absolute difference between variables - fail if `Math.abs(r1-r2)` is bigger than `tolerance`
     * @param {Number} r1
     * @param {Number} r2
     * @param {Number} tolerance
     * @returns {Boolean}
     */
    absdiff: function(r1,r2,tolerance)
    {
        if(r1===Infinity || r1===-Infinity)
            return r1===r2;
        return math.leq(math.abs(math.sub(r1,r2)), Math.abs(tolerance));
    },
    /** Relative (proportional) difference between variables - fail if `r1/r2 - 1` is bigger than `tolerance`
     * @param {Number} r1
     * @param {Number} r2
     * @param {Number} tolerance
     * @returns {Boolean}
     */
    reldiff: function(r1,r2,tolerance) {
        if(r1===Infinity || r1===-Infinity)
            return r1===r2;
        //
        if(r2!=0) {
            return math.leq(Math.abs(math.sub(r1,r2)), Math.abs(math.mul(tolerance,r2)));
        } else {    //or if correct answer is 0, checks abs difference
            return math.leq(Math.abs(math.sub(r1,r2)), tolerance);
        }
    },
    /** Round both values to `tolerance` decimal places, and fail if unequal.
     * @param {Number} r1
     * @param {Number} r2
     * @param {Number} tolerance
     * @returns {Boolean}
     */
    dp: function(r1,r2,tolerance) {
        if(r1===Infinity || r1===-Infinity)
            return r1===r2;
        tolerance = Math.floor(Math.abs(tolerance));
        return math.eq( math.precround(r1,tolerance), math.precround(r2,tolerance) );
    },
    /** Round both values to `tolerance` significant figures, and fail if unequal. 
     * @param {Number} r1
     * @param {Number} r2
     * @param {Number} tolerance
     * @returns {Boolean}
     */
    sigfig: function(r1,r2,tolerance) {
        if(r1===Infinity || r1===-Infinity)
            return r1===r2;
        tolerance = Math.floor(Math.abs(tolerance));
        return math.eq(math.siground(r1,tolerance), math.siground(r2,tolerance));
    }
};
/** Custom substituteTree behaviour for specific functions - for a given usage of a function, substitute in variable values from the scope.
 *
 * Functions have the signature <tree with function call at the top, scope, allowUnbound>
 *
 * @memberof Numbas.jme
 * @enum {Numbas.jme.substituteTree}
 * @see Numbas.jme.substituteTree
 */
var substituteTreeOps = jme.substituteTreeOps = {};
/** Custom findvars behaviour for specific functions - for a given usage of a function, work out which variables it depends on.
 *
 * @memberof Numbas.jme
 * @enum {Numbas.jme.findvars}
 * @see Numbas.jme.findvars
 */
var findvarsOps = jme.findvarsOps = {}
/** Find all variables used in given syntax tree
 * @memberof Numbas.jme
 * @method
 * @param {Numbas.jme.tree} tree
 * @param {Array.<String>} boundvars - variables to be considered as bound (don't include them)
 * @param {Numbas.jme.Scope} scope
 * @returns {Array.<String>}
 */
var findvars = jme.findvars = function(tree,boundvars,scope)
{
    if(!scope)
        scope = jme.builtinScope;
    if(boundvars===undefined)
        boundvars = [];
    if(tree.tok.type=='function' && tree.tok.name in findvarsOps) {
        return findvarsOps[tree.tok.name](tree,boundvars,scope);
    }
    if(tree.args===undefined)
    {
        switch(tree.tok.type)
        {
        case 'name':
            var name = tree.tok.name.toLowerCase();
            if(boundvars.indexOf(name)==-1)
                return [name];
            else
                return [];
            break;
        case 'string':
            if(tree.tok.safe) {
                return [];
            }
            var bits = util.contentsplitbrackets(tree.tok.value);
            var out = [];
            for(var i=0;i<bits.length;i+=4)
            {
                var plain = bits[i];
                var sbits = util.splitbrackets(plain,'{','}');
                for(var k=1;k<sbits.length-1;k+=2)
                {
                    var tree2 = jme.compile(sbits[k],scope,true);
                    out = out.merge(findvars(tree2,boundvars));
                }
                if(i<=bits.length-3) {
                    var tex = bits[i+2];
                    var tbits = jme.texsplit(tex);
                    for(var j=0;j<tbits.length;j+=4) {
                        var cmd = tbits[j+1];
                        var expr = tbits[j+3];
                        switch(cmd)
                        {
                        case 'var':
                            var tree2 = jme.compile(expr,scope,true);
                            out = out.merge(findvars(tree2,boundvars));
                            break;
                        case 'simplify':
                            var sbits = util.splitbrackets(expr,'{','}');
                            for(var k=1;k<sbits.length-1;k+=2)
                            {
                                var tree2 = jme.compile(sbits[k],scope,true);
                                out = out.merge(findvars(tree2,boundvars));
                            }
                            break;
                        }
                    }
                }
            }
            return out;
        default:
            return [];
        }
    }
    else
    {
        var vars = [];
        for(var i=0;i<tree.args.length;i++)
            vars = vars.merge(findvars(tree.args[i],boundvars));
        return vars;
    }
}
/** Check that two values are equal
 * @memberof Numbas.jme
 * @method
 * @param {Numbas.jme.token} r1
 * @param {Numbas.jme.token} r2
 * @param {Function} checkingFunction - one of {@link Numbas.jme.checkingFunctions}
 * @param {Number} checkingAccuracy
 * @returns {Boolean}
 */
var resultsEqual = jme.resultsEqual = function(r1,r2,checkingFunction,checkingAccuracy)
{    // first checks both expressions are of same type, then uses given checking type to compare results
    var v1 = r1.value, v2 = r2.value;
    if(r1.type != r2.type)
    {
        return false;
    }
    switch(r1.type)
    {
    case 'number':
        if(v1.complex || v2.complex)
        {
            if(!v1.complex)
                v1 = {re:v1, im:0, complex:true};
            if(!v2.complex)
                v2 = {re:v2, im:0, complex:true};
            return checkingFunction(v1.re, v2.re, checkingAccuracy) && checkingFunction(v1.im,v2.im,checkingAccuracy);
        }
        else
        {
            return checkingFunction( v1, v2, checkingAccuracy );
        }
        break;
    case 'vector':
        if(v1.length != v2.length)
            return false;
        for(var i=0;i<v1.length;i++)
        {
            if(!resultsEqual(new TNum(v1[i]),new TNum(v2[i]),checkingFunction,checkingAccuracy))
                return false;
        }
        return true;
        break;
    case 'matrix':
        if(v1.rows != v2.rows || v1.columns != v2.columns)
            return false;
        for(var i=0;i<v1.rows;i++)
        {
            for(var j=0;j<v1.columns;j++)
            {
                if(!resultsEqual(new TNum(v1[i][j]||0),new TNum(v2[i][j]||0),checkingFunction,checkingAccuracy))
                    return false;
            }
        }
        return true;
        break;
    case 'list':
        if(v1.length != v2.length)
            return false;
        for(var i=0;i<v1.length;i++)
        {
            if(!resultsEqual(v1[i],v2[i],checkingFunction,checkingAccuracy))
                return false;
        }
        return true;
    default:
        return util.eq(r1,r2);
    }
};

/** List names of variables used in `tree`, obtained by depth-first search.
 *
 * Differs from {@link Numbas.jme.findvars} by including duplicates, and ignoring {@link Numbas.jme.findvarsOps}.
 * 
 * @memberof Numbas.jme
 * @method
 * @param {Numbas.jme.tree} tree
 * @returns {String[]}
 */
var varsUsed = jme.varsUsed = function(tree) {
    switch(tree.tok.type) {
        case 'name':
            return [tree.tok.name];
        case 'op':
        case 'function':
            var o = [];
            for(var i=0;i<tree.args.length;i++) {
                o = o.concat(jme.varsUsed(tree.args[i]));
            }
            return o;
        default:
            return [];
    }
};

/** Use JS comparison operators to compare the `value` property of both tokens.
 * Used when the token wraps a JS built-in type, such as string, number or boolean.
 *
 * @memberof Numbas.jme
 * @method
 * @see Numbas.jme.tokenComparisons
 * @param {Numbas.jme.token} a
 * @param {Numbas.jme.token} b
 * @returns {Boolean}
 */
var compareTokensByValue = jme.compareTokensByValue = function(a,b) {
    return a.value>b.value ? 1 : a.value<b.value ? -1 : 0;
}

/** Functions to compare two tokens of the same type.
 * Returns -1 if a<b, 0 if a=b, and 1 if a>b
 * @see Numbas.jme.compareTokens
 * @memberof Numbas.jme
 */
var tokenComparisons = Numbas.jme.tokenComparisons = {
    'number': compareTokensByValue,
    'string': compareTokensByValue,
    'boolean': compareTokensByValue
}

/** Compare two tokens, for the purposes of sorting.
 * Uses JavaScript comparison for numbers, strings and booleans, and {@link Numbas.jme.compareTrees} for everything else, or when types differ.
 *
 * @memberof Numbas.jme
 * @method
 * @param {Numbas.jme.token} a
 * @param {Numbas.jme.token} b
 * @see Numbas.jme.tokenComparisons
 * @returns {Number} -1 if `a < b`, 1 if `a > b`, else 0.
 */
var compareTokens = jme.compareTokens = function(a,b) {
    if(a.type!=b.type) {
        return jme.compareTrees({tok:a},{tok:b});
    } else {
        var compare = tokenComparisons[a.type];
        if(compare) {
            return compare(a,b);
        } else {
            return jme.compareTrees({tok:a},{tok:b});
        }
    }
}

/** Are the two given trees exactly the same?
 * @memberof Numbas.jme
 * @param {Numbas.jme.tree} a
 * @param {Numbas.jme.tree} b
 * @returns {Boolean}
 */
var treesSame = jme.treesSame = function(a,b) {
    if(a.tok.type!=b.tok.type) {
        return false;
    }
    if(a.args || b.args) {
        if(!(a.args && b.args && a.args.length==b.args.length)) {
            return false;
        }
        for(var i=0; i<a.args.length;i++) {
            if(!treesSame(a.args[i],b.args[i])) {
                return false;
            }
        }
    }
    return util.eq(a.tok,b.tok);
}

/** Compare two trees.
 *
 * * Compare lists of variables lexically using {@link Numbas.jme.varsUsed}; longest goes first if one is a prefix of the other
 * * then monomials before anything else
 * * then by data type
 * * then by function name
 * * otherwise return 0
 *
 * @memberof Numbas.jme
 * @method
 * @param {Numbas.jme.tree} a
 * @param {Numbas.jme.tree} b
 * @returns {Number} -1 if `a` should appear to the left of `b`, 0 if equal, 1 if `a` should appear to the right of `b`
 */
var compareTrees = jme.compareTrees = function(a,b) {
    var sign_a = 1;
    while(jme.isOp(a.tok,'-u')) {
        a = a.args[0];
        sign_a *= -1;
    }
    var sign_b = 1;
    while(jme.isOp(b.tok,'-u')) {
        b = b.args[0];
        sign_b *= -1;
    }
    var va = jme.varsUsed(a);
    var vb = jme.varsUsed(b);
    for(var i=0;i<va.length;i++) {
        if(i>=vb.length) {
            return -1;
        }
        if(va[i]!=vb[i]) {
            return va[i]<vb[i] ? -1 : 1;
        }
    }
    if(vb.length>va.length) {
        return 1;
    }

    var ma = jme.isMonomial(a);
    var mb = jme.isMonomial(b);
    var isma = ma!==false;
    var ismb = mb!==false;
    if(isma!=ismb) {
        return isma ? -1 : 1;
    }
    if(isma && ismb && !(a.tok.type=='name' && b.tok.type=='name')) {
        var d = jme.compareTrees(ma.base,mb.base);
        if(d==0) {
            var dd = jme.compareTrees(mb.degree,ma.degree);
            if(dd!=0) {
                return dd;
            } else {
                var dc = compareTrees(ma.coefficient,mb.coefficient);
                return dc!=0 ? dc : sign_a==sign_b ? 0 : sign_a ? 1 : -1;
            }
        } else {
            return d;
        }
    }

    if(a.tok.type!=b.tok.type) {
        var order = ['op','function'];
        var oa = order.indexOf(a.tok.type);
        var ob = order.indexOf(b.tok.type);
        if(oa!=ob) {
            return oa>ob ? -1 : 1;
        } else {
            return a.tok.type<b.tok.type ? -1 : 1;
        }
    }
    switch(a.tok.type) {
        case 'op':
        case 'function':
            /** Is the given tree of the form `?^?`, `?*(?^?)` or `?/(?^?)`
             * @param {Numbas.jme.tree} t
             * @returns {Boolean}
             */
            function is_pow(t) {
                return t.tok.name=='^' || (t.tok.name=='*' && t.args[1].tok.name=='^') || (t.tok.name=='/' && t.args[1].tok.name=='^');
            }
            var pa = is_pow(a);
            var pb = is_pow(b);
            if(pa && !pb) {
                return -1;
            } else if(!pa && pb) {
                return 1;
            }
            if(a.tok.name!=b.tok.name) {
                return a.tok.name<b.tok.name ? -1 : 1;
            }
            if(a.args.length!=b.args.length) {
                return a.args.length<b.args.length ? -1 : 1;
            }
            for(var i=0;i<a.args.length;i++) {
                var c = jme.compareTrees(a.args[i],b.args[i]);
                if(c!=0) {
                    return c;
                }
            }
            break;
        case 'expression':
            return jme.compareTrees(a.tok.tree, b.tok.tree);
        case 'number':
            var na = a.tok.value;
            var nb = b.tok.value;
            if(na.complex || nb.complex) {
                na = na.complex ? na : {re:na,im:0};
                nb = nb.complex ? nb : {re:nb,im:0};
                var gt = na.re > nb.re || (na.re==nb.re && na.im>nb.im);
                var eq = na.re==nb.re && na.im==nb.im && sign_a==sign_b;
                return gt ? 1 : eq ? 0 : -1;
            } else {
                return a.tok.value<b.tok.value ? -1 : a.tok.value>b.tok.value ? 1 : sign_a==sign_b ? 0 : sign_a ? 1 : -1;
            }
    }
    return sign_a==sign_b ? 0 : sign_a ? 1 : -1;
}
});<|MERGE_RESOLUTION|>--- conflicted
+++ resolved
@@ -755,7 +755,6 @@
      * @param {String} name - the name of the operator
      * @param {Numbas.jme.operatorOptions} options
      */
-<<<<<<< HEAD
     setOperatorProperties: function(name,options) {
         if(!options) {
             return;
@@ -884,47 +883,7 @@
             re: 're_op',
             parse: function(result,tokens,expr,pos) {
                 var matched_name = result[0];
-                var name = matched_name;
-=======
-    tokenise: function(expr) {
-        if(!expr)
-            return [];
-        expr += '';
-        var oexpr = expr;
-        var pos = 0;
-        var olen = expr.length;
-        expr = expr.replace(this.re.re_strip_whitespace, '');    //get rid of whitespace
-        pos += olen - expr.length;
-        var tokens = [];
-        var i = 0;
-        var re_op = new RegExp(this.re.re_op.source.replace('__ANY_OP__',this.ops.join('|')),'i');
-        while( expr.length ) {
-            olen = expr.length;
-            expr = expr.replace(this.re.re_strip_whitespace, '');    //get rid of whitespace
-            pos += olen-expr.length;
-            var token_pos= pos;
-            var result;
-            var token;
-            while(result=expr.match(this.re.re_comment)) {
-                olen = expr.length;
-                expr=expr.slice(result[0].length).replace(this.re.re_strip_whitespace,'');
-                pos += olen-expr.length;
-            }
-            if(result = expr.match(this.re.re_number)) {
-                token = new TNum(result[0]);
-                if(tokens.length>0 && (tokens[tokens.length-1].type==')' || tokens[tokens.length-1].type=='name'))    //right bracket followed by a number is interpreted as multiplying contents of brackets by number
-                {
-                    tokens.push(new TOp('*'));
-                }
-            } else if (result = expr.match(this.re.re_bool)) {
-                token = new TBool(util.parseBool(result[0]));
-                result[0] = result[1];
-            } else if (result = expr.match(re_op)) {
-                if(result[2])        //if word-ish operator
-                    result[0] = result[2];
-                token = result[0].toLowerCase();
-                //work out if operation is being used prefix or postfix
->>>>>>> eaaf1f15
+                var name = matched_name.toLowerCase();
                 var nt;
                 var postfix = false;
                 var prefix = false;
