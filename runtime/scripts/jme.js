/*
Copyright 2011-14 Newcastle University

   Licensed under the Apache License, Version 2.0 (the "License");
   you may not use this file except in compliance with the License.
   You may obtain a copy of the License at

       http://www.apache.org/licenses/LICENSE-2.0

   Unless required by applicable law or agreed to in writing, software
   distributed under the License is distributed on an "AS IS" BASIS,
   WITHOUT WARRANTIES OR CONDITIONS OF ANY KIND, either express or implied.
   See the License for the specific language governing permissions and
   limitations under the License.
*/

/** @file Sets up most of the JME stuff: compiler, built-in functions, and expression comparison functions.
 *
 * Provides {@link Numbas.jme}
 */

Numbas.queueScript('jme',['jme-base','jme-builtins','jme-rules'],function(){
    
    var jme = Numbas.jme;

    /** For backwards compatibility, copy references to some members of jme.rules to jme.
     * These items used to belong to Numbas.jme, but were spun out to Numbas.jme.rules.
     */
    ['displayFlags','Ruleset','collectRuleset'].forEach(function(name) {
        jme[name] = jme.rules[name];
    });

});

Numbas.queueScript('jme-base',['base','math','util'],function() {

var util = Numbas.util;
var math = Numbas.math;

/** @typedef Numbas.jme.tree
  * @type {Object}
  * @property {Array.<Numbas.jme.tree>} args - the token's arguments (if it's an op or function)
  * @property {Numbas.jme.token} tok - the token at this node
  */

/** @namespace Numbas.jme */
var jme = Numbas.jme = /** @lends Numbas.jme */ {

	/** Mathematical constants */
	constants: {
		'e': Math.E,
		'pi': Math.PI,
        'π': Math.PI,
		'i': math.complex(0,1),
		'infinity': Infinity,
		'infty': Infinity,
<<<<<<< HEAD
        'nan': NaN
=======
        '∞': Infinity
>>>>>>> 8f8551a9
	},

	/** Regular expressions to match tokens */
	re: {
		re_bool: /^(true|false)(?![a-zA-Z_0-9'])/i,
		re_number: /^[0-9]+(?:\x2E[0-9]+)?/,
		re_name: /^{?((?:(?:[a-zA-Z]+):)*)((?:\$?[a-zA-Z_][a-zA-Z0-9_]*'*)|\?\??|[π∞])}?/i,
		re_op: /^(\.\.|#|<=|>=|<>|&&|\|\||[\|*+\-\/\^<>=!&;÷×∈∧∨⟹≠≥≤]|(?:(not|and|or|xor|implies|isa|except|in|divides)([^a-zA-Z0-9_']|$)))/i,
		re_punctuation: /^([\(\),\[\]])/,
		re_string: /^("""|'''|['"])((?:[^\1\\]|\\.)*?)\1/,
		re_comment: /^\/\/.*(?:\n|$)/,
        re_keypair: /^:/
	},

	/** Convert given expression string to a list of tokens. Does some tidying, e.g. inserts implied multiplication symbols.
	 * @param {JME} expr 
	 * @returns {Array.<Numbas.jme.token>}
	 * @see Numbas.jme.compile
	 */
	tokenise: function(expr)
	{
		if(!expr)
			return [];

		expr += '';
		
		var oexpr = expr;

		expr = expr.replace(jme.re.re_strip_whitespace, '');	//get rid of whitespace

		var tokens = [];
		var i = 0;
		
		while( expr.length )
		{
			expr = expr.replace(jme.re.re_strip_whitespace, '');	//get rid of whitespace
		
			var result;
			var token;

            while(result=expr.match(jme.re.re_comment)) {
                expr=expr.slice(result[0].length).replace(jme.re.re_strip_whitespace,'');
            }

			if(result = expr.match(jme.re.re_number))
			{
				token = new TNum(result[0]);

				if(tokens.length>0 && (tokens[tokens.length-1].type==')' || tokens[tokens.length-1].type=='name'))	//right bracket followed by a number is interpreted as multiplying contents of brackets by number
				{
					tokens.push(new TOp('*'));
				}
			}
			else if (result = expr.match(jme.re.re_bool))
			{
				token = new TBool(util.parseBool(result[0]));
				result[0] = result[1];
			}
			else if (result = expr.match(jme.re.re_op))
			{
				if(result[2])		//if word-ish operator
					result[0] = result[2];
				token = result[0];
				//work out if operation is being used prefix or postfix
				var nt;
				var postfix = false;
				var prefix = false;
                if(token in opSynonyms) {
                    token = opSynonyms[token];
                }
				if( tokens.length==0 || (nt=tokens[tokens.length-1].type)=='(' || nt==',' || nt=='[' || (nt=='op' && !tokens[tokens.length-1].postfix) || nt=='keypair' )
				{
					if(token in prefixForm) {
						token = prefixForm[token];
						prefix = true;
					}
				}
				else
				{
					if(token in postfixForm) {
						token = postfixForm[token];
						postfix = true;
					}
				}
				token=new TOp(token,postfix,prefix);
			}
			else if (result = expr.match(jme.re.re_name))
			{
				var name = result[2];
				var annotation = result[1] ? result[1].split(':').slice(0,-1) : null;
				if(!annotation) {
					var lname = name.toLowerCase();
					// fill in constants here to avoid having more 'variables' than necessary
					if(lname in jme.constants) {
						token = new TNum(jme.constants[lname]);
					} else {
						token = new TName(name);
					}
				} else {
					token = new TName(name,annotation);
				}
				
				if(tokens.length>0 && (tokens[tokens.length-1].type=='number' || tokens[tokens.length-1].type=='name' || tokens[tokens.length-1].type==')')) {	//number or right bracket or name followed by a name, eg '3y', is interpreted to mean multiplication, eg '3*y'
					tokens.push(new TOp('*'));
				}
			}
			else if (result = expr.match(jme.re.re_punctuation))
			{
				if(result[0]=='(' && tokens.length>0 && (tokens[tokens.length-1].type=='number' || tokens[tokens.length-1].type==')')) {	//number or right bracket followed by left parenthesis is also interpreted to mean multiplication
					tokens.push(new TOp('*'));
				}

				token = new TPunc(result[0]);
			}
			else if (result = expr.match(jme.re.re_string))
			{
				var str = result[2];
	
				token = new TString(jme.unescape(str));
			}
            else if(result = expr.match(jme.re.re_keypair)) {
                if(tokens.length==0 || tokens[tokens.length-1].type!='string') {
                    throw(new Numbas.Error('jme.tokenise.keypair key not a string',{type: tokens[tokens.length-1].type}));
                }
                token = new TKeyPair(tokens.pop().value);
            }
			else if(expr.length)
			{
				//invalid character or not able to match a token
                var position = oexpr.length - expr.length;
                if(oexpr.length>20) {
                    var nearby = oexpr.slice(Math.max(0,position-5), position+5);
    				throw(new Numbas.Error('jme.tokenise.invalid near',{expression:oexpr, position: position, nearby: nearby}));
                } else {
    				throw(new Numbas.Error('jme.tokenise.invalid',{expression:oexpr}));
                }
			}
			else
				break;
			
			expr=expr.slice(result[0].length);	//chop found token off the expression
			
			tokens.push(token);
		}

		return(tokens);
	},

    /** Escape a string so that it will be interpreted correctly by the JME parser
     * @param {String} str
     * @returns {String}
     * @see Numbas.jme.unescape
     */
    escape: function(str) {
		return str
            .replace(/\\/g,'\\\\')
            .replace(/\\([{}])/g,'$1')
            .replace(/\n/g,'\\n')
            .replace(/"/g,'\\"')
            .replace(/'/g,"\\'")
		;
    },

    /** Unescape a string - backslashes escape special characters
     * @param {String} str
     * @returns {String}
     * @see Numbas.jme.escape
     */
    unescape: function(str) {
        var estr = '';
        while(true) {
            var i = str.indexOf('\\');
            if(i==-1)
                break;
            else {
                estr += str.slice(0,i);
                var c;
                if((c=str.charAt(i+1))=='n') {
                    estr+='\n';
                }
                else if(c=='{' || c=='}') {
                    estr+='\\'+c;
                }
                else {
                    estr+=c;
                }
                str=str.slice(i+2);
            }
        }
        estr+=str;

        return estr;
    },

	/** Shunt list of tokens into a syntax tree. Uses the shunting yard algorithm (wikipedia has a good description)
	 * @param {Array.<Numbas.jme.token>} tokens
	 * @returns {Numbas.jme.tree}
	 * @see Numbas.jme.tokenise
	 * @see Numbas.jme.compile
	 */
	shunt: function(tokens)
	{
		var output = [];
		var stack = [];
		
		var numvars=[],olength=[],listmode=[];

		function addoutput(tok)
		{
			if(tok.vars!==undefined)
			{
				if(output.length<tok.vars)
					throw(new Numbas.Error('jme.shunt.not enough arguments',{op:tok.name || tok.type}));

				var thing = {
                    tok: tok,
                    args: output.splice(output.length-tok.vars,tok.vars)
                };
                if(tok.type=='list') {
                    var mode = null;
                    for(var i=0;i<thing.args.length;i++) {
                        var argmode = thing.args[i].tok.type=='keypair' ? 'dictionary' : 'list';
                        if(i>0 && argmode!=mode) {
                            throw(new Numbas.Error('jme.shunt.list mixed argument types',{mode: mode, argmode: argmode}));
                        }
                        mode = argmode;
                    }
                    if(mode=='dictionary') {
                        thing.tok = new TDict();
                    }
                }
				output.push(thing);
			}
			else
				output.push({tok:tok});
		}

		for(var i = 0;i < tokens.length; i++ )
		{
			var tok = tokens[i];
			
			switch(tok.type) 
			{
			case "number":
			case "string":
			case 'boolean':
				addoutput(tok);
				break;
			case "name":
				if( i<tokens.length-1 && tokens[i+1].type=="(") // if followed by an open bracket, this is a function application
				{
                        if(funcSynonyms[tok.name]) {
                            tok.name=funcSynonyms[tok.name];
                        }

						stack.push(new TFunc(tok.name,tok.annotation));
						numvars.push(0);
						olength.push(output.length);
				}
				else 
				{										//this is a variable otherwise
					addoutput(tok);
				}
				break;
				
			case ",":
				while( stack.length && stack[stack.length-1].type != "(" && stack[stack.length-1].type != '[')
				{	//reached end of expression defining function parameter, so pop all of its operations off stack and onto output
					addoutput(stack.pop())
				}

				numvars[numvars.length-1]++;

				if( ! stack.length )
				{
					throw(new Numbas.Error('jme.shunt.no left bracket in function'));
				}
				break;
				
			case "op":

				if(!tok.prefix) {
					var o1 = precedence[tok.name];
					while(
							stack.length && 
							stack[stack.length-1].type=="op" && 
							(
							 (o1 > precedence[stack[stack.length-1].name]) || 
							 (
							  leftAssociative(tok.name) && 
							  o1 == precedence[stack[stack.length-1].name]
							 )
							)
					) 
					{	//while ops on stack have lower precedence, pop them onto output because they need to be calculated before this one. left-associative operators also pop off operations with equal precedence
						addoutput(stack.pop());
					}
				}
				stack.push(tok);
				break;

			case '[':
				if(i==0 || tokens[i-1].type=='(' || tokens[i-1].type=='[' || tokens[i-1].type==',' || tokens[i-1].type=='op' || tokens[i-1].type=='keypair')	//define list
				{
					listmode.push('new');
				}
				else		//list index
					listmode.push('index');

				stack.push(tok);
				numvars.push(0);
				olength.push(output.length);
				break;

			case ']':
				while( stack.length && stack[stack.length-1].type != "[" ) 
				{
					addoutput(stack.pop());
				}
				if( ! stack.length ) 
				{
					throw(new Numbas.Error('jme.shunt.no left square bracket'));
				}
				else
				{
					stack.pop();	//get rid of left bracket
				}

				//work out size of list
				var n = numvars.pop();
				var l = olength.pop();
				if(output.length>l)
					n++;

				switch(listmode.pop())
				{
				case 'new':
					addoutput(new TList(n))
					break;
				case 'index':
					var f = new TFunc('listval');
					f.vars = 2;
					addoutput(f);
					break;
				}
				break;
				
			case "(":
				stack.push(tok);
				break;
				
			case ")":
				while( stack.length && stack[stack.length-1].type != "(" ) 
				{
					addoutput(stack.pop());
				}
				if( ! stack.length ) 
				{
					throw(new Numbas.Error('jme.shunt.no left bracket'));
				}
				else
				{
					stack.pop();	//get rid of left bracket

					//if this is a function call, then the next thing on the stack should be a function name, which we need to pop
					if( stack.length && stack[stack.length-1].type=="function") 
					{	
						//work out arity of function
						var n = numvars.pop();
						var l = olength.pop();
						if(output.length>l)
							n++;
						var f = stack.pop();
						f.vars = n;

						addoutput(f);
					}
				}
				break;
            case 'keypair':
                stack.push(tok);
			}
		}

		//pop all remaining ops on stack into output
		while(stack.length)
		{
			var x = stack.pop();
			if(x.type=="(")
			{
				throw(new Numbas.Error('jme.shunt.no right bracket'));
			}
			else
			{
				addoutput(x);
			}
		}

		if(listmode.length>0)
			throw(new Numbas.Error('jme.shunt.no right square bracket'));

		if(output.length>1)
			throw(new Numbas.Error('jme.shunt.missing operator'));

		return(output[0]);
	},

	/** Substitute variables defined in `scope` into the given syntax tree (in place).
	 * @param {Numbas.jme.tree} tree
	 * @param {Numbas.jme.Scope} scope
	 * @param {Boolean} [allowUnbound=false] - allow unbound variables to remain in the returned tree
	 * @returns {Numbas.jme.tree}
	 */
	substituteTree: function(tree,scope,allowUnbound)
	{
		if(!tree)
			return null;
		if(tree.tok.bound)
			return tree;

		if(tree.args===undefined)
		{
			if(tree.tok.type=='name')
			{
				var name = tree.tok.name.toLowerCase();
                var v = scope.getVariable(name);
				if(v===undefined)
				{
					if(allowUnbound)
						return {tok: new TName(name)};
					else
						throw new Numbas.Error('jme.substituteTree.undefined variable',{name:name});
				}
				else
				{
					if(v.tok) {
						return v;
					} else {
						return {tok: v};
					}
				}
			}
			else {
				return tree;
			}
		} else if((tree.tok.type=='function' || tree.tok.type=='op') && tree.tok.name in substituteTreeOps) {
			tree = {tok: tree.tok,
					args: tree.args.slice()};
			substituteTreeOps[tree.tok.name](tree,scope,allowUnbound);
			return tree;
		} else {
			tree = {
				tok: tree.tok,
				args: tree.args.slice()
			};
			for(var i=0;i<tree.args.length;i++) {
				tree.args[i] = jme.substituteTree(tree.args[i],scope,allowUnbound);
			}
			return tree;
		}
	},

	/** Evaluate a syntax tree (or string, which is compiled to a syntax tree), with respect to the given scope.
	 * @param {Numbas.jme.tree|String} tree
	 * @param {Numbas.jme.Scope} scope
	 * @returns {Numbas.jme.token}
	 */
	evaluate: function(tree,scope)
	{
        if(!scope) {
            throw(new Numbas.Error('jme.evaluate.no scope given'));
        }
        return scope.evaluate(tree);
	},

	/** Compile an expression string to a syntax tree. (Runs {@link Numbas.jme.tokenise} then {@Link Numbas.jme.shunt})
	 * @param {JME} expr
	 * @see Numbas.jme.tokenise
	 * @see Numbas.jme.shunt
	 * @returns {Numbas.jme.tree}
	 */
	compile: function(expr)
	{
		expr+='';	//make sure expression is a string and not a number or anything like that

		if(!expr.trim().length)
			return null;

		//tokenise expression
		var tokens = jme.tokenise(expr);

		//compile to parse tree
		var tree = jme.shunt(tokens);

		if(tree===null)
			return;

		return(tree);
	},

	/** Compile a list of expressions, separated by commas
	 * @param {JME} expr
	 * @see Numbas.jme.tokenise
	 * @see Numbas.jme.shunt
	 * @returns {Numbas.jme.tree[]}
	 */
	compileList: function(expr,scope) {
		expr+='';	//make sure expression is a string and not a number or anything like that

		if(!expr.trim().length)
			return null;
		//typecheck
		scope = new Scope(scope);

		//tokenise expression
		var tokens = jme.tokenise(expr);

		var bits = [];
		var brackets = [];
		var start = 0;
		for(var i=0;i<tokens.length;i++) {
			switch(tokens[i].type) {
				case '(':
				case '[':
					brackets.push(tokens[i]);
					break;
				case ')':
					if(!brackets.length || brackets.pop().type!='(') {
						throw(new Numbas.Error('jme.compile list.mismatched bracket'));
					}
					break;
				case ']':
					if(!brackets.length || brackets.pop().type!='[') {
						throw(new Numbas.Error('jme.compile list.mismatched bracket'));
					}
					break;
				case ',':
					if(brackets.length==0) {
						bits.push(tokens.slice(start,i));
						start = i+1;
					}
					break;
			}
		}
		if(brackets.length) {
			throw(new Numbas.Error('jme.compile list.missing right bracket'));
		}
		bits.push(tokens.slice(start));

		//compile to parse tree
		var trees = bits.map(function(b){return jme.shunt(b)});

		return trees;
	},

    /** Settings for {@link Numbas.jme.compare}
     * @typedef {Object} Numbas.jme.compare_settings
     * @property {String} checkingType - The name of the method to determine if two results are equal. See {@link Numbas.jme.checkingFunctions}.
     * @property {Number} vsetRangeStart - The lower bound of the range to pick variable values from.
     * @property {Number} vsetRangeEnd - The upper bound of the range to pick variable values from.
     * @property {Number} vsetRangePoints - The number of values to pick for each variable.
     * @property {Number} checkingAccuracy - A parameter for the checking function to determine if two results are equal. See {@link Numbas.jme.checkingFunctions}.
     * @property {Number} failureRate - The number of times the comparison must fail to declare that the expressions are unequal.
     */

	/** Compare two expressions over some randomly selected points in the space of variables, to decide if they're equal.
	 * @param {JME} expr1
	 * @param {JME} expr2
	 * @param {Numbas.jme.compare_settings} settings
	 * @param {Numbas.jme.Scope} scope
	 * @returns {Boolean}
	 */
	compare: function(expr1,expr2,settings,scope) {
		expr1 += '';
		expr2 += '';

		var compile = jme.compile, evaluate = jme.evaluate;

		var checkingFunction = checkingFunctions[settings.checkingType.toLowerCase()];	//work out which checking type is being used

		try {
			var tree1 = compile(expr1,scope);
			var tree2 = compile(expr2,scope);

			if(tree1 == null || tree2 == null) 
			{	//one or both expressions are invalid, can't compare
				return false; 
			}

			//find variable names used in both expressions - can't compare if different
			var vars1 = findvars(tree1);
			var vars2 = findvars(tree2);

			for(var v in scope.allVariables()) {
				delete vars1[v];
				delete vars2[v];
			}
			
			if( !varnamesAgree(vars1,vars2) ) 
			{	//whoops, differing variables
				return false;
			}

			if(vars1.length) 
			{	// if variables are used,  evaluate both expressions over a random selection of values and compare results
				var errors = 0;
				var rs = randoms(vars1, settings.vsetRangeStart, settings.vsetRangeEnd, settings.vsetRangePoints);
				for(var i = 0; i<rs.length; i++) {
					var nscope = new jme.Scope([scope,{variables:rs[i]}]);
					var r1 = evaluate(tree1,nscope);
					var r2 = evaluate(tree2,nscope);
					if( !resultsEqual(r1,r2,checkingFunction,settings.checkingAccuracy) ) { errors++; }
				}
				if(errors < settings.failureRate) {
					return true;
				}else{
					return false;
				}
			} else {
				//if no variables used, can just evaluate both expressions once and compare
				r1 = evaluate(tree1,scope);
				r2 = evaluate(tree2,scope);
				return resultsEqual(r1,r2,checkingFunction,settings.checkingAccuracy);
			}
		}
		catch(e) {
			return false;
		}

	},

	/** Substitute variables into content. To substitute variables, use {@link Numbas.jme.variables.DOMcontentsubvars}.
	 * @param {String} str
	 * @param {Numbas.jme.Scope} scope
	 * @returns {String}
	 */
	contentsubvars: function(str, scope)
	{
		var bits = util.contentsplitbrackets(str);	//split up string by TeX delimiters. eg "let $X$ = \[expr\]" becomes ['let ','$','X','$',' = ','\[','expr','\]','']
		for(var i=0; i<bits.length; i+=4)
		{
			bits[i] = jme.subvars(bits[i],scope,true);
		}
		return bits.join('');
	},

	/** Split up a TeX expression, finding the \var and \simplify commands.
	 * Returns an array [normal tex,var or simplify,options,argument,normal tex,...]a
	 * @param {String} s
	 * @returns {Array.<String>}
	 */
	texsplit: function(s)
	{
		var cmdre = /^((?:.|[\n\r])*?)\\(var|simplify)/m;
		var out = [];
		var m;
		while( m = s.match(cmdre) )
		{
			out.push(m[1]);
			var cmd = m[2];
			out.push(cmd);

			var i = m[0].length;

			var args = '';
			var argbrackets = false;
			if( s.charAt(i) == '[' )
			{
				argbrackets = true;
				var si = i+1;
				while(i<s.length && s.charAt(i)!=']')
					i++;
				if(i==s.length)
					throw(new Numbas.Error('jme.texsubvars.no right bracket',{op:cmd}));
				else
				{
					args = s.slice(si,i);
					i++;
				}
			}
			if(!argbrackets)
				args='all';
			out.push(args);

			if(s.charAt(i)!='{')
			{
				throw(new Numbas.Error('jme.texsubvars.missing parameter',{op:cmd,parameter:s}));
			}

			var brackets=1;
			var si = i+1;
			while(i<s.length-1 && brackets>0)
			{
				i++;
				if(s.charAt(i)=='{')
					brackets++;
				else if(s.charAt(i)=='}')
					brackets--;
			}
			if(i == s.length-1 && brackets>0)
				throw(new Numbas.Error('jme.texsubvars.no right brace',{op:cmd}));

			var expr = s.slice(si,i);
			s = s.slice(i+1);
			out.push(expr);
		}
		out.push(s);
		return out;
	},

	/** Dictionary of functions 
	 * type: function(value,display:boolean) -> string 
	 * which convert a JME token to a string for display
	 */
	typeToDisplayString: {
		'number': function(v) {
			return ''+Numbas.math.niceNumber(v.value)+'';
		},
		'string': function(v,display) {
			return v.value;
		},
	},

	/** Produce a string representation of the given token, for display
	 * @param {Numbas.jme.token} v
	 * @see Numbas.jme.typeToDisplayString
	 * @returns {String}
	 */
	tokenToDisplayString: function(v) {
		if(v.type in jme.typeToDisplayString) {
			return jme.typeToDisplayString[v.type](v);
		} else {
			return jme.display.treeToJME({tok:v});
		}
	},

	/** Substitute variables into a text string (not maths).
	 * @param {String} str
	 * @param {Numbas.jme.Scope} scope
	 * @param {Boolean} [display=false] - Is this string going to be displayed to the user? If so, avoid unnecessary brackets and quotes.
	 */
	subvars: function(str, scope,display)
	{
		var bits = util.splitbrackets(str,'{','}');
		if(bits.length==1)
		{
			return str;
		}
		var out = '';
		for(var i=0; i<bits.length; i++)
		{
			if(i % 2)
			{
				var v = jme.evaluate(jme.compile(bits[i],scope),scope);
				if(display) {
					v = jme.tokenToDisplayString(v);
				} else {
					if(v.type=='number') {
						v = '('+Numbas.jme.display.treeToJME({tok:v},{niceNumber: false})+')';
					} else if(v.type=='string') {
						v = "'"+v.value+"'";
					} else {
						v = jme.display.treeToJME({tok:v},{niceNumber: false});
					}
				}

				out += v;
			}
			else
			{
				out+=bits[i];
			}
		}
		return out;
	},

	/** Unwrap a {@link Numbas.jme.token} into a plain JavaScript value
	 * @param {Numbas.jme.token} v
	 * @returns {Object}
	 */
	unwrapValue: function(v) {
        switch(v.type) {
            case 'list':
                return v.value.map(jme.unwrapValue);
            case 'dict':
                var o = {};
                Object.keys(v.value).forEach(function(key) {
                    o[key] = jme.unwrapValue(v.value[key]);
                });
                return o;
            case 'name':
                return v.name;
		    default:
    			return v.value;
        }
	},
	
	/** Wrap up a plain JavaScript value (number, string, bool or array) as a {@link Numbas.jme.token}.
	 * @param {Object} v
	 * @param {String} typeHint - name of the expected type (to differentiate between, for example, matrices, vectors and lists
	 * @returns {Numbas.jme.token}
	 */
	wrapValue: function(v,typeHint) {
		switch(typeof v) {
		case 'number':
			return new jme.types.TNum(v);
		case 'string':
            var s = new jme.types.TString(v);
            s.safe = true;
            return s;
		case 'boolean':
			return new jme.types.TBool(v);
		default:
            switch(typeHint) {
                case 'html':
                    return v;
                default:
                    if($.isArray(v)) {
                        // it would be nice to abstract this, but some types need the arguments to be wrapped, while others don't
                        switch(typeHint) {
                        case 'matrix':
                            return new jme.types.TMatrix(v);
                        case 'vector':
                            return new jme.types.TVector(v);
                        case 'range':
                            return new jme.types.TRange(v);
                        case 'set':
                            v = v.map(jme.wrapValue);
                            return new jme.types.TSet(v);
                        default:
                            v = v.map(jme.wrapValue);
                            return new jme.types.TList(v);
                        }
                    } else if(v===null || v===undefined) { // CONTROVERSIAL! Cast null to the empty string, because we don't have a null type.
                        return new jme.types.TString('');
                    } else if(v!==null && typeof v=='object' && v.type===undefined) {
                        var o = {};
                        Object.keys(v).forEach(function(key) {
                            o[key] = jme.wrapValue(v[key]);
                        });
                        return new jme.types.TDict(o);
                    }
                    return v;
            }
		}
	},

	/** Is a token a TOp?
	 *
	 * @param {Numbas.jme.token} 
	 * 
	 * @returns {Boolean}
	 */
	isOp: function(tok,op) {
		return tok.type=='op' && tok.name==op;
	},

	/** Is a token a TName?
	 *
	 * @param {Numbas.jme.token} 
	 * 
	 * @returns {Boolean}
	 */
	isName: function(tok,name) {
		return tok.type=='name' && tok.name==name;
	},

	/** Is a token a TFunction?
	 *
	 * @param {Numbas.jme.token} 
	 * 
	 * @returns {Boolean}
	 */
	isFunction: function(tok,name) {
		return tok.type=='function' && tok.name==name;
	},

	/** Does this expression behave randomly?
	 *  True if it contains any instances of functions or operations, defined in the given scope, which could behave randomly.
	 *  
	 *  @param {JME} expr
	 *  @param {Numbas.jme.Scope} scope
	 *  @returns {Boolean}
	 */
	isRandom: function(expr,scope) {
		switch(expr.tok.type) {
			case 'op':
			case 'function':
				// a function application is random if its definition is marked as random,
				// or if any of its arguments are random
				var op = expr.tok.name.toLowerCase();
                var fns = scope.getFunction(op);
				if(fns) {
					for(var i=0;i<fns.length;i++) {
						var fn = fns[i]
						if(fn.random===undefined && fn.language=='jme') {
							fn.random = false; // put false in to avoid infinite recursion if fn is defined in terms of another function which itself uses fn
							fn.random = jme.isRandom(fn.tree,scope);
						}
						if(fn.random) {
							return true;
						}
					}
				}
				for(var i=0;i<expr.args.length;i++) {
					if(jme.isRandom(expr.args[i],scope)) {
						return true;
					}
				}
				return false;
			default:
				return false;
		}
	}
};

/** Regular expression to match whitespace (because '\s' doesn't match *everything*) */
jme.re.re_whitespace = '(?:[\\s \\f\\n\\r\\t\\v\\u00A0\\u2028\\u2029]|(?:\&nbsp;))';
jme.re.re_strip_whitespace = new RegExp('^'+jme.re.re_whitespace+'+|'+jme.re.re_whitespace+'+$','g');

var fnSort = util.sortBy('id');

<<<<<<< HEAD
/** Options for the {@link Numbas.jme.funcObj} constructor
 * @typedef {Object} scope_deletions
 * @property {Object} variables - Names of deleted variables.
 * @property {Object} functions - Names of deleted functions.
 * @property {Object} rulesets - Names of deleted rulesets.
=======
/** Flags used to control the behaviour of JME display functions.
 * Values are `undefined` so they can be overridden
 * @memberof Numbas.jme
 */
var displayFlags = jme.displayFlags = {
	fractionnumbers: undefined,
	rowvector: undefined,
    alwaystimes: undefined
};

var ruleSort = util.sortBy(['patternString','resultString','conditionStrings']);

/** Flags used in JME simplification rulesets
 * @type Object.<Boolean>
 * @typedef ruleset_flags
 * @property {Boolean} fractionnumbers - Show all numbers as fractions?
 * @property {Boolean} rowvector - Display vectors as a horizontal list of components?
 * @see Numbas.jme.Ruleset
 */

/** Set of simplification rules
 * @constructor
 * @memberof Numbas.jme
 * @param {Array.<Numbas.jme.display.Rule>} rules
 * @param {ruleset_flags} flags
 */
var Ruleset = jme.Ruleset = function(rules,flags) {
	this.rules = rules;
	this.flags = $.extend({},displayFlags,flags);
}
Ruleset.prototype = /** @lends Numbas.jme.Ruleset.prototype */ {
	/** Test whether flag is set 
	 * @memberof Numbas.jme.Ruleset.prototype
	 */
	flagSet: function(flag) {
		flag = flag.toLowerCase();
		if(this.flags.hasOwnProperty(flag))
			return this.flags[flag];
		else
			return false;
	}
}

function mergeRulesets(r1,r2) {
	var rules = r1.rules.merge(r2.rules,ruleSort);
	var flags = $.extend({},r1.flags,r2.flags);
	return new Ruleset(rules, flags);
}

/** Collect a ruleset together from a list of ruleset names, or rulesets.
 * @param {String|Array.<String|Numbas.jme.Ruleset>} set - A comma-separated string of ruleset names, or an array of names/Ruleset objects.
 * @param {Object.<Numbas.jme.Ruleset>} - Dictionary of rulesets defined in the current scope.
 * @returns Numbas.jme.Ruleset
>>>>>>> 8f8551a9
 */

/**
 * A JME evaluation environment.
 * Stores variable, function, and ruleset definitions.
 *
 * A scope may have a parent; elements of the scope are resolved by searching up through the hierarchy of parents until a match is found.
 *
 * @memberof Numbas.jme
 * @constructor
 * @property {Object.<Numbas.jme.token>} variables - Dictionary of variables defined **at this level in the scope**. To resolve a variable in the scope, use {@link Numbas.jme.Scope.getVariable}.
 * @property {Object.<Array.<Numbas.jme.funcObj>>} functions - Dictionary of functions defined at this level in the scope. Function names map to lists of functions: there can be more than one function for each name because of multiple dispatch. To resolve a function name in the scope, use {@link Numbas.jme.Scope.getFunction}.
 * @property {Object.<Numbas.jme.Ruleset>} rulesets - Dictionary of rulesets defined at this level in the scope. To resolve a ruleset in the scope, use {@link Numbas.jme.Scope.getRuleset}.
 * @property {scope_deletions} deleted - Names of deleted variables/functions/rulesets.
 * @property {Numbas.Question} question - The question this scope belongs to.
 *
 * @param {Numbas.jme.Scope[]} scopes - Either: nothing, in which case this scope has no parents; a parent Scope object; a list whose first element is a parent scope, and the second element is a dictionary of extra variables/functions/rulesets to store in this scope
 */
var Scope = jme.Scope = function(scopes) {
	this.variables = {};
	this.functions = {};
    this._resolved_functions = {};
	this.rulesets = {};
    this.deleted = {
        variables: {},
        functions: {},
        rulesets: {}
    }
	if(scopes===undefined) {
        return;
    } 
    if(!$.isArray(scopes)) {
        scopes = [scopes,undefined];
    }
    this.question = scopes[0].question || this.question;
    var extras;
    if(!scopes[0].evaluate) {
        extras = scopes[0];
    } else {
        this.parent = scopes[0];
        extras = scopes[1] || {};
    }
    if(extras) {
        if(extras.variables) {
            for(var x in extras.variables) {
                this.setVariable(x,extras.variables[x]);
            }
        }
        this.rulesets = extras.rulesets || this.rulesets;
        this.functions = extras.functions || this.functions;
    }

    return;
}
Scope.prototype = /** @lends Numbas.jme.Scope.prototype */ {

	/** Add a JME function to the scope.
	 * @param {Numbas.jme.funcObj} fn - function to add
	 */
	addFunction: function(fn) {
		if(!(fn.name in this.functions)) {
			this.functions[fn.name] = [fn];
        } else {
			this.functions[fn.name].push(fn);
            delete this._resolved_functions[fn.name];
        }
	},

    /** Mark the given variable name as deleted from the scope.
     * @param {string} name
     */
    deleteVariable: function(name) {
        this.deleted.variables[name] = true;
    },

    /** Get the object with given name from the given collection 
     * @param {string} collection - name of the collection. A property of this Scope object, i.e. one of `variables`, `functions`, `rulesets`.
     * @param {string} name - the name of the object to retrieve
     * @returns {object}
     */
    resolve: function(collection,name) {
        var scope = this;
        while(scope) {
            if(scope.deleted[collection][name]) {
                return;
            }
            if(scope[collection][name]!==undefined) {
                return scope[collection][name];
            }
            scope = scope.parent;
        }
    },

    /** Find the value of the variable with the given name, if it's defined
     * @param {string} name
     * @returns {Numbas.jme.token}
     */
    getVariable: function(name) {
        return this.resolve('variables',name.toLowerCase());
    },

    /** Set the given variable name
     * @param {string} name
     * @param {Numbas.jme.token} value
     */
    setVariable: function(name, value) {
        this.variables[name.toLowerCase()] = value;
    },

    /** Get all definitions of the given function name.
     * @param {string} name
     * @returns {Numbas.jme.funcObj[]} A list of all definitions of the given name.
     */
    getFunction: function(name) {
        if(!this._resolved_functions[name]) {
            var scope = this;
            var o = [];
            while(scope) {
                if(scope.functions[name]!==undefined) {
                    o = o.merge(scope.functions[name],fnSort);
                }
                scope = scope.parent;
            }
            this._resolved_functions[name] = o;
        }
        return this._resolved_functions[name];
    },

    /** Get the ruleset with the gien name
     * @param {string} name
     * @returns {Numbas.jme.Ruleset}
     */
    getRuleset: function(name) {
        return this.resolve('rulesets',name);
    },

    /** Set the given ruleset name
     * @param {string} name
     * @param {Numbas.jme.Ruleset[]} rules
     */
    setRuleset: function(name, rules) {
        this.rulesets[name] = this.rulesets[name.toLowerCase()] = rules;
    },

    /** Collect together all items from the given collection 
     * @param {string} collection - name of the collection. A property of this Scope object, i.e. one of `variables`, `functions`, `rulesets`.
     * @returns {object} a dictionary of names to values
     */
    collect: function(collection,name) {
        var scope = this;
        var deleted = {};
        var out = {};
        var name;
        while(scope) {
            for(var name in scope.deleted[collection]) {
                deleted[name] = scope.deleted[collection][name];
            }
            for(name in scope[collection]) {
                if(!deleted[name]) {
                    out[name] = out[name] || scope[collection][name];
                }
            }
            scope = scope.parent;
        }
        return out;
    },

    /** Gather all variables defined in this scope
     * @returns {object} a dictionary of variables
     */
    allVariables: function() {
        return this.collect('variables');
    },

    /** Gather all rulesets defined in this scope
     * @returns {object} a dictionary of rulesets
     */
    allRulesets: function() {
        if(!this._allRulesets) {
            this._allRulesets = this.collect('rulesets');
        }
        return this._allRulesets;
    },

    /** Gather all functions defined in this scope
     * @returns {object} a dictionary of function definitions: each name maps to a list of @link{Numbas.jme.funcObj}
     */
    allFunctions: function() {
        var scope = this;
        var out = {}
        var name;
        function add(name,fns) {
            if(!out[name]) {
                out[name] = [];
            }
            out[name] = out[name].merge(fns,fnSort);
        }
        while(scope) {
            for(var name in scope.functions) {
                add(name,scope.functions[name])
            }
        }
        return out;
    },

    /** Gather all members of this scope into this scope object.
     * A backwards-compatibility hack for questions that use `question.scope.variables.x`
     * Shouldn't be applied to any scope other than the question scope.
     */
    flatten: function() {
        this.variables = this.allVariables();
        this.rulesets = this.allRulesets();
    },

	/** Evaluate an expression in this scope - equivalent to `Numbas.jme.evaluate(expr,this)`
	 * @param {JME} expr
	 * @param {Object.<Numbas.jme.token|Object>} [variables] - Dictionary of variables to sub into expression. Values are automatically wrapped up as JME types, so you can pass raw JavaScript values.
	 * @returns {Numbas.jme.token}
	 */
	evaluate: function(expr,variables) {
		var scope = this;
		if(variables) {
			scope = new Scope([this]);
			for(var name in variables) {
				scope.variables[name] = jme.wrapValue(variables[name]);
			}
		}

		//if a string is given instead of an expression tree, compile it to a tree
        var tree;
		if( typeof(expr)=='string' ) {
			tree = jme.compile(expr,scope);
        } else {
            tree = expr;
        }
		if(!tree) {
			return null;
        }

		tree = jme.substituteTree(tree,scope,true);

		var tok = tree.tok;
		switch(tok.type)
		{
		case 'number':
		case 'boolean':
		case 'range':
			return tok;
		case 'list':
			if(tok.value===undefined)
			{
				var value = [];
				for(var i=0;i<tree.args.length;i++)
				{
					value[i] = jme.evaluate(tree.args[i],scope);
				}
				tok = new TList(value);
			}
			return tok;
        case 'dict':
            if(tok.value===undefined) {
                var value = {};
                for(var i=0;i<tree.args.length;i++) {
                    var kp = tree.args[i];
                    value[kp.tok.key] = jme.evaluate(kp.args[0],scope);
                }
                tok = new TDict(value);
            }
            return tok;
		case 'string':
			var value = tok.value;
			if(!tok.safe && value.contains('{')) {
				value = jme.contentsubvars(value,scope)
                var t = new TString(value);
                t.latex = tok.latex
                return t;
            } else {
                return tok;
            }
		case 'name':
            var v = scope.getVariable(tok.name.toLowerCase());
			if(v) {
				return v;
            } else {
				tok = new TName(tok.name);
				tok.unboundName = true;
				return tok;
            }
		case 'op':
		case 'function':
			var op = tok.name.toLowerCase();
			if(lazyOps.indexOf(op)>=0) {
				return scope.getFunction(op)[0].evaluate(tree.args,scope);
			}
			else {

				for(var i=0;i<tree.args.length;i++) {
					tree.args[i] = jme.evaluate(tree.args[i],scope);
				}

				var matchedFunction;
                var fns = scope.getFunction(op);
				if(fns.length==0)
				{
					if(tok.type=='function') {
						//check if the user typed something like xtan(y), when they meant x*tan(y)
						var possibleOp = op.slice(1);
						if(op.length>1 && scope.getFunction(possibleOp).length) {
							throw(new Numbas.Error('jme.typecheck.function maybe implicit multiplication',{name:op,first:op[0],possibleOp:possibleOp}));
						} else {
							throw(new Numbas.Error('jme.typecheck.function not defined',{op:op,suggestion:op}));
                        }
					}
					else {
						throw(new Numbas.Error('jme.typecheck.op not defined',{op:op}));
                    }
				}

				for(var j=0;j<fns.length; j++)
				{
					var fn = fns[j];
					if(fn.typecheck(tree.args))
					{
						matchedFunction = fn;
						break;
					}
				}
				if(matchedFunction)
					return matchedFunction.evaluate(tree.args,scope);
				else {
					for(var i=0;i<=tree.args.length;i++) {
						if(tree.args[i] && tree.args[i].unboundName) {
							throw(new Numbas.Error('jme.typecheck.no right type unbound name',{name:tree.args[i].name}));
						}
					}
					throw(new Numbas.Error('jme.typecheck.no right type definition',{op:op}));
				}
			}
		default:
			return tok;
		}
	}
};


/** @typedef {Object} Numbas.jme.token
 * @property {String} type
 * @see Numbas.jme.types
 */

/** The data types supported by JME expressions 
 * @namespace Numbas.jme.types
 */
var types = jme.types = {}

/** Number type.
 * @memberof Numbas.jme.types
 * @augments Numbas.jme.token
 * @property {Number} value
 * @property {String|Number|complex} originalValue - the value used to construct the token - either a string, a number, or a complex number object
 * @property type "number"
 * @constructor
 * @param {Number} num
 */
var TNum = types.TNum = types.number = function(num)
{
	if(num===undefined)
		return;

    this.originalValue = num;

    switch(typeof(num)) {
        case 'object':
            if(num.complex) {
                this.value = num;
            } else {
                throw(new Numbas.Error("jme.tokenise.number.object not complex"));
            }
            break;
        case "number":
            this.value = num;
            break;
        case "string":
            this.value = parseFloat(num);
            break;
    }

	this.value = num.complex ? num : parseFloat(num);
}
TNum.prototype.type = 'number';

TNum.doc = {
	name: 'number',
	usage: ['0','1','0.234','i','e','pi'],
	description: "@i@, @e@, @infinity@ and @pi@ are reserved keywords for the imaginary unit, the base of the natural logarithm, $\\infty$ and $\\pi$, respectively."
};

/** String type.
 * @memberof Numbas.jme.types
 * @augments Numbas.jme.token
 * @property {String} value
 * @property {Boolean} latex - is this string LaTeX code? If so, it's displayed as-is in math mode
 * @property {Boolean} safe - if true, don't run {@link Numbas.jme.subvars} on this token when it's evaluated
 * @property {String} type "string"
 * @constructor
 * @param {String} s
 */
var TString = types.TString = types.string = function(s)
{
	this.value = s;
}
TString.prototype.type = 'string';
TString.doc = {
	name: 'string',
	usage: ['\'hello\'','"hello"'],
	description: "Use strings to create non-mathematical text."
};

/** Boolean type
 * @memberof Numbas.jme.types
 * @augments Numbas.jme.token
 * @property {Boolean} value
 * @property type "boolean"
 * @constructor
 * @param {Boolean} b
 */
var TBool = types.TBool = types.boolean = function(b)
{
	this.value = b;
}
TBool.prototype.type = 'boolean';
TBool.doc = {
	name: 'boolean',
	usage: ['true','false'],
	description: "Booleans represent either truth or falsity. The logical operations @and@, @or@ and @xor@ operate on and return booleans."
}

/** HTML DOM element
 * @memberof Numbas.jme.types
 * @augments Numbas.jme.token
 * @property {Element} value
 * @property type "html"
 * @constructor
 * @param {Element} html
 */
var THTML = types.THTML = types.html = function(html) {
    if(html.ownerDocument===undefined && !html.jquery) {
        throw(new Numbas.Error('jme.thtml.not html'));
    }
	this.value = $(html);
}
THTML.prototype.type = 'html';
THTML.doc = {
	name: 'html',
	usage: ['html(\'<div>things</div>\')'],
	description: "An HTML DOM node."
}


/** List of elements of any data type
 * @memberof Numbas.jme.types
 * @augments Numbas.jme.token
 * @property {Number} vars - Length of list
 * @property {Array.<Numbas.jme.token>} value - Values (may not be filled in if the list was created empty)
 * @property type "html"
 * @constructor
 * @param {Number|Array.<Numbas.jme.token>} value - Either the size of the list, or an array of values
 */
var TList = types.TList = types.list = function(value)
{
	switch(typeof(value))
	{
	case 'number':
		this.vars = value;
		break;
	case 'object':
		this.value = value;
		this.vars = value.length;
		break;
	default:
		this.vars = 0;
	}
}
TList.prototype.type = 'list';
TList.doc = {
	name: 'list',
	usage: ['[0,1,2,3]','[a,b,c]','[true,false,false]'],
	description: "A list of elements of any data type."
};


/** Key-value pair assignment
 * @memberof Numbas.jme.types
 * @augments Numbas.jme.token
 * @property {String} key
 * @constructor
 * @param {String} key
 */
var TKeyPair = types.TKeyPair = types.keypair = function(key) {
    this.key = key;
}
TKeyPair.prototype = {
    type: 'keypair',
    vars: 1
}

/** Dictionary: map strings to values
 * @memberof Numbas.jme.types
 * @augments Numbas.jme.token
 * @property {Object.<Numbas.jme.token>} value - Map strings to tokens. Undefined until this token is evaluated.
 * @property type "dict"
 * @constructor
 * @param {Object.<Numbas.jme.token>} value
 */
var TDict = types.TDict = types.dict = function(value) {
    this.value = value;
}
TDict.prototype = {
    type: 'dict'
}

/** Set type: a collection of elements, with no duplicates
 * @memberof Numbas.jme.types
 * @augments Numbas.jme.token
 * @property {Array.<Numbas.jme.token>} value - Array of elements. Constructor assumes all elements are distinct
 * @property type "set"
 * @constructor
 * @param {Array.<Numbas.jme.token>} value
 */
var TSet = types.TSet = types.set = function(value) {
	this.value = value;
}
TSet.prototype.type = 'set';

/** Vector type
 * @memberof Numbas.jme.types
 * @augments Numbas.jme.token
 * @property {Array.<Number>} value - Array of components
 * @property type "vector"
 * @constructor
 * @param {Array.<Number>} value
 */
var TVector = types.TVector = types.vector = function(value)
{
	this.value = value;
}
TVector.prototype.type = 'vector';
TVector.doc = {
	name: 'vector',
	usage: ['vector(1,2)','vector([1,2,3,4])'],
	description: 'The components of a vector must be numbers.\n\n When combining vectors of different dimensions, the smaller vector is padded with zeroes to make up the difference.'
}

/** Matrix type
 * @memberof Numbas.jme.types
 * @augments Numbas.jme.token
 * @property {matrix} value - Array of rows (which are arrays of numbers)
 * @property type "matrix"
 * @constructor
 * @param {matrix} value
 */
var TMatrix = types.TMatrix = types.matrix = function(value)
{
	this.value = value;
    if(arguments.length>0) {
        if(value.length!=value.rows) {
            throw(new Numbas.Error("jme.matrix.reports bad size"));
        }
        if(value.rows>0 && value[0].length!=value.columns) {
            throw(new Numbas.Error("jme.matrix.reports bad size"));
        }
    }
}
TMatrix.prototype.type = 'matrix';
TMatrix.doc = {
	name: 'matrix',
	usage: ['matrix([1,2,3],[4,5,6])','matrix(row1,row2)'],
	description: "Matrices are constructed from lists of numbers, representing the rows.\n\n When combining matrices of different dimensions, the smaller matrix is padded with zeroes to make up the difference."
}

/** A range of numerical values - either discrete or continuous
 * @memberof Numbas.jme.types
 * @augments Numbas.jme.token
 * @property {Array.<Number>} value - `[start,end,step]`
 * @property {Number} size - the number of values in the range (if it's discrete, `undefined` otherwise)
 * @property {Number} start - the lower bound of the range
 * @property {Number} end - the upper bound of the range
<<<<<<< HEAD
 * @property {Number} step - the difference between elements in the range
=======
 * @property {Number} start - the difference between elements in the range
>>>>>>> 8f8551a9
 * @property type "range"
 * @constructor
 * @param {Array.<Number>} range - `[start,end,step]`
 */
var TRange = types.TRange = types.range = function(range)
{
	this.value = range;
	if(this.value!==undefined)
	{
        this.start = this.value[0];
        this.end = this.value[1];
        this.step = this.value[2];
        this.size = Math.floor((this.end-this.start)/this.step);
	}
}
TRange.prototype.type = 'range';
TRange.doc = {
	name: 'range',
	usage: ['1..3','1..3#0.1','1..3#0'],
	description: 'A range @a..b#c@ represents the set of numbers $\\{a+nc | 0 \\leq n \\leq \\frac{b-a}{c} \\}$. If the step size is zero, then the range is the continuous interval $\[a,b\]$.'
}

/** Variable name token
 * @memberof Numbas.jme.types
 * @augments Numbas.jme.token
 * @property {String} name
 * @property {String} value - Same as `name`
 * @property {Array.<String>} annotation - List of annotations (used to modify display)
 * @property type "name"
 * @constructor
 * @param {String} name
 * @param {Array.<String>} annotation
 */
var TName = types.TName = types.name = function(name,annotation)
{
	this.name = name;
	this.value = name;
	this.annotation = annotation;
}
TName.prototype.type = 'name';
TName.doc = {
	name: 'name',
	usage: ['x','X','x1','longName','dot:x','vec:x'],
	description: 'A variable or function name. Names are case-insensitive, so @x@ represents the same thing as @X@. \
\n\n\
@e@, @i@ and @pi@ are reserved names representing mathematical constants. They are rewritten by the interpreter to their respective numerical values before evaluation. \
\n\n\
Names can be given _annotations_ to change how they are displayed. The following annotations are built-in:\
\n\n\
* @verb@ - does nothing, but names like @i@, @pi@ and @e@ are not interpreted as the famous mathematical constants.\n\
* @op@ - denote the name as the name of an operator -- wraps the name in the LaTeX @\\operatorname@ command when displayed\n\
* @v@ or @vector@ - denote the name as representing a vector -- the name is displayed in boldface\n\
* @unit@ - denote the name as representing a unit vector -- places a hat above the name when displayed\n\
* @dot@ - places a dot above the name when displayed, for example when representing a derivative\n\
* @m@ or @matrix@ - denote the name as representing a matrix -- displayed using a non-italic font\
\n\n\
Any other annotation is taken to be a LaTeX command. For example, a name @vec:x@ is rendered in LaTeX as <code>\\vec{x}</code>, which places an arrow above the name.\
	'
};

/** JME function token
 * @memberof Numbas.jme.types
 * @augments Numbas.jme.token
 * @property {String} name
 * @property {Array.<String>} annotation - List of annotations (used to modify display)
 * @property {Number} vars - Arity of the function
 * @property type "function"
 * @constructor
 * @param {String} name
 * @param {Array.<String>} annotation
 */
var TFunc = types.TFunc = types['function'] = function(name,annotation)
{
	this.name = name;
	this.annotation = annotation;
}
TFunc.prototype.type = 'function';
TFunc.prototype.vars = 0;

/** Unary/binary operation token
 * @memberof Numbas.jme.types
 * @augments Numbas.jme.token
 * @property {String} name
 * @property {Number} vars - Arity of the operation
 * @property {Boolean} postfix
 * @property {Boolean} prefix
 * @properrty type "op"
 * @constructor
 * @param {String} op - Name of the operation
 * @param {Boolean} postfix
 * @param {Boolean} prefix
 */
var TOp = types.TOp = types.op = function(op,postfix,prefix)
{
	var arity = 2;
	if(jme.arity[op]!==undefined)
		arity = jme.arity[op];

	this.name = op;
	this.postfix = postfix || false;
	this.prefix = prefix || false;
	this.vars = arity;
}
TOp.prototype.type = 'op';

/** Punctuation token
 * @memberof Numbas.jme.types
 * @augments Numbas.jme.token
 * @property {String} type - The punctuation character
 * @constructor
 * @param {String} kind - The punctuation character
 */
var TPunc = types.TPunc = function(kind)
{
	this.type = kind;
}

var TExpression = types.TExpression = types.expression = function(tree) {
	if(typeof(tree)=='string') {
		tree = jme.compile(tree);
	}
	this.tree = tree;
}
TExpression.prototype = {
	type: 'expression'
}


/** Arities of built-in operations
 * @readonly
 * @memberof Numbas.jme
 * @enum {Number} */
var arity = jme.arity = {
	'!': 1,
	'not': 1,
	'fact': 1,
	'+u': 1,
	'-u': 1
}

/** Some names represent different operations when used as prefix. This dictionary translates them.
 * @readonly
 * @memberof Numbas.jme
 * @enum {String}
 */
var prefixForm = {
	'+': '+u',
	'-': '-u',
	'!': 'not'
}
/** Some names represent different operations when used as prefix. This dictionary translates them.
 * @readonly
 * @memberof Numbas.jme
 * @enum {String}
 */
var postfixForm = {
	'!': 'fact'
}

/** Operator precedence
 * @enum {Number}
 * @memberof Numbas.jme
 * @readonly
 */
var precedence = jme.precedence = {
	';': 0,
	'fact': 1,
	'not': 1,
	'+u': 2.5,
	'-u': 2.5,
	'^': 2,
	'*': 3,
	'/': 3,
	'+': 4,
	'-': 4,
	'|': 5,
	'..': 5,
	'#':6,
	'except': 6.5,
	'in': 6.5,
	'<': 7,
	'>': 7,
	'<=': 7,
	'>=': 7,
	'<>': 8,
	'=': 8,
	'isa': 9,
	'and': 11,
	'or': 12,
	'xor': 13,
	'implies': 14,
    ':': 100
};

/** Synonyms of operator names - keys in this dictionary are translated to their corresponding values
 * @enum {String}
 * @memberof Numbas.jme
 * @readonly
 */
var opSynonyms = jme.opSynonyms = {
	'&':'and',
	'&&':'and',
	'divides': '|',
	'||':'or',
    '÷': '/',
    '×': '*',
    '∈': 'in',
    '∧': 'and',
    '∨': 'or',
    '⟹': 'implies',
    '≠': '<>',
    '≥': '>=',
    '≤': '<='
}
/** Synonyms of function names - keys in this dictionary are translated to their corresponding values 
 * @enum {String}
 * @memberof Numbas.jme
 * @readonly
 */
var funcSynonyms = jme.funcSynonyms = {
	'sqr':'sqrt',
	'gcf': 'gcd',
	'sgn':'sign',
	'len': 'abs',
	'length': 'abs',
	'verb': 'verbatim'
};
	
/** Operations which evaluate lazily - they don't need to evaluate all of their arguments 
 * @memberof Numbas.jme
 */
var lazyOps = jme.lazyOps = ['if','switch','repeat','map','let','isa','satisfy','filter','isset','dict','safe'];

var rightAssociative = {
	'^': true,
	'+u': true,
	'-u': true
}

function leftAssociative(op)
{
	// check for left-associativity because that is the case when you do something more
	// exponentiation is only right-associative operation at the moment
	return !(op in rightAssociative);
};

/** Operations which commute.
 * @enum {Boolean}
 * @memberof Numbas.jme
 * @readonly
 */
var commutative = jme.commutative =
{
	'*': true,
	'+': true,
	'and': true,
	'=': true
};

/** A function which checks whether a {@link Numbas.jme.funcObj} can be applied to the given arguments.
 * @callback Numbas.jme.typecheck_fn
 * @param {Array.<Numbas.jme.token>} variables
 * @returns {Boolean}
 */

/** Evaluate a JME function on a list of arguments and in a given scope.
 * @callback Numbas.jme.evaluate_fn
 * @param {Array.<Numbas.jme.tree|Numbas.jme.token|Object>} args - Arguments of the function. If the function is {@link Numbas.jme.lazyOps|lazy}, syntax trees are passed, otherwise arguments are evaluated to JME tokens first. If the {@link Numbas.jme.funcObj_options|unwrapValues} option is set, the arguments are unwrapped to raw JavaScript values.
 * @param {Numbas.jme.Scope} scope - Scope in which the function is evaluated.
 * @returns {Numbas.jme.token|Object} If {@link Numbas.jme.funcObj_options|unwrapValues} is set, 
 */

/** Options for the {@link Numbas.jme.funcObj} constructor
 * @typedef {Object} Numbas.jme.funcObj_options
 * @property {Numbas.jme.typecheck_fn} typecheck - Check that this function can be evaluated on the given arguments.
 * @property {Numbas.jme.evaluate_fn} evaluate - Evaluate the function on a list of arguments and in a given scope.
 * @property {Boolean} unwrapValues - Unwrap list elements in arguments into javascript primitives before passing to the evaluate function?
 */

var funcObjAcc = 0;	//accumulator for ids for funcObjs, so they can be sorted
/**
 * A JME function. Capable of confirming that it can be evaluated on a given list of arguments, and returning the result of its evaluation on a list of arguments inside a given scope.
 * 
 * @memberof Numbas.jme
 * @constructor
 * @param {String} name
 * @param {Array.<function|String>} intype - A list of data type constructors for the function's paramters' types. Use the string '?' to match any type. Or, give the type's name with a '*' in front to match any number of that type. If `null`, then `options.typecheck` is used.
 * @param {function} outcons - The constructor for the output value of the function
 * @param {Numbas.jme.evaluate_fn} fn - JavaScript code which evaluates the function.
 * @param {Numbas.jme.funcObj_options} options
 *
 */
var funcObj = jme.funcObj = function(name,intype,outcons,fn,options)
{
	/** Globally unique ID of this function object
	 * @name id
	 * @member {Number} 
	 * @memberof Numbas.jme.funcObj 
	 */
	this.id = funcObjAcc++;
	options = options || {};
	for(var i=0;i<intype.length;i++)
	{
		if(intype[i]!='?' && intype[i]!='?*')
		{
			if(intype[i][0]=='*')
			{
				var type = types[intype[i].slice(1)];
				intype[i] = '*'+type.prototype.type;
			}
			else
			{
				intype[i]=intype[i].prototype.type;
			}
		}
	}

	name = name.toLowerCase();

	/** Name 
	 * @name name
	 * @member {String}
	 * @memberof Numbas.jme.funcObj
	 */
	this.name=name;

	/** Calling signature of this function. A list of types - either token constructors; '?', representing any type; a type name. A type name or '?' followed by '*' means any number of arguments matching that type.
	 *
	 * @name intype
	 * @member {Array.<Numbas.jme.token|String>}
	 * @memberof Numbas.jme.funcObj
	 */
	this.intype = intype;

	/** The return type of this function. Either a Numbas.jme.token constructor function, or the string '?', meaning unknown type.
	 * @name outtype
	 * @member {function|String}
	 * @memberof Numbas.jme.funcObj
	 */
	if(typeof(outcons)=='function')
		this.outtype = outcons.prototype.type;
	else
		this.outtype = '?';
	this.outcons = outcons;

	/** Javascript function for the body of this function
	 * @name fn
	 * @member {function}
	 * @memberof Numbas.jme.funcObj
	 */
	this.fn = fn;

	/** Can this function be called with the given list of arguments?
	 * @function typecheck
	 * @param {Numbas.jme.token[]} variables
	 * @returns {Boolean}
	 * @memberof Numbas.jme.funcObj
	 */
	this.typecheck = options.typecheck || function(variables)
	{
		variables = variables.slice();	//take a copy of the array

		for( var i=0; i<this.intype.length; i++ )
		{
			if(this.intype[i][0]=='*')	//arbitrarily many
			{
				var ntype = this.intype[i].slice(1);
				while(variables.length)
				{
					if(variables[0].type==ntype || ntype=='?' || variables[0].type=='?')
						variables = variables.slice(1);
					else
						return false;
				}
			}else{
				if(variables.length==0)
					return false;

				if(variables[0].type==this.intype[i] || this.intype[i]=='?' || variables[0].type=='?')
					variables = variables.slice(1);
				else
					return false;
			}
		}
		if(variables.length>0)	//too many args supplied
			return false;
		else
			return true;
	};

	/** Evaluate this function on the given arguments, in the given scope.
	 *
	 * @function evaluate
	 * @param {Numbas.jme.token[]} args
	 * @param {Numbas.jme.Scope} scope
	 * @returns {Numbas.jme.token}
	 * @memberof Numbas.jme.funcObj
	 */
	this.evaluate = options.evaluate || function(args,scope)
	{
		var nargs = [];
		for(var i=0; i<args.length; i++) {
			if(options.unwrapValues)
				nargs.push(jme.unwrapValue(args[i]));
			else
				nargs.push(args[i].value);
		}

		var result = this.fn.apply(null,nargs);

		if(options.unwrapValues) {
			result = jme.wrapValue(result);
			if(!result.type)
				result = new this.outcons(result);
		}
		else
			result = new this.outcons(result);

		if(options.latex) {
			result.latex = true;
		}

		return result;
	}	

	this.doc = options.doc;

	/** Does this function behave randomly?
	 * @name random
	 * @member {Boolean} 
	 * @memberof Numbas.jme.funcObj 
	 */
	this.random = options.random;
}




function randoms(varnames,min,max,times)
{
	times *= varnames.length;
	var rs = [];
	for( var i=0; i<times; i++ )
	{
		var r = {};
		for( var j=0; j<varnames.length; j++ )
		{
			r[varnames[j]] = new TNum(Numbas.math.randomrange(min,max));
		}
		rs.push(r);
	}
	return rs;
}


function varnamesAgree(array1, array2) {
	var name;
	for(var i=0; i<array1.length; i++) {
		if( (name=array1[i])[0]!='$' && !array2.contains(name) )
			return false;
	}
	
	return true;
};

/** Decide if two numbers are close enough to count as equal.
 * @callback Numbas.jme.checkingFunction
 * @param {Number} r1
 * @param {Number} r2
 * @param {Number} tolerance - A measure of how close the results need to be to count as equal. What this means depends on the checking function.
 * @returns {Boolean} - True if `r1` and `r2` are close enough to be equal.
 */

/** 
 * Numerical comparison functions
 * @enum {Numbas.jme.checkingFunction}
 * @memberof Numbas.jme 
 */
var checkingFunctions = jme.checkingFunctions = 
{
	/** Absolute difference between variables - fail if `Math.abs(r1-r2)` is bigger than `tolerance` */
	absdiff: function(r1,r2,tolerance) 
	{
		if(r1===Infinity || r1===-Infinity)
			return r1===r2;

		return math.leq(math.abs(math.sub(r1,r2)), Math.abs(tolerance));
	},

	/** Relative (proportional) difference between variables - fail if `r1/r2 - 1` is bigger than `tolerance` */
	reldiff: function(r1,r2,tolerance) {
		if(r1===Infinity || r1===-Infinity)
			return r1===r2;

		// 
		if(r2!=0) {
			return math.leq(Math.abs(math.sub(r1,r2)), Math.abs(math.mul(tolerance,r2)));
		} else {	//or if correct answer is 0, checks abs difference
			return math.leq(Math.abs(math.sub(r1,r2)), tolerance);
		}
	},

	/** Round both values to `tolerance` decimal places, and fail if unequal. */
	dp: function(r1,r2,tolerance) {
		if(r1===Infinity || r1===-Infinity)
			return r1===r2;

		tolerance = Math.floor(Math.abs(tolerance));
		return math.eq( math.precround(r1,tolerance), math.precround(r2,tolerance) );
	},

	/** Round both values to `tolerance` significant figures, and fail if unequal. */
	sigfig: function(r1,r2,tolerance) {
		if(r1===Infinity || r1===-Infinity)
			return r1===r2;

		tolerance = Math.floor(Math.abs(tolerance));
		return math.eq(math.siground(r1,tolerance), math.siground(r2,tolerance));
	}
};

/** Custom substituteTree behaviour for specific functions - for a given usage of a function, substitute in variable values from the scope.
 *
 * Functions have the signature <tree with function call at the top, scope, allowUnbound>
 *
 * @memberof Numbas.jme
 * @enum {Numbas.jme.substituteTree}
 * @see Numbas.jme.substituteTree
 */
var substituteTreeOps = jme.substituteTreeOps = {};

/** Custom findvars behaviour for specific functions - for a given usage of a function, work out which variables it depends on.
 * 
 * @memberof Numbas.jme
 * @enum {Numbas.jme.findvars}
 * @see Numbas.jme.findvars
 */
var findvarsOps = jme.findvarsOps = {}

/** Find all variables used in given syntax tree
 * @memberof Numbas.jme
 * @method
 * @param {Numbas.jme.tree} tree
 * @param {Array.<String>} boundvars - variables to be considered as bound (don't include them)
 * @param {Numbas.jme.Scope} scope
 * @returns {Array.<String>}
 */
var findvars = jme.findvars = function(tree,boundvars,scope)
{
	if(!scope)
		scope = jme.builtinScope;
	if(boundvars===undefined)
		boundvars = [];

	if(tree.tok.type=='function' && tree.tok.name in findvarsOps) {
		return findvarsOps[tree.tok.name](tree,boundvars,scope);
	}

	if(tree.args===undefined)
	{
		switch(tree.tok.type)
		{
		case 'name':
			var name = tree.tok.name.toLowerCase();
			if(boundvars.indexOf(name)==-1)
				return [name];
			else
				return [];
			break;
		case 'string':
            if(tree.tok.safe) {
                return [];
            }
			var bits = util.contentsplitbrackets(tree.tok.value);
			var out = [];
			for(var i=0;i<bits.length;i+=4)
			{
				var plain = bits[i];
				var sbits = util.splitbrackets(plain,'{','}');
				for(var k=1;k<sbits.length-1;k+=2)
				{
					var tree2 = jme.compile(sbits[k],scope,true);
					out = out.merge(findvars(tree2,boundvars));
				}
				if(i<=bits.length-3) {
					var tex = bits[i+2];
					var tbits = jme.texsplit(tex);
					for(var j=0;j<tbits.length;j+=4) {
						var cmd = tbits[j+1];
						var expr = tbits[j+3];
						switch(cmd)
						{
						case 'var':
							var tree2 = jme.compile(expr,scope,true);
							out = out.merge(findvars(tree2,boundvars));
							break;
						case 'simplify':
							var sbits = util.splitbrackets(expr,'{','}');
							for(var k=1;k<sbits.length-1;k+=2)
							{
								var tree2 = jme.compile(sbits[k],scope,true);
								out = out.merge(findvars(tree2,boundvars));
							}
							break;
						}
					}
				}
			}
			return out;
		default:
			return [];
		}
	}
	else
	{
		var vars = [];
		for(var i=0;i<tree.args.length;i++)
			vars = vars.merge(findvars(tree.args[i],boundvars));
		return vars;
	}
}

/** Check that two values are equal 
 * @memberof Numbas.jme
 * @method
 * @param {Numbas.jme.token} r1
 * @param {Numbas.jme.token} r2
 * @param {function} checkingFunction - one of {@link Numbas.jme.checkingFunctions}
 * @param {Number} checkingAccuracy
 * @returns {Boolean}
 */
var resultsEqual = jme.resultsEqual = function(r1,r2,checkingFunction,checkingAccuracy)
{	// first checks both expressions are of same type, then uses given checking type to compare results

	var v1 = r1.value, v2 = r2.value;

	if(r1.type != r2.type)
	{
		return false;
	}
	switch(r1.type)
	{
	case 'number':
		if(v1.complex || v2.complex)
		{
			if(!v1.complex)
				v1 = {re:v1, im:0, complex:true};
			if(!v2.complex)
				v2 = {re:v2, im:0, complex:true};
			return checkingFunction(v1.re, v2.re, checkingAccuracy) && checkingFunction(v1.im,v2.im,checkingAccuracy);
		}
		else
		{
			return checkingFunction( v1, v2, checkingAccuracy );
		}
		break;
	case 'vector':
		if(v1.length != v2.length)
			return false;
		for(var i=0;i<v1.length;i++)
		{
			if(!resultsEqual(new TNum(v1[i]),new TNum(v2[i]),checkingFunction,checkingAccuracy))
				return false;
		}
		return true;
		break;
	case 'matrix':
		if(v1.rows != v2.rows || v1.columns != v2.columns)
			return false;
		for(var i=0;i<v1.rows;i++)
		{
			for(var j=0;j<v1.columns;j++)
			{
				if(!resultsEqual(new TNum(v1[i][j]||0),new TNum(v2[i][j]||0),checkingFunction,checkingAccuracy))
					return false;
			}
		}
		return true;
		break;
	case 'list':
		if(v1.length != v2.length)
			return false;
		for(var i=0;i<v1.length;i++)
		{
			if(!resultsEqual(v1[i],v2[i],checkingFunction,checkingAccuracy))
				return false;
		}
		return true;
	default:
		return util.eq(r1,r2);
	}
};

jme.varsUsed = function(tree) {
    switch(tree.tok.type) {
        case 'name':
            return [tree.tok.name];
        case 'op':
        case 'function':
            var o = [];
            for(var i=0;i<tree.args.length;i++) {
                o = o.concat(jme.varsUsed(tree.args[i]));
            }
            return o;
        default:
            return [];
    }
};

/*
 * compare vars used lexically, then longest goes first if one is a prefix of the other
 * then by data type
 * then by function name
 * otherwise return 0
 *   
 * @returns -1 if a is less, 0 if equal, 1 if a is more
 */
jme.compareTrees = function(a,b) {
    var va = jme.varsUsed(a);
    var vb = jme.varsUsed(b);
    for(var i=0;i<va.length;i++) {
        if(i>=vb.length) {
            return -1;
        }
        if(va[i]!=vb[i]) {
            return va[i]<vb[i] ? -1 : 1;
        }
    }
    if(vb.length>va.length) {
        return 1;
    }
    if(a.tok.type!=b.tok.type) {
        var order = ['op','function'];
        var oa = order.indexOf(a.tok.type);
        var ob = order.indexOf(b.tok.type);
        if(oa!=ob) {
            return oa>ob ? -1 : 1;
        } else {
            return a.tok.type<b.tok.type ? -1 : 1;
        }
    }
    switch(a.tok.type) {
        case 'op':
        case 'function':
            function is_pow(t) {
                return t.tok.name=='^' || (t.tok.name=='*' && t.args[1].tok.name=='^') || (t.tok.name=='/' && t.args[1].tok.name=='^');
            }
            var pa = is_pow(a);
            var pb = is_pow(b);
            if(pa && !pb) {
                return -1;
            } else if(!pa && pb) {
                return 1;
            }
            if(a.tok.name!=b.tok.name) {
                return a.tok.name<b.tok.name ? -1 : 1;
            }
            if(a.args.length!=b.args.length) {
                return a.args.length<b.args.length ? -1 : 1;
            }
            for(var i=0;i<a.args.length;i++) {
                var c = jme.compareTrees(a.args[i],b.args[i]);
                if(c!=0) {
                    return c;
                }
            }
            break;
        case 'number':
            var na = a.tok.value;
            var nb = b.tok.value;
            if(na.complex || nb.complex) {
                na = na.complex ? na : {re:na,im:0};
                nb = nb.complex ? nb : {re:nb,im:0};
                var gt = na.re > nb.re || (na.re==nb.re && na.im>nb.im);
                var eq = na.re==nb.re && na.im==nb.im;
                return gt ? 1 : eq ? 0 : -1;
            } else {
                return a.tok.value<b.tok.value ? -1 : a.tok.value>b.tok.value ? 1 : 0;
            }
    }
    return 0;
}

});<|MERGE_RESOLUTION|>--- conflicted
+++ resolved
@@ -54,11 +54,8 @@
 		'i': math.complex(0,1),
 		'infinity': Infinity,
 		'infty': Infinity,
-<<<<<<< HEAD
-        'nan': NaN
-=======
+        'nan': NaN,
         '∞': Infinity
->>>>>>> 8f8551a9
 	},
 
 	/** Regular expressions to match tokens */
@@ -981,67 +978,11 @@
 
 var fnSort = util.sortBy('id');
 
-<<<<<<< HEAD
 /** Options for the {@link Numbas.jme.funcObj} constructor
  * @typedef {Object} scope_deletions
  * @property {Object} variables - Names of deleted variables.
  * @property {Object} functions - Names of deleted functions.
  * @property {Object} rulesets - Names of deleted rulesets.
-=======
-/** Flags used to control the behaviour of JME display functions.
- * Values are `undefined` so they can be overridden
- * @memberof Numbas.jme
- */
-var displayFlags = jme.displayFlags = {
-	fractionnumbers: undefined,
-	rowvector: undefined,
-    alwaystimes: undefined
-};
-
-var ruleSort = util.sortBy(['patternString','resultString','conditionStrings']);
-
-/** Flags used in JME simplification rulesets
- * @type Object.<Boolean>
- * @typedef ruleset_flags
- * @property {Boolean} fractionnumbers - Show all numbers as fractions?
- * @property {Boolean} rowvector - Display vectors as a horizontal list of components?
- * @see Numbas.jme.Ruleset
- */
-
-/** Set of simplification rules
- * @constructor
- * @memberof Numbas.jme
- * @param {Array.<Numbas.jme.display.Rule>} rules
- * @param {ruleset_flags} flags
- */
-var Ruleset = jme.Ruleset = function(rules,flags) {
-	this.rules = rules;
-	this.flags = $.extend({},displayFlags,flags);
-}
-Ruleset.prototype = /** @lends Numbas.jme.Ruleset.prototype */ {
-	/** Test whether flag is set 
-	 * @memberof Numbas.jme.Ruleset.prototype
-	 */
-	flagSet: function(flag) {
-		flag = flag.toLowerCase();
-		if(this.flags.hasOwnProperty(flag))
-			return this.flags[flag];
-		else
-			return false;
-	}
-}
-
-function mergeRulesets(r1,r2) {
-	var rules = r1.rules.merge(r2.rules,ruleSort);
-	var flags = $.extend({},r1.flags,r2.flags);
-	return new Ruleset(rules, flags);
-}
-
-/** Collect a ruleset together from a list of ruleset names, or rulesets.
- * @param {String|Array.<String|Numbas.jme.Ruleset>} set - A comma-separated string of ruleset names, or an array of names/Ruleset objects.
- * @param {Object.<Numbas.jme.Ruleset>} - Dictionary of rulesets defined in the current scope.
- * @returns Numbas.jme.Ruleset
->>>>>>> 8f8551a9
  */
 
 /**
@@ -1629,11 +1570,7 @@
  * @property {Number} size - the number of values in the range (if it's discrete, `undefined` otherwise)
  * @property {Number} start - the lower bound of the range
  * @property {Number} end - the upper bound of the range
-<<<<<<< HEAD
  * @property {Number} step - the difference between elements in the range
-=======
- * @property {Number} start - the difference between elements in the range
->>>>>>> 8f8551a9
  * @property type "range"
  * @constructor
  * @param {Array.<Number>} range - `[start,end,step]`
