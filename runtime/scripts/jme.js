/*
Copyright 2011-14 Newcastle University
   Licensed under the Apache License, Version 2.0 (the "License");
   you may not use this file except in compliance with the License.
   You may obtain a copy of the License at
       http://www.apache.org/licenses/LICENSE-2.0
   Unless required by applicable law or agreed to in writing, software
   distributed under the License is distributed on an "AS IS" BASIS,
   WITHOUT WARRANTIES OR CONDITIONS OF ANY KIND, either express or implied.
   See the License for the specific language governing permissions and
   limitations under the License.
*/
/** @file Sets up the JME compiler and evaluator.
 *
 * Provides {@link Numbas.jme}
 */
Numbas.queueScript('jme',['jme-base','jme-builtins','jme-rules'],function(){
    var jme = Numbas.jme;
    /** For backwards compatibility, copy references to some members of jme.rules to jme.
     * These items used to belong to Numbas.jme, but were spun out to Numbas.jme.rules.
     */
    ['displayFlags','Ruleset','collectRuleset'].forEach(function(name) {
        jme[name] = jme.rules[name];
    });
});
Numbas.queueScript('jme-base',['base','math','util'],function() {
var util = Numbas.util;
var math = Numbas.math;

/** A JME expression.
 * @typedef JME
 * @type {String}
 * @see {@link https://docs.numbas.org.uk/en/latest/jme-reference.html}
 */

/** @typedef Numbas.jme.tree
  * @type {Object}
  * @property {Array.<Numbas.jme.tree>} args - the token's arguments (if it's an op or function)
  * @property {Numbas.jme.token} tok - the token at this node
  */

/** @namespace Numbas.jme */
var jme = Numbas.jme = /** @lends Numbas.jme */ {
    /** Mathematical constants */
    constants: {
        'e': Math.E,
        'pi': Math.PI,
        'π': Math.PI,
        'i': math.complex(0,1),
        'infinity': Infinity,
        'infty': Infinity,
        'nan': NaN,
        '∞': Infinity
    },
    /** Escape a string so that it will be interpreted correctly by the JME parser
     * @param {String} str
     * @returns {String}
     * @see Numbas.jme.unescape
     */
    escape: function(str) {
        return str
            .replace(/\\/g,'\\\\')
            .replace(/\\([{}])/g,'$1')
            .replace(/\n/g,'\\n')
            .replace(/"/g,'\\"')
            .replace(/'/g,"\\'")
        ;
    },

    /** Wrapper around {@link Numbas.jme.Parser#compile}
     * @param {JME} expr
     * @see Numbas.jme.Parser#compile
     * @returns {Numbas.jme.tree}
     */
    compile: function(expr) {
        return jme.standardParser.compile(expr);
    },

    /** Options for a JME operator
     * @typedef {Object} Numbas.jme.operatorOptions
     * @property {Array.<String>} synonyms - synonyms for this operator. See {@link Numbas.jme.opSynonyms}.
     * @property {Number} precedence - an operator with lower precedence is evaluated before one with high precedence. Only makes sense for binary operators. See {@link Numbas.jme.precedence}.
     * @property {Boolean} commutative - Is this operator commutative? Only makes sense for binary operators.
     * @property {Boolean} rightAssociative - Is this operator right-associative? Only makes sense for unary operators.
     */

    /** Add a binary operator to the standard parser
     * @param {String} name
     * @param {Numbas.jme.operatorOptions} options
     */
    addBinaryOperator: function(name,options) {
        jme.standardParser.addBinaryOperator(name,options);
    },

    /** Add a prefix operator to the parser
     * @param {String} name
     * @param {String} alt - the "interpreted" name of the operator, e.g. '!' is interpreted as 'fact'. If not given, the value of `name` is used.
     * @param {Numbas.jme.operatorOptions} options
     */
    addPrefixOperator: function(name,alt,options) {
        jme.standardParser.addPrefixOperator(name,alt,options);
    },

    /** Add a postfix operator to the parser
     * @param {String} name
     * @param {String} alt - the "interpreted" name of the operator, e.g. '!' is interpreted as 'fact'. If not given, the value of `name` is used.
     * @param {Numbas.jme.operatorOptions} options
     */
    addPostfixOperator: function(name,alt,options) {
        jme.standardParser.addPostfixOperator(name,alt,options);
    },


    /** Wrapper around {@link Numbas.jme.Parser#tokenise}
     * @param {JME} expr
     * @see Numbas.jme.Parser#tokenise
     * @returns {Numbas.jme.token[]}
     */
    tokenise: function(expr) {
        return jme.standardParser.tokenise(expr);
    },

    /** Wrapper around {@link Numbas.jme.Parser#shunt}
     * @param {Numbas.jme.token[]} tokens
     * @see Numbas.jme.Parser#shunt
     * @returns {Numbas.jme.tree}
     */
    shunt: function(tokens) {
        return jme.standardParser.shunt(expr);
    },

    /** Unescape a string - backslashes escape special characters
     * @param {String} str
     * @returns {String}
     * @see Numbas.jme.escape
     */
    unescape: function(str) {
        var estr = '';
        while(true) {
            var i = str.indexOf('\\');
            if(i==-1)
                break;
            else {
                estr += str.slice(0,i);
                var c;
                if((c=str.charAt(i+1))=='n') {
                    estr+='\n';
                }
                else if(c=='{' || c=='}') {
                    estr+='\\'+c;
                }
                else {
                    estr+=c;
                }
                str=str.slice(i+2);
            }
        }
        estr+=str;
        return estr;
    },
    /** Substitute variables defined in `scope` into the given syntax tree (in place).
     * @param {Numbas.jme.tree} tree
     * @param {Numbas.jme.Scope} scope
     * @param {Boolean} [allowUnbound=false] - allow unbound variables to remain in the returned tree
     * @returns {Numbas.jme.tree}
     */
    substituteTree: function(tree,scope,allowUnbound)
    {
        if(!tree)
            return null;
        if(tree.tok.bound)
            return tree;
        if(tree.args===undefined)
        {
            if(tree.tok.type=='name')
            {
                var name = tree.tok.name.toLowerCase();
                var v = scope.getVariable(name);
                if(v===undefined)
                {
                    if(allowUnbound)
                        return {tok: new TName(name)};
                    else
                        throw new Numbas.Error('jme.substituteTree.undefined variable',{name:name});
                }
                else
                {
                    if(v.tok) {
                        return v;
                    } else {
                        return {tok: v};
                    }
                }
            }
            else {
                return tree;
            }
        } else if((tree.tok.type=='function' || tree.tok.type=='op') && tree.tok.name in substituteTreeOps) {
            tree = {tok: tree.tok,
                    args: tree.args.slice()};
            substituteTreeOps[tree.tok.name](tree,scope,allowUnbound);
            return tree;
        } else {
            tree = {
                tok: tree.tok,
                args: tree.args.slice()
            };
            for(var i=0;i<tree.args.length;i++) {
                tree.args[i] = jme.substituteTree(tree.args[i],scope,allowUnbound);
            }
            return tree;
        }
    },
    /** Evaluate a syntax tree (or string, which is compiled to a syntax tree), with respect to the given scope.
     * @param {Numbas.jme.tree|String} tree
     * @param {Numbas.jme.Scope} scope
     * @returns {Numbas.jme.token}
     */
    evaluate: function(tree,scope)
    {
        if(!scope) {
            throw(new Numbas.Error('jme.evaluate.no scope given'));
        }
        return scope.evaluate(tree);
    },
    /** Compile a list of expressions, separated by commas
     * @param {JME} expr
     * @see Numbas.jme.tokenise
     * @see Numbas.jme.shunt
     * @returns {Numbas.jme.tree[]}
     */
    compileList: function(expr) {
        expr+='';    //make sure expression is a string and not a number or anything like that
        if(!expr.trim().length)
            return null;
        //typecheck
        //tokenise expression
        var tokens = jme.tokenise(expr);
        var bits = [];
        var brackets = [];
        var start = 0;
        for(var i=0;i<tokens.length;i++) {
            switch(tokens[i].type) {
                case '(':
                case '[':
                    brackets.push(tokens[i]);
                    break;
                case ')':
                    if(!brackets.length || brackets.pop().type!='(') {
                        throw(new Numbas.Error('jme.compile list.mismatched bracket'));
                    }
                    break;
                case ']':
                    if(!brackets.length || brackets.pop().type!='[') {
                        throw(new Numbas.Error('jme.compile list.mismatched bracket'));
                    }
                    break;
                case ',':
                    if(brackets.length==0) {
                        bits.push(tokens.slice(start,i));
                        start = i+1;
                    }
                    break;
            }
        }
        if(brackets.length) {
            throw(new Numbas.Error('jme.compile list.missing right bracket'));
        }
        bits.push(tokens.slice(start));
        //compile to parse tree
        var trees = bits.map(function(b){return jme.shunt(b)});
        return trees;
    },
    /** Settings for {@link Numbas.jme.compare}
     * @typedef {Object} Numbas.jme.compare_settings
     * @property {String} checkingType - The name of the method to determine if two results are equal. See {@link Numbas.jme.checkingFunctions}.
     * @property {Number} vsetRangeStart - The lower bound of the range to pick variable values from.
     * @property {Number} vsetRangeEnd - The upper bound of the range to pick variable values from.
     * @property {Number} vsetRangePoints - The number of values to pick for each variable.
     * @property {Number} checkingAccuracy - A parameter for the checking function to determine if two results are equal. See {@link Numbas.jme.checkingFunctions}.
     * @property {Number} failureRate - The number of times the comparison must fail to declare that the expressions are unequal.
     * @property {Boolean} sameVars - if true, then both expressions should have exactly the same free variables
     */
    /** Compare two expressions over some randomly selected points in the space of variables, to decide if they're equal.
     * @param {JME} expr1
     * @param {JME} expr2
     * @param {Numbas.jme.compare_settings} settings
     * @param {Numbas.jme.Scope} scope
     * @returns {Boolean}
     */
    compare: function(tree1,tree2,settings,scope) {
        var default_settings = {
            vsetRangeStart: 0,
            vsetRangeEnd: 1,
            vsetRangePoints: 5,
            checkingType: 'absdiff',
            checkingAccuracy: 0.0001,
            failureRate: 1
        }
        settings = util.extend_object({},default_settings,settings);
        var checkingFunction = checkingFunctions[settings.checkingType.toLowerCase()];    //work out which checking type is being used
        try {
            if(tree1 == null || tree2 == null) {    
                //one or both expressions are invalid, can't compare
                return false;
            }
            //find variable names used in both expressions - can't compare if different
            var vars1 = findvars(tree1);
            var vars2 = findvars(tree2);
            for(var v in scope.allVariables()) {
                delete vars1[v];
                delete vars2[v];
            }
            if(settings.sameVars) {
                if( !varnamesAgree(vars1,vars2) ) {    //whoops, differing variables
                    return false;
                }
            } else { 
                vars2.forEach(function(n) {
                    if(vars1.indexOf(n)==-1) {
                        vars1.push(n);
                    }
                });
            }
            var hasNames = vars1.length > 0;
            var numRuns = hasNames ? settings.vsetRangePoints: 1;
            var failureRate = hasNames ? settings.failureRate : 1;
            // if variables are used,  evaluate both expressions over a random selection of values and compare results
            var errors = 0;
            var rs = randoms(vars1, settings.vsetRangeStart, settings.vsetRangeEnd, numRuns);
            for(var i = 0; i<rs.length; i++) {
                var nscope = new jme.Scope([scope,{variables:rs[i]}]);
                var r1 = nscope.evaluate(tree1);
                var r2 = nscope.evaluate(tree2);
                if( !resultsEqual(r1,r2,checkingFunction,settings.checkingAccuracy) ) { 
                    errors++; 
                }
            }
            return errors < failureRate;
        } catch(e) {
            return false;
        }
    },
    /** Substitute variables into content. To substitute variables, use {@link Numbas.jme.variables.DOMcontentsubvars}.
     * @param {String} str
     * @param {Numbas.jme.Scope} scope
     * @returns {String}
     */
    contentsubvars: function(str, scope)
    {
        var bits = util.contentsplitbrackets(str);    //split up string by TeX delimiters. eg "let $X$ = \[expr\]" becomes ['let ','$','X','$',' = ','\[','expr','\]','']
        for(var i=0; i<bits.length; i+=4)
        {
            bits[i] = jme.subvars(bits[i],scope,true);
        }
        return bits.join('');
    },
    /** Split up a TeX expression, finding the \var and \simplify commands.
     * Returns an array [normal tex,var or simplify,options,argument,normal tex,...]a
     * @param {String} s
     * @returns {Array.<String>}
     */
    texsplit: function(s)
    {
        var cmdre = /^((?:.|[\n\r])*?)\\(var|simplify)/m;
        var out = [];
        var m;
        while( m = s.match(cmdre) )
        {
            out.push(m[1]);
            var cmd = m[2];
            out.push(cmd);
            var i = m[0].length;
            var args = '';
            var argbrackets = false;
            if( s.charAt(i) == '[' )
            {
                argbrackets = true;
                var si = i+1;
                while(i<s.length && s.charAt(i)!=']')
                    i++;
                if(i==s.length)
                    throw(new Numbas.Error('jme.texsubvars.no right bracket',{op:cmd}));
                else
                {
                    args = s.slice(si,i);
                    i++;
                }
            }
            if(!argbrackets)
                args='all';
            out.push(args);
            if(s.charAt(i)!='{')
            {
                throw(new Numbas.Error('jme.texsubvars.missing parameter',{op:cmd,parameter:s}));
            }
            var brackets=1;
            var si = i+1;
            while(i<s.length-1 && brackets>0)
            {
                i++;
                if(s.charAt(i)=='{')
                    brackets++;
                else if(s.charAt(i)=='}')
                    brackets--;
            }
            if(i == s.length-1 && brackets>0)
                throw(new Numbas.Error('jme.texsubvars.no right brace',{op:cmd}));
            var expr = s.slice(si,i);
            s = s.slice(i+1);
            out.push(expr);
        }
        out.push(s);
        return out;
    },
    /** Dictionary of functions
     * type: function(value,display:boolean) -> string
     * which convert a JME token to a string for display
     */
    typeToDisplayString: {
        'number': function(v) {
            return ''+Numbas.math.niceNumber(v.value)+'';
        },
        'string': function(v,display) {
            return v.value;
        },
    },
    /** Produce a string representation of the given token, for display
     * @param {Numbas.jme.token} v
     * @see Numbas.jme.typeToDisplayString
     * @returns {String}
     */
    tokenToDisplayString: function(v) {
        if(v.type in jme.typeToDisplayString) {
            return jme.typeToDisplayString[v.type](v);
        } else {
            return jme.display.treeToJME({tok:v});
        }
    },
    /** Substitute variables into a text string (not maths).
     * @param {String} str
     * @param {Numbas.jme.Scope} scope
     * @param {Boolean} [display=false] - Is this string going to be displayed to the user? If so, avoid unnecessary brackets and quotes.
     * @returns {String}
     */
    subvars: function(str, scope,display)
    {
        var bits = util.splitbrackets(str,'{','}');
        if(bits.length==1)
        {
            return str;
        }
        var out = '';
        for(var i=0; i<bits.length; i++)
        {
            if(i % 2)
            {
                var v = jme.evaluate(jme.compile(bits[i],scope),scope);
                if(display) {
                    v = jme.tokenToDisplayString(v);
                } else {
                    if(v.type=='number') {
                        v = '('+Numbas.jme.display.treeToJME({tok:v},{niceNumber: false})+')';
                    } else if(v.type=='string') {
                        v = "'"+v.value+"'";
                    } else {
                        v = jme.display.treeToJME({tok:v},{niceNumber: false});
                    }
                }
                out += v;
            }
            else
            {
                out+=bits[i];
            }
        }
        return out;
    },
    /** Unwrap a {@link Numbas.jme.token} into a plain JavaScript value
     * @param {Numbas.jme.token} v
     * @returns {Object}
     */
    unwrapValue: function(v) {
        switch(v.type) {
            case 'list':
                return v.value.map(jme.unwrapValue);
            case 'dict':
                var o = {};
                Object.keys(v.value).forEach(function(key) {
                    o[key] = jme.unwrapValue(v.value[key]);
                });
                return o;
            case 'name':
                return v.name;
            case 'expression':
                return v.tree;
            case 'nothing':
                return undefined;
            default:
                return v.value;
        }
    },
    /** Wrap up a plain JavaScript value (number, string, bool or array) as a {@link Numbas.jme.token}.
     * @param {Object} v
     * @param {String} typeHint - name of the expected type (to differentiate between, for example, matrices, vectors and lists
     * @returns {Numbas.jme.token}
     */
    wrapValue: function(v,typeHint) {
        switch(typeof v) {
        case 'number':
            return new jme.types.TNum(v);
        case 'string':
            var s = new jme.types.TString(v);
            s.safe = true;
            return s;
        case 'boolean':
            return new jme.types.TBool(v);
        default:
            switch(typeHint) {
                case 'html':
                    return v;
                default:
                    if(Array.isArray(v)) {
                        // it would be nice to abstract this, but some types need the arguments to be wrapped, while others don't
                        switch(typeHint) {
                        case 'matrix':
                            return new jme.types.TMatrix(v);
                        case 'vector':
                            return new jme.types.TVector(v);
                        case 'range':
                            return new jme.types.TRange(v);
                        case 'set':
                            v = v.map(jme.wrapValue);
                            return new jme.types.TSet(v);
                        default:
                            v = v.map(jme.wrapValue);
                            return new jme.types.TList(v);
                        }
                    } else if(v===null || v===undefined) { // CONTROVERSIAL! Cast null to the empty string, because we don't have a null type.
                        return new jme.types.TString('');
                    } else if(v!==null && typeof v=='object' && v.type===undefined) {
                        var o = {};
                        Object.keys(v).forEach(function(key) {
                            o[key] = jme.wrapValue(v[key]);
                        });
                        return new jme.types.TDict(o);
                    }
                    return v;
            }
        }
    },
    /** Is a token an operator with the given name?
     *
     * @param {Numbas.jme.token} tok
     * @param {String} op
     *
     * @returns {Boolean}
     */
    isOp: function(tok,op) {
        return tok.type=='op' && tok.name==op;
    },
    /** Is a token the given name?
     *
     * @param {Numbas.jme.token} tok
     * @param {String} name
     *
     * @returns {Boolean}
     */
    isName: function(tok,name) {
        return tok.type=='name' && tok.name==name;
    },
    /** Is a token a function with the given name?
     *
     * @param {Numbas.jme.token} tok
     * @param {String} name
     *
     * @returns {Boolean}
     */
    isFunction: function(tok,name) {
        return tok.type=='function' && tok.name==name;
    },
    /** Does this expression behave randomly?
     *  True if it contains any instances of functions or operations, defined in the given scope, which could behave randomly.
     *
     *  @param {Numbas.jme.tree} expr
     *  @param {Numbas.jme.Scope} scope
     *  @returns {Boolean}
     */
    isRandom: function(expr,scope) {
        switch(expr.tok.type) {
            case 'op':
            case 'function':
                // a function application is random if its definition is marked as random,
                // or if any of its arguments are random
                var op = expr.tok.name.toLowerCase();
                var fns = scope.getFunction(op);
                if(fns) {
                    for(var i=0;i<fns.length;i++) {
                        var fn = fns[i]
                        if(fn.random===undefined && fn.language=='jme') {
                            fn.random = false; // put false in to avoid infinite recursion if fn is defined in terms of another function which itself uses fn
                            fn.random = jme.isRandom(fn.tree,scope);
                        }
                        if(fn.random) {
                            return true;
                        }
                    }
                }
                for(var i=0;i<expr.args.length;i++) {
                    if(jme.isRandom(expr.args[i],scope)) {
                        return true;
                    }
                }
                return false;
            default:
                if(!expr.args) {
                    return false;
                }
                for(var i=0;i<expr.args.length;i++) {
                    if(jme.isRandom(expr.args[i],scope)) {
                        return true;
                    }
                }
                return false;
        }
    },

    /** Is this a monomial - a single term of the form x^n or m*x^n, where m and n are numbers?
     * @param {Numbas.jme.tree} tree
     * @returns {Object} the base, degree and coefficient of the monomial, as trees.
     */
    isMonomial: function(tree) {
        /** Remove unary minuses from the top of the tree
         * @param {Numbas.jme.tree} tree
         * @returns {Numbas.jme.tree}
         */
        function unwrapUnaryMinus(tree) {
            while(jme.isOp(tree.tok,'-u')) {
                tree = tree.args[0];
            }
            return tree;
        }
        var coefficient;
        if(jme.isOp(tree.tok,'*')) {
            if(unwrapUnaryMinus(tree.args[0]).tok.type!='number') {
                return false;
            }
            coefficient = tree.args[0];
            tree = tree.args[1];
        } else if(jme.isOp(tree.tok,'-u')) {
            coefficient = {tok:new TNum(-1)};
            tree = tree.args[0];
        } else {
            coefficient = {tok:new TNum(1)};
        }
        if(tree.tok.type=='name') {
            return {base:tree, degree:{tok:new TNum(1)}, coefficient: coefficient};
        }
        if(jme.isOp(tree.tok,'^') && tree.args[0].tok.type=='name' && unwrapUnaryMinus(tree.args[1]).tok.type=='number') {
            return {base:tree.args[0], degree:tree.args[1], coefficient: coefficient};
        }
        return false;
    }
};

/** Options for {@link Numbas.jme.Parser}
 *
 * @typedef {Object} Numbas.jme.parser_options
 * @property {Boolean} closeMissingBrackets - Silently ignore "missing right bracket" errors?
 * @property {Boolean} addMissingArguments - When an op or function call is missing required arguments, insert `?` as a placeholder.
 */

/** A parser for {@link JME} expressions
 * @memberof Numbas.jme
 * @constructor
 * 
 * @param {Numbas.jme.parser_options} options
 */
var Parser = jme.Parser = function(options) {
    this.options = util.extend_object({}, this.option_defaults, options);
    this.ops = this.ops.slice();
    this.re = util.extend_object({},this.re);
    this.tokeniser_types = this.tokeniser_types.slice();
    this.constants = util.extend_object({}, jme.constants);
    this.prefixForm = util.extend_object({}, jme.prefixForm);
    this.postfixForm = util.extend_object({}, jme.postfixForm);
    this.arity = util.extend_object({}, jme.arity);
    this.precedence = util.extend_object({}, jme.precedence);
    this.commutative = util.extend_object({}, jme.commutative);
    this.associative = util.extend_object({}, jme.associative);
    this.funcSynonyms = util.extend_object({}, jme.funcSynonyms);
    this.opSynonyms = util.extend_object({}, jme.opSynonyms);
    this.rightAssociative = util.extend_object({}, jme.rightAssociative);
}
jme.Parser.prototype = /** @lends Numbas.jme.Parser.prototype */ {
    /** Default options for new parsers
     * @type {Numbas.jme.parser_options}
     */
    option_defaults: {
        closeMissingBrackets: false,
        addMissingArguments: false
    },

    /** Binary operations
     * @type {Array.<String>}
     */
    ops: ['not','and','or','xor','implies','isa','except','in','divides'],

    /** Regular expressions to match tokens 
     * @type {Object.<RegExp>}
     */
    re: {
        re_bool: /^(true|false)(?![a-zA-Z_0-9'])/i,
        re_number: /^[0-9]+(?:\x2E[0-9]+)?/,
        re_name: /^{?((?:(?:[a-zA-Z]+):)*)((?:\$?[a-zA-Z_][a-zA-Z0-9_]*'*)|\?\??|[π∞])}?/i,
        re_op: /^(?:\.\.|#|<=|>=|<>|&&|\|\||[\|*+\-\/\^<>=!&÷×∈∧∨⟹≠≥≤]|__OTHER_OPS__)/i,
        re_punctuation: /^([\(\),\[\]])/,
        re_string: /^("""|'''|['"])((?:[^\1\\]|\\.)*?)\1/,
        re_comment: /^\/\/.*?(?:\n|$)/,
        re_keypair: /^:/
    },

    /** Set properties for a given operator.
     * @param {String} name - the name of the operator
     * @param {Numbas.jme.operatorOptions} options
     */
    setOperatorProperties: function(name,options) {
        if(!options) {
            return;
        }
        if('precedence' in options) {
            this.precedence[name] = options.precedence;
        }
        if('synonyms' in options) {
            options.synonyms.forEach(function(synonym) {
                if(opSynonyms[synonym]===undefined) {
                    this.opSynonyms[synonym] = name;
                }
            });
        }
        if(options.rightAssociative) {
            this.rightAssociative[name] = true;
        }
        if(options.commutative) {
            this.commutative[name] = true;
        }
    },

    /** Add an operator to the parser
     * @param {String} name
     * @see Numbas.jme.Parser#addBinaryOperator
     * @see Numbas.jme.Parser#addPrefixOperator
     * @see Numbas.jme.Parser#addPostfixOperator
     */
    addOperator: function(name) {
        if(this.ops.contains(name)) {
            return;
        }
        this.ops.push(name);
    },

    /** Add a binary operator to the parser
     * @param {String} name
     * @param {Numbas.jme.operatorOptions} options
     */
    addBinaryOperator: function(name,options) {
        this.addOperator(name);
        this.setOperatorProperties(name,options);
    },

    /** Add a prefix operator to the parser
     * @param {String} name
     * @param {String} alt - the "interpreted" name of the operator, e.g. '!' is interpreted as 'fact'. If not given, the value of `name` is used.
     * @param {Numbas.jme.operatorOptions} options
     */
    addPrefixOperator: function(name,alt,options) {
        this.addOperator(name);
        alt = alt || name;
        this.prefixForm[name] = alt;
        this.arity[alt] = 1;
        this.setOperatorProperties(alt,options);
    },

    /** Add a postfix operator to the parser
     * @param {String} name
     * @param {String} alt - the "interpreted" name of the operator, e.g. '!' is interpreted as 'fact'. If not given, the value of `name` is used.
     * @param {Numbas.jme.operatorOptions} options
     */
    addPostfixOperator: function(name,alt,options) {
        this.addOperator(name);
        alt = alt || name;
        this.postfixForm[name] = alt;
        this.arity[alt] = 1;
        this.setOperatorProperties(alt,options);
    },

    op: function(name,postfix,prefix) {
        var arity = 2;
        if(this.arity[name]!==undefined) {
            arity = this.arity[name];
        }
        var commutative = arity>1 && this.commutative[name] || false;
        var associative = arity>1 && this.associative[name] || false;

        return new TOp(name,postfix,prefix,arity,commutative,associative);
    },

    /** Descriptions of kinds of token that the tokeniser can match.
     * `re` is a regular expression matching the token
     * `parse` is a function which takes a RegEx match object, the tokens produced up to this point, the input expression, and the current position in the expression.
     * It should return an object `{tokens, start, end}`.
     */
    tokeniser_types: [
        {
            re: 're_strip_whitespace',
            parse: function(result,tokens,expr,pos) {
                return {tokens: [], start: pos, end: pos+result[0].length};
            }
        },
        {
            re: 're_comment',
            parse: function(result,tokens,expr,pos) {
                return {tokens: [], start: pos, end: pos+result[0].length};
            }
        },
        {
            re: 're_number',
            parse: function(result,tokens,expr,pos) {
                var token = new TNum(result[0]);
                var new_tokens = [token];
                if(tokens.length>0) {
                    var prev = tokens[tokens.length-1];
                    if(prev.type==')' || prev.type=='name') {    //right bracket followed by a number is interpreted as multiplying contents of brackets by number
                        new_tokens.splice(0,0,this.op('*'));
                    }
                }
                return {tokens: new_tokens, start: pos, end: pos+result[0].length};
            }
        },
        {
            re: 're_bool',
            parse: function(result,tokens,expr,pos) {
                var token = new TBool(util.parseBool(result[0]));
                return {tokens: [token], start: pos, end: pos+result[0].length};
            }
        },
        {
            re: 're_op',
            parse: function(result,tokens,expr,pos) {
                var matched_name = result[0];
                var name = matched_name;
                var nt;
                var postfix = false;
                var prefix = false;
                if(name in this.opSynonyms) {
                    name = this.opSynonyms[name];
                }
                if( tokens.length==0 || (nt=tokens[tokens.length-1].type)=='(' || nt==',' || nt=='[' || (nt=='op' && !tokens[tokens.length-1].postfix) || nt=='keypair' ) {
                    if(name in this.prefixForm) {
                        name = this.prefixForm[name];
                        prefix = true;
                    }
                } else {
                    if(name in this.postfixForm) {
                        name = this.postfixForm[name];
                        postfix = true;
                    }
                }
                var token = this.op(name,postfix,prefix);
                return {tokens: [token], start: pos, end: pos+matched_name.length};
            }
        },
        {
            re: 're_name',
            parse: function(result,tokens,expr,pos) {
                var name = result[2];
                var annotation = result[1] ? result[1].split(':').slice(0,-1) : null;
                var token;
                if(!annotation) {
                    var lname = name.toLowerCase();
                    // fill in constants here to avoid having more 'variables' than necessary
                    if(lname in this.constants) {
                        token = new TNum(this.constants[lname]);
                    } else {
                        token = new TName(name);
                    }
                } else {
                    token = new TName(name,annotation);
                }
                var new_tokens = [token];
                if(tokens.length>0) {
                    var prev = tokens[tokens.length-1];
                    if(prev.type=='number' || prev.type=='name' || prev.type==')') {    //number or right bracket or name followed by a name, eg '3y', is interpreted to mean multiplication, eg '3*y'
                        new_tokens.splice(0,0,this.op('*'));
                    }
                }
                return {tokens: new_tokens, start: pos, end: pos+result[0].length};
            }
        },
        {
            re: 're_punctuation',
            parse: function(result,tokens,expr,pos) {
                var new_tokens = [new TPunc(result[0])];
                if(result[0]=='(' && tokens.length>0) {
                    var prev = tokens[tokens.length-1];
                    if(prev.type=='number' || prev.type==')') {    //number or right bracket followed by left parenthesis is also interpreted to mean multiplication
                        new_tokens.splice(0,0,this.op('*'));
                    }
                }
                return {tokens: new_tokens, start: pos, end: pos+result[0].length};
            }
        },
        {
            re: 're_string',
            parse: function(result,tokens,expr,pos) {
                var str = result[2];
                var token = new TString(jme.unescape(str));
                return {tokens: [token], start: pos, end: pos+result[0].length};
            }
        },
        {
            re: 're_keypair',
            parse: function(result,tokens,expr,pos) {
                if(tokens.length==0 || !(tokens[tokens.length-1].type=='string' || tokens[tokens.length-1].type=='name')) {
                    throw(new Numbas.Error('jme.tokenise.keypair key not a string',{type: tokens[tokens.length-1].type}));
                }
                var token = new TKeyPair(tokens.pop().value);
                return {tokens: [token], start: pos, end: pos+result[0].length};
            }
        }
    ],



    /** Convert given expression string to a list of tokens. Does some tidying, e.g. inserts implied multiplication symbols.
     * @param {JME} expr
     * @returns {Array.<Numbas.jme.token>}
     * @see Numbas.jme.Parser#compile
     */
    tokenise: function(expr) {
        if(!expr)
            return [];
        expr += '';
        var pos = 0;
        var tokens = [];
        /** Put operator symbols in reverse length order (longest first), and escape regex punctuation.
         * @param {Array.<String>} ops
         * @returns {Array.<String>} ops
         */
        function clean_ops(ops) {
            return ops.sort().reverse().map(function(op) {
                return op.replace(/[.?*+^$[\]\\(){}|-]/g, "\\$&");
            });
        };
        var word_ops = clean_ops(this.ops.filter(function(o){return o.match(/[a-zA-Z0-9_']$/); }));
        var other_ops = clean_ops(this.ops.filter(function(o){return !o.match(/[a-zA-Z0-9_']$/); }));
        var re_op_source = this.re.re_op.source;
        var any_op = '';
        if(word_ops.length) {
            any_op += '|(?:'+word_ops.join('|')+')(?![a-zA-Z0-9_\'])';
        }
        if(other_ops.length) {
            any_op += '|(?:'+other_ops.join('|')+')';
        }
        re_op_source = re_op_source.replace('|__OTHER_OPS__', any_op ? any_op : '');
        var re_op = new RegExp(re_op_source,'i');
        while( pos<expr.length ) {
            var got = false;
            for(var i=0;i<this.tokeniser_types.length;i++) {
                var tt = this.tokeniser_types[i];
                var regex = tt.re=='re_op' ? re_op : this.re[tt.re];
                var m = expr.slice(pos).match(regex);
                if(m) {
                    var result = tt.parse.apply(this,[m,tokens,expr,pos]);
                    result.tokens.forEach(function(t) {
                        t.pos = result.start;
                    });
                    pos = result.end;
                    tokens = tokens.concat(result.tokens);
                    got = true;
                    break;
                }
            }
            if(!got && pos<expr.length) {
                var nearby = expr.slice(Math.max(0,pos), pos+5);
                throw(new Numbas.Error('jme.tokenise.invalid near',{expression: expr, position: pos, nearby: nearby}));
            }
        }
        return tokens;
    },

    shunt_type_actions: {
        'number': function(tok) { this.addoutput(tok); },
        'string': function(tok) { this.addoutput(tok); },
        'boolean': function(tok) { this.addoutput(tok); },
        'name': function(tok) {
            var i = this.i;
            // if followed by an open bracket, this is a function application
            if( i<this.tokens.length-1 && this.tokens[i+1].type=="(") {
                    if(this.funcSynonyms[tok.name]) {
                        tok.name = this.funcSynonyms[tok.name];
                    }
                    this.stack.push(new TFunc(tok.name,tok.annotation));
                    this.numvars.push(0);
                    this.olength.push(this.output.length);
            } else {
                //this is a variable otherwise
                this.addoutput(tok);
            }
        },
        ',': function(tok) {
            //reached end of expression defining function parameter, so pop all of its operations off stack and onto output
            while( this.stack.length && this.stack[this.stack.length-1].type != "(" && this.stack[this.stack.length-1].type != '[') {
                this.addoutput(this.stack.pop())
            }
            this.numvars[this.numvars.length-1]++;
            if( ! this.stack.length ) {
                throw(new Numbas.Error('jme.shunt.no left bracket in function'));
            }
        },
        'op': function(tok) {
            if(!tok.prefix) {
                var o1 = this.precedence[tok.name];
                //while ops on stack have lower precedence, pop them onto output because they need to be calculated before this one. left-associative operators also pop off operations with equal precedence
                
                /** Should the next token on the stack be popped off?
                 * @returns {Boolean}
                 */
                function should_pop() {
                    if(this.stack.length==0) {
                        return false;
                    }
                    var prev = this.stack[this.stack.length-1];
                    if(prev.type=="op" && ((o1 > this.precedence[prev.name]) || (!this.rightAssociative[tok.name] && o1 == this.precedence[prev.name]))) {
                        return true;
                    }
                    if(prev.type=='keypair' && prev.pairmode=='match') {
                        return true;
                    }
                    return false;
                }
                while(should_pop.apply(this)) {
                    this.addoutput(this.stack.pop());
                }
            }
            this.stack.push(tok);
        },
        '[': function(tok) {
            var i = this.i;
            var tokens = this.tokens;
            if(i==0 || tokens[i-1].type=='(' || tokens[i-1].type=='[' || tokens[i-1].type==',' || tokens[i-1].type=='op' || tokens[i-1].type=='keypair') {
                this.listmode.push('new');
            }
            else {
                this.listmode.push('index');
            }
            this.stack.push(tok);
            this.numvars.push(0);
            this.olength.push(this.output.length);
        },
        ']': function(tok) {
            while( this.stack.length && this.stack[this.stack.length-1].type != "[" ) {
                this.addoutput(this.stack.pop());
            }
            if( ! this.stack.length ) {
                throw(new Numbas.Error('jme.shunt.no left square bracket'));
            } else {
                this.stack.pop();    //get rid of left bracket
            }
            //work out size of list
            var n = this.numvars.pop();
            var l = this.olength.pop();
            if(this.output.length>l) {
                n++;
            }
            switch(this.listmode.pop()) {
            case 'new':
                this.addoutput(new TList(n))
                break;
            case 'index':
                var f = new TFunc('listval');
                f.vars = 2;
                this.addoutput(f);
                break;
            }
        },
        '(': function(tok) {
            this.stack.push(tok);
        },
        ')': function(tok) {
            while( this.stack.length && this.stack[this.stack.length-1].type != "(" ) {
                this.addoutput(this.stack.pop());
            }
            if( ! this.stack.length ) {
                throw(new Numbas.Error('jme.shunt.no left bracket'));
            } else {
                this.stack.pop();    //get rid of left bracket
                //if this is a function call, then the next thing on the stack should be a function name, which we need to pop
                if( this.stack.length && this.stack[this.stack.length-1].type=="function")
                {
                    //work out arity of function
                    var n = this.numvars.pop();
                    var l = this.olength.pop();
                    if(this.output.length>l)
                        n++;
                    var f = this.stack.pop();
                    f.vars = n;
                    this.addoutput(f);
                }
            }
        },
        'keypair': function(tok) {
            var pairmode = null;
            for(var i=this.stack.length-1;i>=0;i--) {
                if(this.stack[i].type=='[') {
                    pairmode = 'dict';
                    break;
                } else if(jme.isOp(this.stack[i],';')) {
                    pairmode = 'match';
                    break;
                } else if(this.stack[i].type=='(') {
                    break;
                }
            }
            if(pairmode===null) {
                throw(new Numbas.Error('jme.shunt.keypair in wrong place'));
            }
            tok.pairmode = pairmode;
            this.stack.push(tok);
        }
    },

    addoutput: function(tok) {
        if(tok.vars!==undefined) {
            if(this.output.length<tok.vars) {
                if(!this.options.addMissingArguments) {
                    throw(new Numbas.Error('jme.shunt.not enough arguments',{op:tok.name || tok.type}));
                } else {
                    for(var i=this.output.length;i<tok.vars;i++) {
                        var tvar = new types.TName('?');
                        tvar.added_missing = true;
                        this.output.push({tok:tvar});
                    }
                }
            }
            var thing = {
                tok: tok,
                args: this.output.splice(this.output.length-tok.vars,tok.vars)
            };
            if(tok.type=='list') {
                var mode = null;
                for(var i=0;i<thing.args.length;i++) {
                    var argmode = thing.args[i].tok.type=='keypair' ? 'dictionary' : 'list';
                    if(i>0 && argmode!=mode) {
                        throw(new Numbas.Error('jme.shunt.list mixed argument types',{mode: mode, argmode: argmode}));
                    }
                    mode = argmode;
                }
                if(mode=='dictionary') {
                    thing.tok = new TDict();
                }
            }
            this.output.push(thing);
        }
        else {
            this.output.push({tok:tok});
        }
    },

    /** Shunt list of tokens into a syntax tree. Uses the shunting yard algorithm (wikipedia has a good description)
     * @param {Array.<Numbas.jme.token>} tokens
     * @returns {Numbas.jme.tree}
     * @see Numbas.jme.Parser#tokenise
     * @see Numbas.jme.Parser#compile
     */
    shunt: function(tokens) {
        var parser = this;

        this.tokens = tokens;
        this.output = [];
        this.stack = [];
        this.numvars = [];
        this.olength = [];
        this.listmode = [];


        var type_actions = this.shunt_type_actions;

        /** Shunt the given token onto the output
         * @param {Numbas.jme.token} tok
         * @see Numbas.jme.Parser.shunt_type_actions
         */
        function shunt_token(tok) {
            if(tok.type in type_actions) {
                type_actions[tok.type].apply(parser,[tok]);
            }
        }
        for(this.i = 0; this.i < tokens.length; this.i++ ) {
            var tok = tokens[this.i];
            shunt_token(tok);
        }
        //pop all remaining ops on stack into output
        while(this.stack.length) {
            var x = this.stack[this.stack.length-1];
            if(x.type=="(") {
                if(!this.options.closeMissingBrackets) {
                    throw(new Numbas.Error('jme.shunt.no right bracket'));
                } else {
                    type_actions[')'].apply(this);
                }
            } else {
                this.stack.pop();
                this.addoutput(x);
            }
        }
        if(this.listmode.length>0) {
            throw(new Numbas.Error('jme.shunt.no right square bracket'));
        }
        if(this.output.length>1) {
            throw(new Numbas.Error('jme.shunt.missing operator'));
        }
        return this.output[0];
    },

    /** Compile an expression string to a syntax tree. (Runs {@link Numbas.jme.tokenise} then {@Link Numbas.jme.shunt})
     * @param {JME} expr
     * @see Numbas.jme.Parser#tokenise
     * @see Numbas.jme.Parser#shunt
     * @returns {Numbas.jme.tree}
     */
    compile: function(expr) {
        //make sure expression is a string and not a number or anything like that
        expr += '';
        if(!expr.trim().length) {
            return null;
        }
        //tokenise expression
        var tokens = this.tokenise(expr);
        //compile to parse tree
        var tree = this.shunt(tokens);
        if(tree===null) {
            return;
        }
        return tree;
    },
}
/** Regular expression to match whitespace (because '\s' doesn't match *everything*) */
jme.Parser.prototype.re.re_whitespace = '(?:[\\s \\f\\n\\r\\t\\v\\u00A0\\u2028\\u2029]|(?:\&nbsp;))';
jme.Parser.prototype.re.re_strip_whitespace = new RegExp('^'+jme.Parser.prototype.re.re_whitespace+'+');

/** Regular expressions for parser tokens.
 * Included for backwards-compatibility
 * @type {Object.<RegExp>}
 * @see {Numbas.jme.Parser.re}
 */
jme.re = jme.Parser.prototype.re;

var fnSort = util.sortBy('id');
/** Options for the {@link Numbas.jme.funcObj} constructor
 * @typedef {Object} Numbas.jme.scope_deletions
 * @property {Object} variables - Names of deleted variables.
 * @property {Object} functions - Names of deleted functions.
 * @property {Object} rulesets - Names of deleted rulesets.
 */

/**
 * A JME evaluation environment.
 * Stores variable, function, and ruleset definitions.
 *
 * A scope may have a parent; elements of the scope are resolved by searching up through the hierarchy of parents until a match is found.
 *
 * @memberof Numbas.jme
 * @constructor
 * @property {Object.<Numbas.jme.token>} variables - Dictionary of variables defined **at this level in the scope**. To resolve a variable in the scope, use {@link Numbas.jme.Scope.getVariable}.
 * @property {Object.<Array.<Numbas.jme.funcObj>>} functions - Dictionary of functions defined at this level in the scope. Function names map to lists of functions: there can be more than one function for each name because of multiple dispatch. To resolve a function name in the scope, use {@link Numbas.jme.Scope.getFunction}.
 * @property {Object.<Numbas.jme.rules.Ruleset>} rulesets - Dictionary of rulesets defined at this level in the scope. To resolve a ruleset in the scope, use {@link Numbas.jme.Scope.getRuleset}.
 * @property {Numbas.jme.scope_deletions} deleted - Names of deleted variables/functions/rulesets.
 * @property {Numbas.Question} question - The question this scope belongs to.
 *
 * @param {Numbas.jme.Scope[]} scopes - Either: nothing, in which case this scope has no parents; a parent Scope object; a list whose first element is a parent scope, and the second element is a dictionary of extra variables/functions/rulesets to store in this scope
 */
var Scope = jme.Scope = function(scopes) {
    this.variables = {};
    this.functions = {};
    this._resolved_functions = {};
    this.rulesets = {};
    this.deleted = {
        variables: {},
        functions: {},
        rulesets: {}
    }
    if(scopes===undefined) {
        return;
    }
    if(!Array.isArray(scopes)) {
        scopes = [scopes,undefined];
    }
    this.question = scopes[0].question || this.question;
    var extras;
    if(!scopes[0].evaluate) {
        extras = scopes[0];
    } else {
        this.parent = scopes[0];
        extras = scopes[1] || {};
    }
    if(extras) {
        if(extras.variables) {
            for(var x in extras.variables) {
                this.setVariable(x,extras.variables[x]);
            }
        }
        this.rulesets = extras.rulesets || this.rulesets;
        this.functions = extras.functions || this.functions;
    }
    return;
}
Scope.prototype = /** @lends Numbas.jme.Scope.prototype */ {
    /** Add a JME function to the scope.
     * @param {Numbas.jme.funcObj} fn - function to add
     */
    addFunction: function(fn) {
        if(!(fn.name in this.functions)) {
            this.functions[fn.name] = [fn];
        } else {
            this.functions[fn.name].push(fn);
            delete this._resolved_functions[fn.name];
        }
        this.deleted.functions[fn.name] = false;
    },
    /** Mark the given variable name as deleted from the scope.
     * @param {String} name
     */
    deleteVariable: function(name) {
        this.deleted.variables[name] = true;
    },
    /** Get the object with given name from the given collection
     * @param {String} collection - name of the collection. A property of this Scope object, i.e. one of `variables`, `functions`, `rulesets`.
     * @param {String} name - the name of the object to retrieve
     * @returns {Object}
     */
    resolve: function(collection,name) {
        var scope = this;
        while(scope) {
            if(scope.deleted[collection][name]) {
                return;
            }
            if(scope[collection][name]!==undefined) {
                return scope[collection][name];
            }
            scope = scope.parent;
        }
    },
    /** Find the value of the variable with the given name, if it's defined
     * @param {String} name
     * @returns {Numbas.jme.token}
     */
    getVariable: function(name) {
        return this.resolve('variables',name.toLowerCase());
    },
    /** Set the given variable name
     * @param {String} name
     * @param {Numbas.jme.token} value
     */
    setVariable: function(name, value) {
        name = name.toLowerCase();
        this.variables[name] = value;
        this.deleted.variables[name] = false;
    },
    /** Get all definitions of the given function name.
     * @param {String} name
     * @returns {Numbas.jme.funcObj[]} A list of all definitions of the given name.
     */
    getFunction: function(name) {
        if(!this._resolved_functions[name]) {
            var scope = this;
            var o = [];
            while(scope) {
                if(scope.functions[name]!==undefined) {
                    o = o.merge(scope.functions[name],fnSort);
                }
                scope = scope.parent;
            }
            this._resolved_functions[name] = o;
        }
        return this._resolved_functions[name];
    },
    /** Get the ruleset with the gien name
     * @param {String} name
     * @returns {Numbas.jme.rules.Ruleset}
     */
    getRuleset: function(name) {
        return this.resolve('rulesets',name);
    },
    /** Set the given ruleset name
     * @param {String} name
     * @param {Numbas.jme.rules.Ruleset[]} rules
     */
    setRuleset: function(name, rules) {
        this.rulesets[name] = this.rulesets[name.toLowerCase()] = rules;
        this.deleted.rulesets[name.toLowerCase()] = false;
    },
    /** Collect together all items from the given collection
     * @param {String} collection - name of the collection. A property of this Scope object, i.e. one of `variables`, `functions`, `rulesets`.
     * @returns {Object} a dictionary of names to values
     */
    collect: function(collection) {
        var scope = this;
        var deleted = {};
        var out = {};
        var name;
        while(scope) {
            for(var name in scope.deleted[collection]) {
                deleted[name] = scope.deleted[collection][name];
            }
            for(name in scope[collection]) {
                if(!deleted[name]) {
                    out[name] = out[name] || scope[collection][name];
                }
            }
            scope = scope.parent;
        }
        return out;
    },
    /** Gather all variables defined in this scope
     * @returns {Object.<Numbas.jme.token>} a dictionary of variables
     */
    allVariables: function() {
        return this.collect('variables');
    },
    /** Gather all rulesets defined in this scope
     * @returns {Object.<Numbas.jme.rules.Ruleset>} a dictionary of rulesets
     */
    allRulesets: function() {
        return this.collect('rulesets');
    },
    /** Gather all functions defined in this scope
     * @returns {Object.<Numbas.jme.funcObj[]>} a dictionary of function definitions: each name maps to a list of @link{Numbas.jme.funcObj}
     */
    allFunctions: function() {
        var scope = this;
        var out = {}
        var name;
        /** Merge the given list of functions with any existing functions under that name
         * @param {String} name
         * @param {Array.<Numbas.jme.funcObj>} fns
         */
        function add(name,fns) {
            if(!out[name]) {
                out[name] = [];
            }
            out[name] = out[name].merge(fns,fnSort);
        }
        while(scope) {
            for(var name in scope.functions) {
                add(name,scope.functions[name])
            }
            scope = scope.parent;
        }
        return out;
    },
    /** Gather all members of this scope into this scope object.
     * A backwards-compatibility hack for questions that use `question.scope.variables.x`
     * Shouldn't be applied to any scope other than the question scope.
     */
    flatten: function() {
        this.variables = this.allVariables();
        this.rulesets = this.allRulesets();
    },
    /** Evaluate an expression in this scope - equivalent to `Numbas.jme.evaluate(expr,this)`
     * @param {JME} expr
     * @param {Object.<Numbas.jme.token|Object>} [variables] - Dictionary of variables to sub into expression. Values are automatically wrapped up as JME types, so you can pass raw JavaScript values.
     * @param {Boolean} [noSubstitution] - if true, don't substitute variable values from the scope into the expression.
     * @returns {Numbas.jme.token}
     */
    evaluate: function(expr,variables, noSubstitution) {
        var scope = this;
        if(variables) {
            scope = new Scope([this]);
            for(var name in variables) {
                scope.setVariable(name,jme.wrapValue(variables[name]));
            }
        }
        //if a string is given instead of an expression tree, compile it to a tree
        var tree;
        if( typeof(expr)=='string' ) {
            tree = jme.compile(expr,scope);
        } else {
            tree = expr;
        }
        if(!tree) {
            return null;
        }
        if(!noSubstitution) {
            tree = jme.substituteTree(tree,scope,true);
        }
        var tok = tree.tok;
        switch(tok.type)
        {
        case 'number':
        case 'boolean':
        case 'range':
            return tok;
        case 'list':
            if(tok.value===undefined)
            {
                var value = [];
                for(var i=0;i<tree.args.length;i++)
                {
                    value[i] = scope.evaluate(tree.args[i],null,noSubstitution);
                }
                tok = new TList(value);
            }
            return tok;
        case 'dict':
            if(tok.value===undefined) {
                var value = {};
                for(var i=0;i<tree.args.length;i++) {
                    var kp = tree.args[i];
                    value[kp.tok.key] = scope.evaluate(kp.args[0],null,noSubstitution);
                }
                tok = new TDict(value);
            }
            return tok;
        case 'string':
            var value = tok.value;
            if(!tok.safe && value.contains('{')) {
                value = jme.contentsubvars(value,scope)
                var t = new TString(value);
                t.latex = tok.latex
                return t;
            } else {
                return tok;
            }
        case 'name':
            var v = scope.getVariable(tok.name.toLowerCase());
            if(v && !noSubstitution) {
                return v;
            } else {
                tok = new TName(tok.name);
                tok.unboundName = true;
                return tok;
            }
        case 'op':
        case 'function':
            var op = tok.name.toLowerCase();
            if(lazyOps.indexOf(op)>=0) {
                return scope.getFunction(op)[0].evaluate(tree.args,scope);
            }
            else {
                var eargs = [];
                for(var i=0;i<tree.args.length;i++) {
                    eargs.push(scope.evaluate(tree.args[i],null,noSubstitution));
                }
                var matchedFunction;
                var fns = scope.getFunction(op);
                if(fns.length==0)
                {
                    if(tok.type=='function') {
                        //check if the user typed something like xtan(y), when they meant x*tan(y)
                        var possibleOp = op.slice(1);
                        if(op.length>1 && scope.getFunction(possibleOp).length) {
                            throw(new Numbas.Error('jme.typecheck.function maybe implicit multiplication',{name:op,first:op[0],possibleOp:possibleOp}));
                        } else {
                            throw(new Numbas.Error('jme.typecheck.function not defined',{op:op,suggestion:op}));
                        }
                    }
                    else {
                        throw(new Numbas.Error('jme.typecheck.op not defined',{op:op}));
                    }
                }
                for(var j=0;j<fns.length; j++)
                {
                    var fn = fns[j];
                    if(fn.typecheck(eargs))
                    {
                        matchedFunction = fn;
                        break;
                    }
                }
                if(matchedFunction)
                    return matchedFunction.evaluate(eargs,scope);
                else {
                    for(var i=0;i<=eargs.length;i++) {
                        if(eargs[i] && eargs[i].unboundName) {
                            throw(new Numbas.Error('jme.typecheck.no right type unbound name',{name:eargs[i].name}));
                        }
                    }
                    throw(new Numbas.Error('jme.typecheck.no right type definition',{op:op}));
                }
            }
        default:
            return tok;
        }
    }
};
/** @typedef {Object} Numbas.jme.token
 * @property {String} type
 * @see Numbas.jme.types
 */
/** The data types supported by JME expressions
 * @namespace Numbas.jme.types
 */
var types = jme.types = {}
/** Nothing type.
 * @memberof Numbas.jme.types
 * @augments Numbas.jme.token
 * @constructor
 */
var TNothing = types.TNothing = types.nothing = function() {};
TNothing.prototype.type = 'nothing';
/** Number type.
 * @memberof Numbas.jme.types
 * @augments Numbas.jme.token
 * @property {Number} value
 * @property {String|Number|complex} originalValue - the value used to construct the token - either a string, a number, or a complex number object
 * @property {String} type - "number"
 * @constructor
 * @param {Number} num
 */
var TNum = types.TNum = types.number = function(num)
{
    if(num===undefined)
        return;
    this.originalValue = num;
    switch(typeof(num)) {
        case 'object':
            if(num.complex) {
                this.value = num;
            } else {
                throw(new Numbas.Error("jme.tokenise.number.object not complex"));
            }
            break;
        case "number":
            this.value = num;
            break;
        case "string":
            this.value = parseFloat(num);
            break;
    }
    this.value = num.complex ? num : parseFloat(num);
}
TNum.prototype.type = 'number';
/** String type.
 * @memberof Numbas.jme.types
 * @augments Numbas.jme.token
 * @property {String} value
 * @property {Boolean} latex - is this string LaTeX code? If so, it's displayed as-is in math mode
 * @property {Boolean} safe - if true, don't run {@link Numbas.jme.subvars} on this token when it's evaluated
 * @property {String} type "string"
 * @constructor
 * @param {String} s
 */
var TString = types.TString = types.string = function(s)
{
    this.value = s;
}
TString.prototype.type = 'string';
/** Boolean type
 * @memberof Numbas.jme.types
 * @augments Numbas.jme.token
 * @property {Boolean} value
 * @property {String} type - "boolean"
 * @constructor
 * @param {Boolean} b
 */
var TBool = types.TBool = types.boolean = function(b)
{
    this.value = b;
}
TBool.prototype.type = 'boolean';
/** HTML DOM element
 * @memberof Numbas.jme.types
 * @augments Numbas.jme.token
 * @property {Element} value
 * @property {String} type - "html"
 * @constructor
 * @param {Element} html
 */
var THTML = types.THTML = types.html = function(html) {
    if(html.ownerDocument===undefined && !html.jquery) {
        throw(new Numbas.Error('jme.thtml.not html'));
    }
    if(window.jQuery) {
        this.value = $(html);
    } else {
        var elem = document.createElement('div');
        elem.innerHTML = html;
        this.value = elem.children;
    }
}
THTML.prototype.type = 'html';
/** List of elements of any data type
 * @memberof Numbas.jme.types
 * @augments Numbas.jme.token
 * @property {Number} vars - Length of list
 * @property {Array.<Numbas.jme.token>} value - Values (may not be filled in if the list was created empty)
 * @property {String} type - "html"
 * @constructor
 * @param {Number|Array.<Numbas.jme.token>} value - Either the size of the list, or an array of values
 */
var TList = types.TList = types.list = function(value)
{
    switch(typeof(value))
    {
    case 'number':
        this.vars = value;
        break;
    case 'object':
        this.value = value;
        this.vars = value.length;
        break;
    default:
        this.vars = 0;
    }
}
TList.prototype.type = 'list';
/** Key-value pair assignment
 * @memberof Numbas.jme.types
 * @augments Numbas.jme.token
 * @property {String} key
 * @constructor
 * @param {String} key
 */
var TKeyPair = types.TKeyPair = types.keypair = function(key) {
    this.key = key;
}
TKeyPair.prototype = {
    type: 'keypair',
    vars: 1
}
/** Dictionary: map strings to values
 * @memberof Numbas.jme.types
 * @augments Numbas.jme.token
 * @property {Object.<Numbas.jme.token>} value - Map strings to tokens. Undefined until this token is evaluated.
 * @property {String} type - "dict"
 * @constructor
 * @param {Object.<Numbas.jme.token>} value
 */
var TDict = types.TDict = types.dict = function(value) {
    this.value = value;
}
TDict.prototype = {
    type: 'dict'
}
/** Set type: a collection of elements, with no duplicates
 * @memberof Numbas.jme.types
 * @augments Numbas.jme.token
 * @property {Array.<Numbas.jme.token>} value - Array of elements. Constructor assumes all elements are distinct
 * @property {String} type - "set"
 * @constructor
 * @param {Array.<Numbas.jme.token>} value
 */
var TSet = types.TSet = types.set = function(value) {
    this.value = value;
}
TSet.prototype.type = 'set';
/** Vector type
 * @memberof Numbas.jme.types
 * @augments Numbas.jme.token
 * @property {Array.<Number>} value - Array of components
 * @property {String} type - "vector"
 * @constructor
 * @param {Array.<Number>} value
 */
var TVector = types.TVector = types.vector = function(value)
{
    this.value = value;
}
TVector.prototype.type = 'vector';
/** Matrix type
 * @memberof Numbas.jme.types
 * @augments Numbas.jme.token
 * @property {matrix} value - Array of rows (which are arrays of numbers)
 * @property {String} type - "matrix"
 * @constructor
 * @param {matrix} value
 */
var TMatrix = types.TMatrix = types.matrix = function(value)
{
    this.value = value;
    if(arguments.length>0) {
        if(value.length!=value.rows) {
            throw(new Numbas.Error("jme.matrix.reports bad size"));
        }
        if(value.rows>0 && value[0].length!=value.columns) {
            throw(new Numbas.Error("jme.matrix.reports bad size"));
        }
    }
}
TMatrix.prototype.type = 'matrix';
/** A range of numerical values - either discrete or continuous
 * @memberof Numbas.jme.types
 * @augments Numbas.jme.token
 * @property {Array.<Number>} value - `[start,end,step]`
 * @property {Number} size - the number of values in the range (if it's discrete, `undefined` otherwise)
 * @property {Number} start - the lower bound of the range
 * @property {Number} end - the upper bound of the range
 * @property {Number} step - the difference between elements in the range
 * @property {String} type - "range"
 * @constructor
 * @param {Array.<Number>} range - `[start,end,step]`
 */
var TRange = types.TRange = types.range = function(range)
{
    this.value = range;
    if(this.value!==undefined)
    {
        this.start = this.value[0];
        this.end = this.value[1];
        this.step = this.value[2];
        this.size = Math.floor((this.end-this.start)/this.step);
    }
}
TRange.prototype.type = 'range';
/** Variable name token
 * @memberof Numbas.jme.types
 * @augments Numbas.jme.token
 * @property {String} name
 * @property {String} value - Same as `name`
 * @property {Array.<String>} annotation - List of annotations (used to modify display)
 * @property {String} type - "name"
 * @constructor
 * @param {String} name
 * @param {Array.<String>} annotation
 */
var TName = types.TName = types.name = function(name,annotation)
{
    this.name = name;
    this.value = name;
    this.annotation = annotation;
}
TName.prototype.type = 'name';
/** JME function token
 * @memberof Numbas.jme.types
 * @augments Numbas.jme.token
 * @property {String} name
 * @property {Array.<String>} annotation - List of annotations (used to modify display)
 * @property {Number} vars - Arity of the function
 * @property {String} type - "function"
 * @constructor
 * @param {String} name
 * @param {Array.<String>} [annotation] - any annotations for the function's name
 */
var TFunc = types.TFunc = types['function'] = function(name,annotation)
{
    this.name = name;
    this.annotation = annotation;
}
TFunc.prototype.type = 'function';
TFunc.prototype.vars = 0;
/** Unary/binary operation token
 * @memberof Numbas.jme.types
 * @augments Numbas.jme.token
 * @property {String} name
 * @property {Number} vars - Arity of the operation
 * @property {Boolean} postfix
 * @property {Boolean} prefix
 * @property {Boolean} commutative
 * @property {Boolean} associative
 * @property {String} type - "op"
 * @constructor
 * @param {String} op - Name of the operation
 * @param {Boolean} postfix
 * @param {Boolean} prefix
 * @param {Number} arity - the number of parameters the operation takes
 * @param {Boolean} commutative
 * @param {Boolean} associative
 */
var TOp = types.TOp = types.op = function(op,postfix,prefix,arity,commutative,associative)
{
    this.name = op;
    this.postfix = postfix || false;
    this.prefix = prefix || false;
    this.vars = arity || 2;
    this.commutative = commutative || false;
    this.associative = associative || false;
}
TOp.prototype.type = 'op';
/** Punctuation token
 * @memberof Numbas.jme.types
 * @augments Numbas.jme.token
 * @property {String} type - The punctuation character
 * @constructor
 * @param {String} kind - The punctuation character
 */
var TPunc = types.TPunc = function(kind)
{
    this.type = kind;
}
var TExpression = types.TExpression = types.expression = function(tree) {
    if(typeof(tree)=='string') {
        tree = jme.compile(tree);
    }
    this.tree = tree;
}
TExpression.prototype = {
    type: 'expression'
}

/** Arities of built-in operations
 * @readonly
 * @memberof Numbas.jme
 * @enum {Number} */
var arity = jme.arity = {
    '!': 1,
    'not': 1,
    'fact': 1,
    '+u': 1,
    '-u': 1
}
/** Some names represent different operations when used as prefix. This dictionary translates them.
 * @readonly
 * @memberof Numbas.jme
 * @enum {String}
 */
var prefixForm = jme.prefixForm = {
    '+': '+u',
    '-': '-u',
    '!': 'not',
    'not': 'not'
}
/** Some names represent different operations when used as prefix. This dictionary translates them.
 * @readonly
 * @memberof Numbas.jme
 * @enum {String}
 */
var postfixForm = jme.postfixForm = {
    '!': 'fact'
}
/** Operator precedence - operators with lower precedence are evaluated first
 * @enum {Number}
 * @memberof Numbas.jme
 * @readonly
 */
var precedence = jme.precedence = {
    ';': 0,
    'fact': 1,
    'not': 1,
    '+u': 2.5,
    '-u': 2.5,
    '^': 2,
    '*': 3,
    '/': 3,
    '+': 4,
    '-': 4,
    '|': 5,
    '..': 5,
    '#':6,
    'except': 6.5,
    'in': 6.5,
    '<': 7,
    '>': 7,
    '<=': 7,
    '>=': 7,
    '<>': 8,
    '=': 8,
    'isa': 9,
    'and': 11,
    'or': 12,
    'xor': 13,
    'implies': 14,
    ':': 100
};
/** Synonyms of operator names - keys in this dictionary are translated to their corresponding values
 * @enum {String}
 * @memberof Numbas.jme
 * @readonly
 */
var opSynonyms = jme.opSynonyms = {
    '&':'and',
    '&&':'and',
    'divides': '|',
    '||':'or',
    '÷': '/',
    '×': '*',
    '∈': 'in',
    '∧': 'and',
    '∨': 'or',
    '⟹': 'implies',
    '≠': '<>',
    '≥': '>=',
    '≤': '<='
}
/** Synonyms of function names - keys in this dictionary are translated to their corresponding values
 * @enum {String}
 * @memberof Numbas.jme
 * @readonly
 */
var funcSynonyms = jme.funcSynonyms = {
    'sqr':'sqrt',
    'gcf': 'gcd',
    'sgn':'sign',
    'len': 'abs',
    'length': 'abs',
    'verb': 'verbatim'
};
/** Operations which evaluate lazily - they don't need to evaluate all of their arguments
 * @memberof Numbas.jme
 */
<<<<<<< HEAD
var lazyOps = jme.lazyOps = ['if','switch','repeat','map','let','isa','satisfy','filter','isset','dict','safe'];

/** Operations which are right-associative
 * @memberof Numbas.jme
 */
var rightAssociative = jme.rightAssociative = {
=======
var lazyOps = jme.lazyOps = [];
var rightAssociative = {
>>>>>>> dacce761
    '^': true,
    '+u': true,
    '-u': true
}
/** Operations which commute.
 * @enum {Boolean}
 * @memberof Numbas.jme
 * @readonly
 */
var commutative = jme.commutative =
{
    '*': true,
    '+': true,
    'and': true,
    '=': true,
    'xor': true
};

/** Operations which are associative, i.e. (a∘b)∘c = a∘(b∘c).
 * @enum {Boolean}
 * @memberof Numbas.jme
 * @readonly
 */
var associative = jme.associative =
{
    '*': true,
    '+': true,
    'and': true,
    'or': true,
    'xor': true
};


/** A standard parser for JME expressions
 * @memberof Numbas.jme
 * @type Numbas.jme.Parser
 */
var standardParser = jme.standardParser = new jme.Parser();
jme.standardParser.addBinaryOperator(';',{precedence:0});


/** A function which checks whether a {@link Numbas.jme.funcObj} can be applied to the given arguments.
 * @callback Numbas.jme.typecheck_fn
 * @param {Array.<Numbas.jme.token>} variables
 * @returns {Boolean}
 */
/** Evaluate a JME function on a list of arguments and in a given scope.
 * @callback Numbas.jme.evaluate_fn
 * @param {Array.<Numbas.jme.tree|Numbas.jme.token|Object>} args - Arguments of the function. If the function is {@link Numbas.jme.lazyOps|lazy}, syntax trees are passed, otherwise arguments are evaluated to JME tokens first. If the {@link Numbas.jme.funcObj_options|unwrapValues} option is set, the arguments are unwrapped to raw JavaScript values.
 * @param {Numbas.jme.Scope} scope - Scope in which the function is evaluated.
 * @returns {Numbas.jme.token|Object} If {@link Numbas.jme.funcObj_options|unwrapValues} is set,
 */
/** Options for the {@link Numbas.jme.funcObj} constructor
 * @typedef {Object} Numbas.jme.funcObj_options
 * @property {Numbas.jme.typecheck_fn} typecheck - Check that this function can be evaluated on the given arguments.
 * @property {Numbas.jme.evaluate_fn} evaluate - Evaluate the function on a list of arguments and in a given scope.
 * @property {Boolean} unwrapValues - Unwrap list elements in arguments into javascript primitives before passing to the evaluate function?
 */
var funcObjAcc = 0;    //accumulator for ids for funcObjs, so they can be sorted
/**
 * A JME function. Capable of confirming that it can be evaluated on a given list of arguments, and returning the result of its evaluation on a list of arguments inside a given scope.
 *
 * @memberof Numbas.jme
 * @constructor
 * @param {String} name
 * @param {Array.<Function|String>} intype - A list of data type constructors for the function's paramters' types. Use the string '?' to match any type. Or, give the type's name with a '*' in front to match any number of that type. If `null`, then `options.typecheck` is used.
 * @param {Function} outcons - The constructor for the output value of the function
 * @param {Numbas.jme.evaluate_fn} fn - JavaScript code which evaluates the function.
 * @param {Numbas.jme.funcObj_options} options
 *
 */
var funcObj = jme.funcObj = function(name,intype,outcons,fn,options)
{
    /** Globally unique ID of this function object
     * @name id
     * @member {Number}
     * @memberof Numbas.jme.funcObj
     */
    this.id = funcObjAcc++;
    options = options || {};
    for(var i=0;i<intype.length;i++)
    {
        if(intype[i]!='?' && intype[i]!='?*')
        {
            if(intype[i][0]=='*')
            {
                var type = types[intype[i].slice(1)];
                intype[i] = '*'+type.prototype.type;
            }
            else
            {
                intype[i]=intype[i].prototype.type;
            }
        }
    }
    name = name.toLowerCase();
    /** Name
     * @name name
     * @member {String}
     * @memberof Numbas.jme.funcObj
     */
    this.name=name;
    /** Calling signature of this function. A list of types - either token constructors; '?', representing any type; a type name. A type name or '?' followed by '*' means any number of arguments matching that type.
     *
     * @name intype
     * @member {Array.<Numbas.jme.token|String>}
     * @memberof Numbas.jme.funcObj
     */
    this.intype = intype;
    /** The return type of this function. Either a Numbas.jme.token constructor function, or the string '?', meaning unknown type.
     * @name outtype
     * @member {function|String}
     * @memberof Numbas.jme.funcObj
     */
    if(typeof(outcons)=='function')
        this.outtype = outcons.prototype.type;
    else
        this.outtype = '?';
    this.outcons = outcons;
    /** Javascript function for the body of this function
     * @name fn
     * @member {function}
     * @memberof Numbas.jme.funcObj
     */
    this.fn = fn;
    /** Can this function be called with the given list of arguments?
     * @function typecheck
     * @param {Numbas.jme.token[]} variables
     * @returns {Boolean}
     * @memberof Numbas.jme.funcObj
     */
    this.typecheck = options.typecheck || function(variables)
    {
        variables = variables.slice();    //take a copy of the array
        for( var i=0; i<this.intype.length; i++ )
        {
            if(this.intype[i][0]=='*')    //arbitrarily many
            {
                var ntype = this.intype[i].slice(1);
                while(variables.length)
                {
                    if(variables[0].type==ntype || ntype=='?' || variables[0].type=='?')
                        variables = variables.slice(1);
                    else
                        return false;
                }
            }else{
                if(variables.length==0)
                    return false;
                if(variables[0].type==this.intype[i] || this.intype[i]=='?' || variables[0].type=='?')
                    variables = variables.slice(1);
                else
                    return false;
            }
        }
        if(variables.length>0)    //too many args supplied
            return false;
        else
            return true;
    };
    /** Evaluate this function on the given arguments, in the given scope.
     *
     * @function evaluate
     * @param {Numbas.jme.token[]} args
     * @param {Numbas.jme.Scope} scope
     * @returns {Numbas.jme.token}
     * @memberof Numbas.jme.funcObj
     */
    this.evaluate = options.evaluate || function(args,scope)
    {
        var nargs = [];
        for(var i=0; i<args.length; i++) {
            if(options.unwrapValues)
                nargs.push(jme.unwrapValue(args[i]));
            else
                nargs.push(args[i].value);
        }
        var result = this.fn.apply(null,nargs);
        if(options.unwrapValues) {
            result = jme.wrapValue(result);
            if(!result.type)
                result = new this.outcons(result);
        }
        else
            result = new this.outcons(result);
        if(options.latex) {
            result.latex = true;
        }
        return result;
    }
    /** Does this function behave randomly?
     * @name random
     * @member {Boolean}
     * @memberof Numbas.jme.funcObj
     */
    this.random = options.random;
}
/** Randoly generate values for each of the given names between `min` and `max`
 * @param {Array.<String>} varnames
 * @param {Number} min
 * @param {Number} max
 * @param {Number} times - number of values to produce for each name
 * @returns {Array.<Object>} - list of dictionaries mapping names to their values
 */
function randoms(varnames,min,max,times)
{
    times *= varnames.length || 1;
    var rs = [];
    for( var i=0; i<times; i++ )
    {
        var r = {};
        for( var j=0; j<varnames.length; j++ )
        {
            r[varnames[j]] = new TNum(Numbas.math.randomrange(min,max));
        }
        rs.push(r);
    }
    return rs;
}
/** Does every name in `array1` occur in `array2`?
 * @param {Array.<String>} array1
 * @param {Array.<String>} array2
 * @returns {Boolean}
 */
function varnamesAgree(array1, array2) {
    var name;
    for(var i=0; i<array1.length; i++) {
        if( (name=array1[i])[0]!='$' && !array2.contains(name) )
            return false;
    }
    return true;
};
/** Decide if two numbers are close enough to count as equal.
 * @callback Numbas.jme.checkingFunction
 * @param {Number} r1
 * @param {Number} r2
 * @param {Number} tolerance - A measure of how close the results need to be to count as equal. What this means depends on the checking function.
 * @returns {Boolean} - True if `r1` and `r2` are close enough to be equal.
 */
/**
 * Numerical comparison functions
 * @enum {Numbas.jme.checkingFunction}
 * @memberof Numbas.jme
 */
var checkingFunctions = jme.checkingFunctions =
{
    /** Absolute difference between variables - fail if `Math.abs(r1-r2)` is bigger than `tolerance`
     * @param {Number} r1
     * @param {Number} r2
     * @param {Number} tolerance
     * @returns {Boolean}
     */
    absdiff: function(r1,r2,tolerance)
    {
        if(r1===Infinity || r1===-Infinity)
            return r1===r2;
        return math.leq(math.abs(math.sub(r1,r2)), Math.abs(tolerance));
    },
    /** Relative (proportional) difference between variables - fail if `r1/r2 - 1` is bigger than `tolerance`
     * @param {Number} r1
     * @param {Number} r2
     * @param {Number} tolerance
     * @returns {Boolean}
     */
    reldiff: function(r1,r2,tolerance) {
        if(r1===Infinity || r1===-Infinity)
            return r1===r2;
        //
        if(r2!=0) {
            return math.leq(Math.abs(math.sub(r1,r2)), Math.abs(math.mul(tolerance,r2)));
        } else {    //or if correct answer is 0, checks abs difference
            return math.leq(Math.abs(math.sub(r1,r2)), tolerance);
        }
    },
    /** Round both values to `tolerance` decimal places, and fail if unequal.
     * @param {Number} r1
     * @param {Number} r2
     * @param {Number} tolerance
     * @returns {Boolean}
     */
    dp: function(r1,r2,tolerance) {
        if(r1===Infinity || r1===-Infinity)
            return r1===r2;
        tolerance = Math.floor(Math.abs(tolerance));
        return math.eq( math.precround(r1,tolerance), math.precround(r2,tolerance) );
    },
    /** Round both values to `tolerance` significant figures, and fail if unequal. 
     * @param {Number} r1
     * @param {Number} r2
     * @param {Number} tolerance
     * @returns {Boolean}
     */
    sigfig: function(r1,r2,tolerance) {
        if(r1===Infinity || r1===-Infinity)
            return r1===r2;
        tolerance = Math.floor(Math.abs(tolerance));
        return math.eq(math.siground(r1,tolerance), math.siground(r2,tolerance));
    }
};
/** Custom substituteTree behaviour for specific functions - for a given usage of a function, substitute in variable values from the scope.
 *
 * Functions have the signature <tree with function call at the top, scope, allowUnbound>
 *
 * @memberof Numbas.jme
 * @enum {Numbas.jme.substituteTree}
 * @see Numbas.jme.substituteTree
 */
var substituteTreeOps = jme.substituteTreeOps = {};
/** Custom findvars behaviour for specific functions - for a given usage of a function, work out which variables it depends on.
 *
 * @memberof Numbas.jme
 * @enum {Numbas.jme.findvars}
 * @see Numbas.jme.findvars
 */
var findvarsOps = jme.findvarsOps = {}
/** Find all variables used in given syntax tree
 * @memberof Numbas.jme
 * @method
 * @param {Numbas.jme.tree} tree
 * @param {Array.<String>} boundvars - variables to be considered as bound (don't include them)
 * @param {Numbas.jme.Scope} scope
 * @returns {Array.<String>}
 */
var findvars = jme.findvars = function(tree,boundvars,scope)
{
    if(!scope)
        scope = jme.builtinScope;
    if(boundvars===undefined)
        boundvars = [];
    if(tree.tok.type=='function' && tree.tok.name in findvarsOps) {
        return findvarsOps[tree.tok.name](tree,boundvars,scope);
    }
    if(tree.args===undefined)
    {
        switch(tree.tok.type)
        {
        case 'name':
            var name = tree.tok.name.toLowerCase();
            if(boundvars.indexOf(name)==-1)
                return [name];
            else
                return [];
            break;
        case 'string':
            if(tree.tok.safe) {
                return [];
            }
            var bits = util.contentsplitbrackets(tree.tok.value);
            var out = [];
            for(var i=0;i<bits.length;i+=4)
            {
                var plain = bits[i];
                var sbits = util.splitbrackets(plain,'{','}');
                for(var k=1;k<sbits.length-1;k+=2)
                {
                    var tree2 = jme.compile(sbits[k],scope,true);
                    out = out.merge(findvars(tree2,boundvars));
                }
                if(i<=bits.length-3) {
                    var tex = bits[i+2];
                    var tbits = jme.texsplit(tex);
                    for(var j=0;j<tbits.length;j+=4) {
                        var cmd = tbits[j+1];
                        var expr = tbits[j+3];
                        switch(cmd)
                        {
                        case 'var':
                            var tree2 = jme.compile(expr,scope,true);
                            out = out.merge(findvars(tree2,boundvars));
                            break;
                        case 'simplify':
                            var sbits = util.splitbrackets(expr,'{','}');
                            for(var k=1;k<sbits.length-1;k+=2)
                            {
                                var tree2 = jme.compile(sbits[k],scope,true);
                                out = out.merge(findvars(tree2,boundvars));
                            }
                            break;
                        }
                    }
                }
            }
            return out;
        default:
            return [];
        }
    }
    else
    {
        var vars = [];
        for(var i=0;i<tree.args.length;i++)
            vars = vars.merge(findvars(tree.args[i],boundvars));
        return vars;
    }
}
/** Check that two values are equal
 * @memberof Numbas.jme
 * @method
 * @param {Numbas.jme.token} r1
 * @param {Numbas.jme.token} r2
 * @param {Function} checkingFunction - one of {@link Numbas.jme.checkingFunctions}
 * @param {Number} checkingAccuracy
 * @returns {Boolean}
 */
var resultsEqual = jme.resultsEqual = function(r1,r2,checkingFunction,checkingAccuracy)
{    // first checks both expressions are of same type, then uses given checking type to compare results
    var v1 = r1.value, v2 = r2.value;
    if(r1.type != r2.type)
    {
        return false;
    }
    switch(r1.type)
    {
    case 'number':
        if(v1.complex || v2.complex)
        {
            if(!v1.complex)
                v1 = {re:v1, im:0, complex:true};
            if(!v2.complex)
                v2 = {re:v2, im:0, complex:true};
            return checkingFunction(v1.re, v2.re, checkingAccuracy) && checkingFunction(v1.im,v2.im,checkingAccuracy);
        }
        else
        {
            return checkingFunction( v1, v2, checkingAccuracy );
        }
        break;
    case 'vector':
        if(v1.length != v2.length)
            return false;
        for(var i=0;i<v1.length;i++)
        {
            if(!resultsEqual(new TNum(v1[i]),new TNum(v2[i]),checkingFunction,checkingAccuracy))
                return false;
        }
        return true;
        break;
    case 'matrix':
        if(v1.rows != v2.rows || v1.columns != v2.columns)
            return false;
        for(var i=0;i<v1.rows;i++)
        {
            for(var j=0;j<v1.columns;j++)
            {
                if(!resultsEqual(new TNum(v1[i][j]||0),new TNum(v2[i][j]||0),checkingFunction,checkingAccuracy))
                    return false;
            }
        }
        return true;
        break;
    case 'list':
        if(v1.length != v2.length)
            return false;
        for(var i=0;i<v1.length;i++)
        {
            if(!resultsEqual(v1[i],v2[i],checkingFunction,checkingAccuracy))
                return false;
        }
        return true;
    default:
        return util.eq(r1,r2);
    }
};

/** List names of variables used in `tree`, obtained by depth-first search.
 *
 * Differs from {@link Numbas.jme.findvars} by including duplicates, and ignoring {@link Numbas.jme.findvarsOps}.
 * 
 * @memberof Numbas.jme
 * @method
 * @param {Numbas.jme.tree} tree
 * @returns {String[]}
 */
var varsUsed = jme.varsUsed = function(tree) {
    switch(tree.tok.type) {
        case 'name':
            return [tree.tok.name];
        case 'op':
        case 'function':
            var o = [];
            for(var i=0;i<tree.args.length;i++) {
                o = o.concat(jme.varsUsed(tree.args[i]));
            }
            return o;
        default:
            return [];
    }
};

/** Use JS comparison operators to compare the `value` property of both tokens.
 * Used when the token wraps a JS built-in type, such as string, number or boolean.
 *
 * @memberof Numbas.jme
 * @method
 * @see Numbas.jme.tokenComparisons
 * @param {Numbas.jme.token} a
 * @param {Numbas.jme.token} b
 * @returns {Boolean}
 */
var compareTokensByValue = jme.compareTokensByValue = function(a,b) {
    return a.value>b.value ? 1 : a.value<b.value ? -1 : 0;
}

/** Functions to compare two tokens of the same type.
 * Returns -1 if a<b, 0 if a=b, and 1 if a>b
 * @see Numbas.jme.compareTokens
 * @memberof Numbas.jme
 */
var tokenComparisons = Numbas.jme.tokenComparisons = {
    'number': compareTokensByValue,
    'string': compareTokensByValue,
    'boolean': compareTokensByValue
}

/** Compare two tokens, for the purposes of sorting.
 * Uses JavaScript comparison for numbers, strings and booleans, and {@link Numbas.jme.compareTrees} for everything else, or when types differ.
 *
 * @memberof Numbas.jme
 * @method
 * @param {Numbas.jme.token} a
 * @param {Numbas.jme.token} b
 * @see Numbas.jme.tokenComparisons
 * @returns {Number} -1 if `a < b`, 1 if `a > b`, else 0.
 */
var compareTokens = jme.compareTokens = function(a,b) {
    if(a.type!=b.type) {
        return jme.compareTrees({tok:a},{tok:b});
    } else {
        var compare = tokenComparisons[a.type];
        if(compare) {
            return compare(a,b);
        } else {
            return jme.compareTrees({tok:a},{tok:b});
        }
    }
}

/** Are the two given trees exactly the same?
 * @memberof Numbas.jme
 * @param {Numbas.jme.tree} a
 * @param {Numbas.jme.tree} b
 * @returns {Boolean}
 */
var treesSame = jme.treesSame = function(a,b) {
    if(a.tok.type!=b.tok.type) {
        return false;
    }
    if(a.args || b.args) {
        if(!(a.args && b.args && a.args.length==b.args.length)) {
            return false;
        }
        for(var i=0; i<a.args.length;i++) {
            if(!treesSame(a.args[i],b.args[i])) {
                return false;
            }
        }
    }
    return util.eq(a.tok,b.tok);
}

/** Compare two trees.
 *
 * * Compare lists of variables lexically using {@link Numbas.jme.varsUsed}; longest goes first if one is a prefix of the other
 * * then monomials before anything else
 * * then by data type
 * * then by function name
 * * otherwise return 0
 *
 * @memberof Numbas.jme
 * @method
 * @param {Numbas.jme.tree} a
 * @param {Numbas.jme.tree} b
 * @returns {Number} -1 if `a` should appear to the left of `b`, 0 if equal, 1 if `a` should appear to the right of `b`
 */
var compareTrees = jme.compareTrees = function(a,b) {
    var sign_a = 1;
    while(jme.isOp(a.tok,'-u')) {
        a = a.args[0];
        sign_a *= -1;
    }
    var sign_b = 1;
    while(jme.isOp(b.tok,'-u')) {
        b = b.args[0];
        sign_b *= -1;
    }
    var va = jme.varsUsed(a);
    var vb = jme.varsUsed(b);
    for(var i=0;i<va.length;i++) {
        if(i>=vb.length) {
            return -1;
        }
        if(va[i]!=vb[i]) {
            return va[i]<vb[i] ? -1 : 1;
        }
    }
    if(vb.length>va.length) {
        return 1;
    }

    var ma = jme.isMonomial(a);
    var mb = jme.isMonomial(b);
    var isma = ma!==false;
    var ismb = mb!==false;
    if(isma!=ismb) {
        return isma ? -1 : 1;
    }
    if(isma && ismb && !(a.tok.type=='name' && b.tok.type=='name')) {
        var d = jme.compareTrees(ma.base,mb.base);
        if(d==0) {
            var dd = jme.compareTrees(mb.degree,ma.degree);
            if(dd!=0) {
                return dd;
            } else {
                var dc = compareTrees(ma.coefficient,mb.coefficient);
                return dc!=0 ? dc : sign_a==sign_b ? 0 : sign_a ? 1 : -1;
            }
        } else {
            return d;
        }
    }

    if(a.tok.type!=b.tok.type) {
        var order = ['op','function'];
        var oa = order.indexOf(a.tok.type);
        var ob = order.indexOf(b.tok.type);
        if(oa!=ob) {
            return oa>ob ? -1 : 1;
        } else {
            return a.tok.type<b.tok.type ? -1 : 1;
        }
    }
    switch(a.tok.type) {
        case 'op':
        case 'function':
            /** Is the given tree of the form `?^?`, `?*(?^?)` or `?/(?^?)`
             * @param {Numbas.jme.tree} t
             * @returns {Boolean}
             */
            function is_pow(t) {
                return t.tok.name=='^' || (t.tok.name=='*' && t.args[1].tok.name=='^') || (t.tok.name=='/' && t.args[1].tok.name=='^');
            }
            var pa = is_pow(a);
            var pb = is_pow(b);
            if(pa && !pb) {
                return -1;
            } else if(!pa && pb) {
                return 1;
            }
            if(a.tok.name!=b.tok.name) {
                return a.tok.name<b.tok.name ? -1 : 1;
            }
            if(a.args.length!=b.args.length) {
                return a.args.length<b.args.length ? -1 : 1;
            }
            for(var i=0;i<a.args.length;i++) {
                var c = jme.compareTrees(a.args[i],b.args[i]);
                if(c!=0) {
                    return c;
                }
            }
            break;
        case 'expression':
            return jme.compareTrees(a.tok.tree, b.tok.tree);
        case 'number':
            var na = a.tok.value;
            var nb = b.tok.value;
            if(na.complex || nb.complex) {
                na = na.complex ? na : {re:na,im:0};
                nb = nb.complex ? nb : {re:nb,im:0};
                var gt = na.re > nb.re || (na.re==nb.re && na.im>nb.im);
                var eq = na.re==nb.re && na.im==nb.im && sign_a==sign_b;
                return gt ? 1 : eq ? 0 : -1;
            } else {
                return a.tok.value<b.tok.value ? -1 : a.tok.value>b.tok.value ? 1 : sign_a==sign_b ? 0 : sign_a ? 1 : -1;
            }
    }
    return sign_a==sign_b ? 0 : sign_a ? 1 : -1;
}
});<|MERGE_RESOLUTION|>--- conflicted
+++ resolved
@@ -1997,17 +1997,12 @@
 /** Operations which evaluate lazily - they don't need to evaluate all of their arguments
  * @memberof Numbas.jme
  */
-<<<<<<< HEAD
-var lazyOps = jme.lazyOps = ['if','switch','repeat','map','let','isa','satisfy','filter','isset','dict','safe'];
-
-/** Operations which are right-associative
+var lazyOps = jme.lazyOps = [];
+
+/** Right-associative operations
  * @memberof Numbas.jme
  */
 var rightAssociative = jme.rightAssociative = {
-=======
-var lazyOps = jme.lazyOps = [];
-var rightAssociative = {
->>>>>>> dacce761
     '^': true,
     '+u': true,
     '-u': true
