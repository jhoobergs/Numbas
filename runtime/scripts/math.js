--- conflicted
+++ resolved
@@ -843,15 +843,9 @@
 	},
 	
 	/** Calculate the significant figures precision of a number.
-<<<<<<< HEAD
-	 * @param {number|string} n
-	 * @param {boolean} [max] - be generous with calculating sig. figs. for whole numbers. e.g. '1000' could be written to 4 sig figs.
-	 * @returns {number}
-=======
 	 * @param {Number|String} n
-	 * @param {Number} [max] - be generous with calculating sig. figs. for whole numbers. e.g. '1000' could be written to 4 sig figs.
-	 * @returns {Number}
->>>>>>> 0a09963a
+	 * @param {Boolean} [max] - be generous with calculating sig. figs. for whole numbers. e.g. '1000' could be written to 4 sig figs.
+	 * @returns {Number}
 	 */
 	countSigFigs: function(n,max) {
         n += '';
