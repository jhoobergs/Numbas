--- conflicted
+++ resolved
@@ -171,7 +171,6 @@
 
 newBuiltin('list',[TRange],TList,function(range) {
     return math.rangeToList(range).map(function(n){return new TNum(n)});
-<<<<<<< HEAD
 });
 
 newBuiltin('dict',[TList],TDict,null, {
@@ -185,8 +184,6 @@
         }
         return new TDict(value);
     }
-=======
->>>>>>> 8f8551a9
 });
 
 newBuiltin('dict',['*keypair'],TDict,null,{
