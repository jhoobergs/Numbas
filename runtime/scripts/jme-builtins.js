/*
Copyright 2011-15 Newcastle University

   Licensed under the Apache License, Version 2.0 (the "License");
   you may not use this file except in compliance with the License.
   You may obtain a copy of the License at

       http://www.apache.org/licenses/LICENSE-2.0

   Unless required by applicable law or agreed to in writing, software
   distributed under the License is distributed on an "AS IS" BASIS,
   WITHOUT WARRANTIES OR CONDITIONS OF ANY KIND, either express or implied.
   See the License for the specific language governing permissions and
   limitations under the License.
*/

/** @file Sets up most of the JME stuff: compiler, built-in functions, and expression comparison functions.
 *
 * Provides {@link Numbas.jme}
 */

Numbas.queueScript('jme-builtins',['jme-base','jme-rules'],function(){

var util = Numbas.util;
var math = Numbas.math;
var vectormath = Numbas.vectormath;
var matrixmath = Numbas.matrixmath;
var setmath = Numbas.setmath;
var jme = Numbas.jme;
var types = Numbas.jme.types;

var Scope = jme.Scope;
var funcObj = jme.funcObj;

var TNum = types.TNum;
var TString = types.TString;
var TBool = types.TBool;
var THTML = types.THTML;
var TList = types.TList;
var TKeyPair = types.TKeyPair;
var TDict = types.TDict;
var TMatrix = types.TMatrix;
var TName = types.TName;
var TRange = types.TRange;
var TSet = types.TSet;
var TVector = types.TVector;
var TExpression = types.TExpression;
<<<<<<< HEAD
var TOp = Numbas.jme.types.TOp;
=======
>>>>>>> 0a09963a


/** The built-in JME evaluation scope
 * @type {Numbas.jme.Scope}
 * @memberof Numbas.jme
 */
var builtinScope = jme.builtinScope = new Scope({rulesets:jme.rules.simplificationRules});

var funcs = {};

function newBuiltin(name,intype,outcons,fn,options) {
	return builtinScope.addFunction(new funcObj(name,intype,outcons,fn,options));
}

newBuiltin('+u', [TNum], TNum, function(a){return a;}, {doc: {usage: '+x', description: "Unary addition.", tags: ['plus','positive']}});	
newBuiltin('+u', [TVector], TVector, function(a){return a;}, {doc: {usage: '+x', description: "Vector unary addition.", tags: ['plus','positive']}});	
newBuiltin('+u', [TMatrix], TMatrix, function(a){return a;}, {doc: {usage: '+x', description: "Matrix unary addition.", tags: ['plus','positive']}});	
newBuiltin('-u', [TNum], TNum, math.negate, {doc: {usage: '-x', description: "Negation.", tags: ['minus','negative','negate']}});
newBuiltin('-u', [TVector], TVector, vectormath.negate, {doc: {usage: '-x', description: "Vector negation.", tags: ['minus','negative','negate']}});
newBuiltin('-u', [TMatrix], TMatrix, matrixmath.negate, {doc: {usage: '-x', description: "Matrix negation.", tags: ['minus','negative','negate']}});

newBuiltin('+', [TNum,TNum], TNum, math.add, {doc: {usage: 'x+y', description: "Add two numbers together.", tags: ['plus','add','addition']}});

newBuiltin('+', [TList,TList], TList, null, {
	evaluate: function(args,scope)
	{
		var value = args[0].value.concat(args[1].value);
		return new TList(value);
	},

	doc: {
		usage: ['list1+list2','[1,2,3]+[4,5,6]'],
		description: "Concatenate two lists.",
		tags: ['join','append','concatenation']
	}
});

newBuiltin('+',[TList,'?'],TList, null, {
	evaluate: function(args,scope)
	{
		var value = args[0].value.slice();
		value.push(args[1]);
		return new TList(value);
	},

	doc: {
		usage: ['list+3','[1,2] + 3'],
		description: "Add an item to a list",
		tags: ['push','append','insert']
	}
});

newBuiltin('+',[TDict,TDict],TDict, null,{
    evaluate: function(args,scope) {
        var nvalue = {};
        Object.keys(args[0].value).forEach(function(x) {
            nvalue[x] = args[0].value[x];
        })
        Object.keys(args[1].value).forEach(function(x) {
            nvalue[x] = args[1].value[x];
        })
        return new TDict(nvalue);
    }
});

var fconc = function(a,b) { return a+b; }
newBuiltin('+', [TString,'?'], TString, fconc, {doc: {usage: '\'Hello \' + name', description: '_string_ + _anything else_ is string concatenation.', tags: ['concatenate','concatenation','add','join','strings','plus']}});
newBuiltin('+', ['?',TString], TString, fconc, {doc: {usage: 'name + \' is OK.\'', description: '_string_ + _anything else_ is string concatenation.', tags: ['concatenate','concatenation','add','join','strings','plus']}});

newBuiltin('+', [TVector,TVector], TVector, vectormath.add, {doc: {usage: 'vector(1,2) + vector(0,1)', description: 'Add two vectors.', tags: ['addition','plus']}});
newBuiltin('+', [TMatrix,TMatrix], TMatrix, matrixmath.add, {doc: {usage: 'matrix([1,0],[0,1]) + matrix([2,2],[2,2])', description: 'Add two matrices.', tags: ['addition','plus']}});
newBuiltin('-', [TNum,TNum], TNum, math.sub, {doc: {usage: ['x-y','2 - 1'], description: 'Subtract one number from another.', tags: ['minus','take away','subtraction']}});
newBuiltin('-', [TVector,TVector], TVector, vectormath.sub, {doc: {usage: 'vector(1,2) - vector(2,3)', description: 'Subtract one vector from another.', tags: ['subtraction','minus','take away']}});
newBuiltin('-', [TMatrix,TMatrix], TMatrix, matrixmath.sub, {doc: {usage: 'matrix([1,1],[2,3]) - matrix([3,3],[2,2])', description: 'Subtract one matrix from another.', tags: ['subtraction','minus','take away']}});
newBuiltin('*', [TNum,TNum], TNum, math.mul, {doc: {usage: ['3x','3*x','x*y','x*3'], description: 'Multiply two numbers.', tags: ['multiplication','compose','composition','times']}} );
newBuiltin('*', [TNum,TVector], TVector, vectormath.mul, {doc: {usage: '3*vector(1,2,3)', description: 'Multiply a vector on the left by a scalar.', tags: ['multiplication','composition','compose','times']}});
newBuiltin('*', [TVector,TNum], TVector, function(a,b){return vectormath.mul(b,a)}, {doc: {usage: 'vector(1,2,3) * 3', description: 'Multiply a vector on the right by a scalar.', tags: ['multiplication','composition','compose','times']}});
newBuiltin('*', [TMatrix,TVector], TVector, vectormath.matrixmul, {doc: {usage: 'matrix([1,0],[0,1]) * vector(1,2)', description: 'Multiply a matrix by a vector.', tags: ['multiplication','composition','compose','times']}});
newBuiltin('*', [TNum,TMatrix], TMatrix, matrixmath.scalarmul, {doc: {usage: '3*matrix([1,0],[0,1])', description: 'Multiply a matrix on the left by a scalar.', tags: ['multiplication','composition','compose','times']}} );
newBuiltin('*', [TMatrix,TNum], TMatrix, function(a,b){ return matrixmath.scalarmul(b,a); }, {doc: {usage: 'matrix([1,0],[1,2]) * 3', description: 'Multiply a matrix on the right by a scalar.', tags: ['multiplication','composition','compose','times']}} );
newBuiltin('*', [TMatrix,TMatrix], TMatrix, matrixmath.mul, {doc: {usage: 'matrix([1,0],[1,1]) * matrix([2,3],[3,4])', description: 'Multiply two matrices.', tags: ['multiplication','composition','compose','times']}});
newBuiltin('*', [TVector,TMatrix], TVector, vectormath.vectormatrixmul, {doc: {usage: 'vector(1,2) * matrix([2,3],[3,4])', description: 'Multiply a vector by a matrix.', tags: ['multiplication','composition','compose','times']}});
newBuiltin('/', [TNum,TNum], TNum, math.div, {doc: {usage: ['x/y','3/2'], description: 'Divide two numbers.', tags: ['division','quotient','fraction']}} );
newBuiltin('/', [TMatrix,TNum], TMatrix, function(a,b){ return matrixmath.scalardiv(a,b); }, {doc: {usage: 'matrix([1,0],[1,2]) * 3', description: 'Multiply a matrix on the right by a scalar.', tags: ['multiplication','composition','compose','times']}} );
newBuiltin('/', [TVector,TNum], TVector, function(a,b){return vectormath.div(a,b)}, {doc: {usage: 'vector(1,2,3) * 3', description: 'Multiply a vector on the right by a scalar.', tags: ['multiplication','composition','compose','times']}});
newBuiltin('^', [TNum,TNum], TNum, math.pow, {doc: {usage: ['x^y','x^2','2^x','e^x'], description: 'Exponentiation.', tags: ['power','exponentiate','raise']}} );

newBuiltin('dot',[TVector,TVector],TNum,vectormath.dot, {doc: {usage: 'dot( vector(1,2,3), vector(2,3,4) )', description: 'Dot product of two vectors', tags: ['projection','project']}});
newBuiltin('dot',[TMatrix,TVector],TNum,vectormath.dot, {doc: {usage: 'dot( matrix([1],[2],[3]), vector(1,2,3) )', description: 'If the left operand is a matrix with one column, treat it as a vector, so we can calculate the dot product with another vector.', tags: ['projection','project']}});
newBuiltin('dot',[TVector,TMatrix],TNum,vectormath.dot, {doc: {usage: 'dot( vector(1,2,3), matrix([1],[2],[3]) )', description: 'If the right operand is a matrix with one column, treat it as a vector, so we can calculate the dot product with another vector.', tags: ['projection','project']}});
newBuiltin('dot',[TMatrix,TMatrix],TNum,vectormath.dot, {doc: {usage: 'dot( matrix([1],[2],[3]), matrix( [1],[2],[3] )', description: 'If both operands are matrices with one column, treat them as vectors, so we can calculate the dot product.', tags: ['projection','project']}});
newBuiltin('cross',[TVector,TVector],TVector,vectormath.cross, {doc: {usage: 'cross( vector(1,2,3), vector(1,2,3) )', description: 'Cross product of two vectors.'}});
newBuiltin('cross',[TMatrix,TVector],TVector,vectormath.cross, {doc: {usage: 'cross( matrix([1],[2],[3]), vector(1,2,3) )', description: 'If the left operand is a matrix with one column, treat it as a vector, so we can calculate the cross product with another vector.'}});
newBuiltin('cross',[TVector,TMatrix],TVector,vectormath.cross, {doc: {usage: 'cross( vector(1,2,3), matrix([1],[2],[3]) )', description: 'If the right operand is a matrix with one column, treat it as a vector, so we can calculate the crossproduct with another vector.'}});
newBuiltin('cross',[TMatrix,TMatrix],TVector,vectormath.cross, {doc: {usage: 'cross( matrix([1],[2],[3]), matrix([1],[2],[3]) )', description: 'If both operands are matrices with one column, treat them as vectors, so we can calculate the cross product with another vector.'}});
newBuiltin('det', [TMatrix], TNum, matrixmath.abs, {doc: {usage: 'det( matrix([1,2],[2,3]) )', description: 'Determinant of a matrix.'}});

newBuiltin('angle',[TVector,TVector],TNum,vectormath.angle);

newBuiltin('transpose',[TVector],TMatrix, vectormath.transpose, {doc: {usage: 'transpose( vector(1,2,3) )', description: 'Transpose of a vector.'}});
newBuiltin('transpose',[TMatrix],TMatrix, matrixmath.transpose, {doc: {usage: 'transpose( matrix([1,2,3],[4,5,6]) )', description: 'Transpose of a matrix.'}});

newBuiltin('id',[TNum],TMatrix, matrixmath.id, {doc: {usage: 'id(3)', description: 'Identity matrix with $n$ rows and columns.'}});

newBuiltin('..', [TNum,TNum], TRange, math.defineRange, {doc: {usage: ['a..b','1..2'], description: 'Define a range', tags: ['interval']}});
newBuiltin('#', [TRange,TNum], TRange, math.rangeSteps, {doc: {usage: ['a..b#c','0..1 # 0.1'], description: 'Set the step size for a range.'}}); 

newBuiltin('in',[TNum,TRange],TBool,function(x,r) {
	var start = r[0];
	var end = r[1];
	var step_size = r[2];
	if(x>end || x<start) {
		return false;
	}
	if(step_size===0) {
		return true;
	} else {
		var max_steps = Math.floor(end-start)/step_size;
		var steps = Math.floor((x-start)/step_size);
		return step_size*steps + start == x && steps <= max_steps;
	}
});

newBuiltin('list',[TRange],TList,function(range) {
    return math.rangeToList(range).map(function(n){return new TNum(n)});
});

newBuiltin('dict',[TList],TDict,null, {
    evaluate: function(args,scope) {
        var value = {};
        if(args.length>0) {
            var items = scope.evaluate(args[0]).value;
            items.forEach(function(item) {
                value[item.value[0].value] = item.value[1];
            });
        }
        return new TDict(value);
    }
});

newBuiltin('dict',['*keypair'],TDict,null,{
    evaluate: function(args,scope) {
        var value = {};
        args.forEach(function(kp) {
            value[kp.tok.key] = jme.evaluate(kp.args[0],scope);
        });
        return new TDict(value);
    }
});
newBuiltin('keys',[TDict],TList,function(d) {
    var o = [];
    Object.keys(d).forEach(function(key) {
        o.push(new TString(key));
    })
    return o;
});
newBuiltin('values',[TDict],TList,function(d) {
    var o = [];
    Object.values(d).forEach(function(v) {
        o.push(v);
    })
    return o;
});
newBuiltin('values',[TDict,TList],TList,function(d,keys) {
    return keys.map(function(key) {
        if(!d.hasOwnProperty(key.value)) {
            throw(new Numbas.Error('jme.func.listval.key not in dict',{key:key}));
        } else {
            return d[key.value];
        }
    });
})
newBuiltin('items',[TDict],TList,null, {
    evaluate: function(args,scope) {
        var o = [];
        Object.entries(args[0].value).forEach(function(x) {
            o.push(new TList([new TString(x[0]), x[1]]))
        });
        return new TList(o);
    }
});
newBuiltin('listval',[TDict,TString],'?', null, {
    evaluate: function(args,scope) {
        var d = args[0].value;
        var key = args[1].value;
        if(!d.hasOwnProperty(key)) {
            throw(new Numbas.Error('jme.func.listval.key not in dict',{key:key}));
        }
        return d[key];
    }
});
newBuiltin('get',[TDict,TString,'?'],'?',null,{
    evaluate: function(args,scope) {
        var d = args[0].value;
        var key = args[1].value;
        if(!d.hasOwnProperty(key)) {
            return args[2]
        }
        return d[key];
    }
});
newBuiltin('in', [TString,TDict], TBool, function(s,d) {
    return d.hasOwnProperty(s);
});

newBuiltin('in',[TString, TString], TBool, function(sub,str) {
    return str.indexOf(sub)>=0;
});

newBuiltin('json_decode', [TString], '?', null, {
    evaluate: function(args,scope) {
        var data = JSON.parse(args[0].value);
        return jme.wrapValue(data);
    }
});
newBuiltin('json_encode', ['?'], TString, null, {
    evaluate: function(args,scope) {
        var s = new TString(JSON.stringify(jme.unwrapValue(args[0])));
        s.safe = true;
        return s;
    }
});
newBuiltin('lpad',[TString,TNum,TString],TString,util.lpad);
newBuiltin('formatstring',[TString,TList],TString,function(str,extra) {
    return util.formatString.apply(util,[str].concat(extra));
},{unwrapValues:true});
newBuiltin('unpercent',[TString],TNum,util.unPercent);
newBuiltin('letterordinal',[TNum],TString,util.letterOrdinal);

newBuiltin('html',[TString],THTML,function(html) { return $(html) }, {doc: {usage: ['html(\'<div>things</div>\')'], description: 'Parse HTML from a string', tags: ['element','node']}});
newBuiltin('image',[TString],THTML,function(url){ return $('<img/>').attr('src',url); }, {doc: {usage: ['image(\'picture.png\')'], description: 'Load an image from the given URL', tags: ['element','image','html']}});

newBuiltin('latex',[TString],TString,null,{
	evaluate: function(args,scope) {
        var s = new TString(args[0].value);
        s.latex = true;
        return s;
	},
	doc: {
		usage: ['latex("something")'],
		description: 'Output a string as raw LaTeX. Normally, strings are wrapped in a \\textrm command.'
	}
});

newBuiltin('safe',[TString],TString,null, {
    evaluate: function(args,scope) {
        var t = args[0].tok;
        t.safe = true;
        return t;
    },
    typecheck: function(variables) {
        return variables.length==1 && variables[0].type=='string';
    }
});
jme.findvarsOps.safe = function(tree,boundvars,scope) {
	return [];
}

newBuiltin('capitalise',[TString],TString,function(s) { return util.capitalise(s); }, {doc: {usage: ['capitalise(\'hello there\')'], description: 'Capitalise the first letter of a string', tags: ['upper-case','case','upper']}});
newBuiltin('upper',[TString],TString,function(s) { return s.toUpperCase(); }, {doc: {usage: ['upper(\'hello there\')'], description: 'Change all the letters in a string to capitals.', tags: ['upper-case','case','upper','capitalise','majuscule']}});
newBuiltin('lower',[TString],TString,function(s) { return s.toLowerCase(); }, {doc: {usage: ['lower(\'HELLO, you!\')'], description: 'Change all the letters in a string to minuscules.', tags: ['lower-case','lower','case']}});
newBuiltin('pluralise',[TNum,TString,TString],TString,function(n,singular,plural) { return util.pluralise(n,singular,plural); });
newBuiltin('join',[TList,TString],TString,function(list,delimiter) { 
	return list.map(jme.tokenToDisplayString).join(delimiter);
});
newBuiltin('split',[TString,TString],TList, function(str,delimiter) {
    return str.split(delimiter).map(function(s){return new TString(s)});
});
newBuiltin('currency',[TNum,TString,TString],TString,util.currency);
newBuiltin('separateThousands',[TNum,TString],TString,util.separateThousands);

newBuiltin('match_regex',[TString,TString],TList,function(pattern,str) {
    var re = new RegExp(pattern);
    var m = re.exec(str);
    return m || [];
},{unwrapValues: true});

newBuiltin('match_regex',[TString,TString,TString],TList,function(pattern,str,flags) {
    var re = new RegExp(pattern,flags);
    var m = re.exec(str);
    return m || [];
},{unwrapValues: true});

//the next three versions of the `except` operator
//exclude numbers from a range, given either as a range, a list or a single value
newBuiltin('except', [TRange,TRange], TList,
	function(range,except) {
		if(range[2]==0) {
			throw(new Numbas.Error("jme.func.except.continuous range"));
        }

		range = math.rangeToList(range);
		if(except[2]==0) {
			return range.filter(function(i){return i<except[0] || i>except[1]}).map(function(i){return new TNum(i)});
		} else {
			except = math.rangeToList(except);
			return math.except(range,except).map(function(i){return new TNum(i)});
		}
	},

	{doc: {
		usage: '-9..9 except -1..1',
		description: 'Exclude a range of numbers from a larger range.',
		tags: ['except', 'exclude', 'filter', 'remove', 'numbers']
	}}
);

newBuiltin('except', [TRange,TList], TList,
	function(range,except) {
		if(range[2]==0) {
			throw(new Numbas.Error("jme.func.except.continuous range"));
        }
		range = math.rangeToList(range)
		except = except.map(function(i){ return i.value; });
		return math.except(range,except).map(function(i){return new TNum(i)});
	},

	{doc: {
		usage: '-9..9 except [-1,1]',
		description: 'Exclude a list of numbers from a range.',
		tags: ['except', 'exclude', 'filter', 'remove', 'numbers']
	}}
);

newBuiltin('except', [TRange,TNum], TList,
	function(range,except) {
		if(range[2]==0) {
			throw(new Numbas.Error("jme.func.except.continuous range"));
        }
		range = math.rangeToList(range);
		return math.except(range,[except]).map(function(i){return new TNum(i)});
	},

	{doc: {
		usage: '-9..9 except 0',
		description: 'Exclude a number from a range.',
		tags: ['except', 'exclude', 'filter', 'remove', 'numbers']
	}}
);

//exclude numbers from a list, so use the math.except function
newBuiltin('except', [TList,TRange], TList,
	function(range,except) {
		range = range.map(function(i){ return i.value; });
		except = math.rangeToList(except);
		return math.except(range,except).map(function(i){return new TNum(i)});
	},

	{doc: {
		usage: '[1,4,9,16,25,36] except 10..30',
		description: 'Exclude a range of numbers from a list.',
		tags: ['except', 'exclude', 'filter', 'remove', 'numbers']
	}}
);

//exclude values of any type from a list containing values of any type, so use the util.except function
newBuiltin('except', [TList,TList], TList,
	function(list,except) {
		return util.except(list,except);
	},

	{doc: {
		usage: ["['a','b','c'] except ['b','d']",'[vector(0,1),vector(1,0),vector(1,1)] except [vector(1,1),vector(2,2)]'],
		description: 'Remove elements of the second list from the first.',
		tags: ['except', 'exclude', 'filter', 'remove']
	}}
);

newBuiltin('except',[TList,'?'], TList, null, {
	evaluate: function(args,scope) {
		return new TList(util.except(args[0].value,[args[1]]));
	},

  	doc: {
		usage: '[a,b,c,d] except b',
		description: 'Exclude a value from a list.',
		tags: ['except', 'exclude', 'filter', 'remove']
	}
});

newBuiltin('distinct',[TList],TList, util.distinct,{unwrapValues: false});

newBuiltin('in',['?',TList],TBool,null,{
	evaluate: function(args,scope) {
		return new TBool(util.contains(args[1].value,args[0]));
	}
});

newBuiltin('<', [TNum,TNum], TBool, math.lt, {doc: {usage: ['x<y','1<2'], description: 'Returns @true@ if the left operand is less than the right operand.', tags: ['comparison','inequality','numbers']}});
newBuiltin('>', [TNum,TNum], TBool, math.gt, {doc: {usage: ['x>y','2>1'], description: 'Returns @true@ if the left operand is greater than the right operand.', tags: ['comparison','inequality','numbers']}} );
newBuiltin('<=', [TNum,TNum], TBool, math.leq, {doc: {usage: ['x <= y','1<=1'], description: 'Returns @true@ if the left operand is less than or equal to the right operand.', tags: ['comparison','inequality','numbers']}} );
newBuiltin('>=', [TNum,TNum], TBool, math.geq, {doc: {usage: 'x >= y', description: 'Returns @true@ if the left operand is greater than or equal to the right operand.', tags: ['comparison','inequality','numbers']}} );
newBuiltin('<>', ['?','?'], TBool, null, {
	evaluate: function(args,scope) {
		return new TBool(util.neq(args[0],args[1]));
	},
	doc: {
		usage: ['\'this string\' <> \'that string\'', 'a <> b', '1<>2','sin(90)<>1'], 
		description: 'Inequality test.', 
		tags: ['comparison','not equal']
	}
});
newBuiltin('=', ['?','?'], TBool, null, {
	evaluate: function(args,scope) {
		return new TBool(util.eq(args[0],args[1]));
	},
	doc: {
		usage: ['x=y','vector(1,2)=vector(1,2,0)','0.1=0.2'], 
		description: 'Equality test.', 
		tags: ['comparison','same','identical']
	}
});

newBuiltin('and', [TBool,TBool], TBool, function(a,b){return a&&b;}, {doc: {usage: ['true && true','true and true'], description: 'Logical AND.'}} );
newBuiltin('not', [TBool], TBool, function(a){return !a;}, {doc: {usage: ['not x','!x'], description: 'Logical NOT.'}} );	
newBuiltin('or', [TBool,TBool], TBool, function(a,b){return a||b;}, {doc: {usage: ['x || y','x or y'], description: 'Logical OR.'}} );
newBuiltin('xor', [TBool,TBool], TBool, function(a,b){return (a || b) && !(a && b);}, {doc: {usage: 'a xor b', description: 'Logical XOR.', tags: ['exclusive or']}} );
newBuiltin('implies', [TBool,TBool], TBool, function(a,b){return !a || b;}, {doc: {usage: 'a xor b', description: 'Logical XOR.', tags: ['exclusive or']}} );

newBuiltin('abs', [TNum], TNum, math.abs, {doc: {usage: 'abs(x)', description: 'Absolute value of a number.', tags: ['norm','length','complex']}} );
newBuiltin('abs', [TString], TNum, function(s){return s.length}, {doc: {usage: 'abs(x)', description: 'Absolute value of a number.', tags: ['norm','length','complex']}} );
newBuiltin('abs', [TList], TNum, function(l) { return l.length; }, {doc: {usage: 'abs([1,2,3])', description: 'Length of a list.', tags: ['size','number','elements']}});
newBuiltin('abs', [TRange], TNum, function(r) { return r[2]==0 ? Math.abs(r[0]-r[1]) : math.rangeSize(r); }, {doc: {usage: 'abs(1..5)', description: 'Number of elements in a numerical range.', tags: ['size','length']}});
newBuiltin('abs', [TVector], TNum, vectormath.abs, {doc: {usage: 'abs(vector(1,2,3))', description: 'Modulus of a vector.', tags: ['size','length','norm']}});
newBuiltin('abs', [TDict], TNum, function(d) {
    var n = 0;
    for(var x in d) {
        n += 1;
    }
    return n;
});
newBuiltin('arg', [TNum], TNum, math.arg, {doc: {usage: 'arg(1+i)', description: 'Argument of a complex number.', tags: ['angle','direction']}} );
newBuiltin('re', [TNum], TNum, math.re, {doc: {usage: 're(1 + 2i)', description: 'Real part of a complex number.'}} );
newBuiltin('im', [TNum], TNum, math.im, {doc: {usage: 'im(1 + 2i)', description: 'Imaginary part of a complex number.'}} );
newBuiltin('conj', [TNum], TNum, math.conjugate, {doc: {usage: 'conj(1 + 2i)', description: 'Conjugate of a complex number.'}} );

newBuiltin('isint',[TNum],TBool, function(a){ return util.isInt(a); }, {doc: {usage: 'isint(1)', description: 'Returns @true@ if the argument is an integer.', tags: ['test','whole number']}});

newBuiltin('sqrt', [TNum], TNum, math.sqrt, {doc: {usage: 'sqrt(x)', description: 'Square root.'}} );
newBuiltin('ln', [TNum], TNum, math.log, {doc: {usage: 'ln(x)', description: 'Natural logarithm.', tags: ['base e']}} );
newBuiltin('log', [TNum], TNum, math.log10, {doc: {usage: 'log(x)', description: 'Logarithm with base $10$.'}} );
newBuiltin('log', [TNum,TNum], TNum, math.log_base, {doc: {usage: 'log(x,b)', description: 'Logarithm with base $b$.'}} );
newBuiltin('exp', [TNum], TNum, math.exp, {doc: {usage: 'exp(x)', description: 'Exponentiation. Equivalent to @e^x@. ', tags: ['exponential']}} );
newBuiltin('fact', [TNum], TNum, math.factorial, {doc: {usage: ['fact(x)','x!'], description: 'Factorial.', tags: ['!']}} );
newBuiltin('gamma', [TNum], TNum, math.gamma, {doc: {usage: ['fact(x)','x!'], description: 'Factorial.', tags: ['!']}} );
newBuiltin('sin', [TNum], TNum, math.sin, {doc: {usage: 'sin(x)', description: 'Sine.', tags: ['trigonometric','trigonometry']}} );
newBuiltin('cos', [TNum], TNum, math.cos, {doc: {usage: 'cos(x)', description: 'Cosine.', tags: ['trigonometric','trigonometry']}} );
newBuiltin('tan', [TNum], TNum, math.tan, {doc: {usage: 'tan(x)', description: 'Tangent.', tags: ['trigonometric','trigonometry']}} );
newBuiltin('cosec', [TNum], TNum, math.cosec, {doc: {usage: 'cosec(x)', description: 'Cosecant.', tags: ['trigonometric','trigonometry']}} );
newBuiltin('sec', [TNum], TNum, math.sec, {doc: {usage: 'sec(x)', description: 'Secant.', tags: ['trigonometric','trigonometry']}} );
newBuiltin('cot', [TNum], TNum, math.cot, {doc: {usage: 'cot(x)', description: 'Cotangent.', tags: ['trigonometric','trigonometry']}} );
newBuiltin('arcsin', [TNum], TNum, math.arcsin, {doc: {usage: 'arcsin(x)', description: 'Inverse sine.', tags: ['arcsine']}} );
newBuiltin('arccos', [TNum], TNum, math.arccos, {doc: {usage: 'arccos(x)', description: 'Inverse cosine.', tags: ['arccosine']}} );
newBuiltin('arctan', [TNum], TNum, math.arctan, {doc: {usage: 'arctan(x)', description: 'Inverse tangent.', tags: ['arctangent']}} );
newBuiltin('sinh', [TNum], TNum, math.sinh, {doc: {usage: 'sinh(x)', description: 'Hyperbolic sine.'}} );
newBuiltin('cosh', [TNum], TNum, math.cosh, {doc: {usage: 'cosh(x)', description: 'Hyperbolic cosine.'}} );
newBuiltin('tanh', [TNum], TNum, math.tanh, {doc: {usage: 'tanh(x)', description: 'Hyperbolic tangent.'}} );
newBuiltin('cosech', [TNum], TNum, math.cosech, {doc: {usage: 'cosech(x)', description: 'Hyperbolic cosecant.'}} );
newBuiltin('sech', [TNum], TNum, math.sech, {doc: {usage: 'sech(x)', description: 'Hyperbolic secant.'}} );
newBuiltin('coth', [TNum], TNum, math.coth, {doc: {usage: 'coth(x)', description: 'Hyperbolic cotangent.'}} );
newBuiltin('arcsinh', [TNum], TNum, math.arcsinh, {doc: {usage: 'arcsinh(x)', description: 'Inverse hyperbolic sine.'}} );
newBuiltin('arccosh', [TNum], TNum, math.arccosh, {doc: {usage: 'arccosh(x)', description: 'Inverse hyperbolic cosine.'}} );
newBuiltin('arctanh', [TNum], TNum, math.arctanh, {doc: {usage: 'arctanh(x)', description: 'Inverse hyperbolic tangent.'}} );
newBuiltin('ceil', [TNum], TNum, math.ceil, {doc: {usage: 'ceil(x)', description: 'Round up to nearest integer.', tags: ['ceiling']}} );
newBuiltin('floor', [TNum], TNum, math.floor, {doc: {usage: 'floor(x)', description: 'Round down to nearest integer.'}} );
newBuiltin('trunc', [TNum], TNum, math.trunc, {doc: {usage: 'trunc(x)', description: 'If the argument is positive, round down to the nearest integer; if it is negative, round up to the nearest integer.', tags: ['truncate','integer part']}} );
newBuiltin('fract', [TNum], TNum, math.fract, {doc: {usage: 'fract(x)', description: 'Fractional part of a number. Equivalent to @x-trunc(x)@.'}} );
newBuiltin('degrees', [TNum], TNum, math.degrees, {doc: {usage: 'degrees(pi/2)', description: 'Convert radians to degrees.'}} );
newBuiltin('radians', [TNum], TNum, math.radians, {doc: {usage: 'radians(90)', description: 'Convert degrees to radians.'}} );
newBuiltin('round', [TNum], TNum, math.round, {doc: {usage: 'round(x)', description: 'Round to nearest integer.', tags: ['whole number']}} );
newBuiltin('sign', [TNum], TNum, math.sign, {doc: {usage: 'sign(x)', description: 'Sign of a number. Equivalent to $\\frac{x}{|x|}$, or $0$ when $x=0$.', tags: ['positive','negative']}} );

newBuiltin('rational_approximation',[TNum],TList,function(n) {
    return math.rationalApproximation(n);
},{unwrapValues:true});
newBuiltin('rational_approximation',[TNum,TNum],TList,function(n,accuracy) {
    return math.rationalApproximation(n,accuracy);
},{unwrapValues:true});

newBuiltin('factorise',[TNum],TList,function(n) {
		return math.factorise(n).map(function(n){return new TNum(n)});
	}
);

newBuiltin('random', [TRange], TNum, math.random, {random:true, doc: {usage: 'random(1..4)', description: 'A random number in the given range.', tags: ['choose','pick']}} );

newBuiltin('random',[TList],'?',null, {
	random:true, 
	evaluate: function(args,scope) 
	{
		return math.choose(args[0].value);
	},

	doc: {
		usage: 'random([1,1,2,3,5])',
		description: 'Choose a random item from a list.',
		tags: ['pick','select']
	}
});

newBuiltin( 'random',[],'?', null, {
	random:true, 
	typecheck: function() { return true; },
	evaluate: function(args,scope) { return math.choose(args);},
	doc: {
		usage: 'random(1,2,3,4,5)',
		description: 'Choose at random from the given arguments.',
		tags: ['pick','select']
	}
});

newBuiltin('mod', [TNum,TNum], TNum, math.mod, {doc: {usage: 'mod(a,b)', description: 'Modulus, i.e. $a \\bmod{b}.$', tags: ['remainder','modulo']}} );
newBuiltin('max', [TNum,TNum], TNum, math.max, {doc: {usage: 'max(x,y)', description: 'Maximum of two numbers.', tags: ['supremum','biggest','largest','greatest']}} );
newBuiltin('min', [TNum,TNum], TNum, math.min, {doc: {usage: 'min(x,y)', description: 'Minimum of two numbers.', tags: ['smallest','least']}} );
newBuiltin('max', [TList], TNum, math.listmax, {unwrapValues: true});
newBuiltin('min', [TList], TNum, math.listmin, {unwrapValues: true});
newBuiltin('precround', [TNum,TNum], TNum, math.precround, {doc: {usage: 'precround(x,3)', description: 'Round to given number of decimal places.', tags: ['dp']}} );
newBuiltin('precround', [TMatrix,TNum], TMatrix, matrixmath.precround, {doc: {usage: 'precround(x,3)', description: 'Round to given number of decimal places.', tags: ['dp']}} );
newBuiltin('precround', [TVector,TNum], TVector, vectormath.precround, {doc: {usage: 'precround(x,3)', description: 'Round to given number of decimal places.', tags: ['dp']}} );
newBuiltin('siground', [TNum,TNum], TNum, math.siground, {doc: {usage: 'siground(x,3)', description: 'Round to given number of significant figures.', tags: ['sig figs','sigfig']}} );
newBuiltin('siground', [TMatrix,TNum], TMatrix, matrixmath.siground, {doc: {usage: 'precround(x,3)', description: 'Round to given number of decimal places.', tags: ['dp']}} );
newBuiltin('siground', [TVector,TNum], TVector, vectormath.siground, {doc: {usage: 'precround(x,3)', description: 'Round to given number of decimal places.', tags: ['dp']}} );
newBuiltin('dpformat', [TNum,TNum], TString, function(n,p) {return math.niceNumber(n,{precisionType: 'dp', precision:p});}, {latex: true, doc: {usage: 'dpformat(x,3)', description: 'Round to given number of decimal points and pad with zeroes if necessary.', tags: ['dp','decimal points','format','display','precision']}} );
newBuiltin('dpformat', [TNum,TNum,TString], TString, function(n,p,style) {return math.niceNumber(n,{precisionType: 'dp', precision:p, style: style});}, {latex: true, doc: {usage: 'dpformat(x,3)', description: 'Round to given number of decimal points and pad with zeroes if necessary.', tags: ['dp','decimal points','format','display','precision']}} );
newBuiltin('sigformat', [TNum,TNum], TString, function(n,p) {return math.niceNumber(n,{precisionType: 'sigfig', precision:p});}, {latex: true, doc: {usage: 'dpformat(x,3)', description: 'Round to given number of significant figures and pad with zeroes if necessary.', tags: ['sig figs','sigfig','format','display','precision']}} );
newBuiltin('sigformat', [TNum,TNum,TString], TString, function(n,p,style) {return math.niceNumber(n,{precisionType: 'sigfig', precision:p, style:style});}, {latex: true, doc: {usage: 'dpformat(x,3)', description: 'Round to given number of significant figures and pad with zeroes if necessary.', tags: ['sig figs','sigfig','format','display','precision']}} );
newBuiltin('formatnumber', [TNum,TString], TString, function(n,style) {return math.niceNumber(n,{style:style});});
newBuiltin('parsenumber', [TString,TString], TNum, function(s,style) {return util.parseNumber(s,false,style);});
newBuiltin('parsenumber_or_fraction', [TString,TString], TNum, function(s,style) {return util.parseNumber(s,true,style);});
newBuiltin('togivenprecision', [TString,TString,TNum,TBool], TBool, math.toGivenPrecision);
newBuiltin('withintolerance',[TNum,TNum,TNum],TBool, math.withinTolerance);
newBuiltin('countdp',[TString],TNum,math.countDP);
newBuiltin('countsigfigs',[TString],TNum,math.countSigFigs);
newBuiltin('rationalapproximation',[TNum,TNum],TList,math.rationalApproximation,{unwrapValues:true});
newBuiltin('isnan',[TNum],TBool,function(n) {
    return isNaN(n);
});
newBuiltin('isfloat',[TString],TBool,util.isfloat);
newBuiltin('isfraction',[TString],TBool,util.isFraction);
newBuiltin('isnumber',[TString],TBool,util.isNumber);
newBuiltin('cleannumber',[TString,TList],TString,util.cleanNumber,{unwrapValues:true});
newBuiltin('isbool',[TString],TBool,util.isfloat);
newBuiltin('perm', [TNum,TNum], TNum, math.permutations, {doc: {usage: 'perm(6,3)', description: 'Count permutations. $^n \\kern-2pt P_r$.', tags: ['combinatorics']}} );
newBuiltin('comb', [TNum,TNum], TNum, math.combinations , {doc: {usage: 'comb(6,3)', description: 'Count combinations. $^n \\kern-2pt C_r$.', tags: ['combinatorics']}});
newBuiltin('root', [TNum,TNum], TNum, math.root, {doc: {usage: ['root(8,3)','root(x,n)'], description: '$n$<sup>th</sup> root.', tags: ['cube']}} );
newBuiltin('award', [TNum,TBool], TNum, function(a,b){return (b?a:0);}, {doc: {usage: ['award(a,b)','award(5,x=y)'], description: 'If @b@ is @true@, returns @a@, otherwise returns @0@.', tags: ['mark']}} );
newBuiltin('gcd', [TNum,TNum], TNum, math.gcf, {doc: {usage: 'gcd(a,b)', description: 'Greatest common denominator of two integers.', tags: ['highest']}} );
newBuiltin('gcd_without_pi_or_i', [TNum,TNum], TNum, function(a,b) {	// take out factors of pi or i before working out gcd. Used by the fraction simplification rules
		if(a.complex && a.re==0) {
			a = a.im;
		}
		if(b.complex && b.re==0) {
			b = b.im;
		}
		a = a/math.pow(Math.PI,math.piDegree(a));
		b = b/math.pow(Math.PI,math.piDegree(b));
		return math.gcf(a,b);
} );
newBuiltin('lcm', [TNum,TNum], TNum, math.lcm, {doc: {usage: 'lcm(a,b)', description: 'Lowest common multiple of two integers.', tags: ['least']}} );
newBuiltin('lcm', [TList], TNum, function(l){ 
		if(l.length==0) {
			return 1;
		} else if(l.length==1) {
			return l[0];
		} else {
			return math.lcm.apply(math,l);
		}
	},
	{unwrapValues: true, doc: {usage: 'lcm(a,b)', description: 'Lowest common multiple of two integers.', tags: ['least']}} 
);
newBuiltin('|', [TNum,TNum], TBool, math.divides, {doc: {usage: 'x|y', description: 'Returns @true@ if @x@ divides @y@.', tags: ['multiple of']}} );

newBuiltin('diff', ['?','?',TNum], '?', null, {doc: {usage: ['diff(f(x),x,n)', 'diff(x^2,x,1)','diff(y,x,1)'], description: '$n$<sup>th</sup> derivative. Currently for display only - can\'t be evaluated.', tags: ['differentiate','differential','differentiation']}});
newBuiltin('pdiff', ['?',TName,TNum], '?', null, {doc: {usage: ['pdiff(f(x,y),x,n)','pdiff(x+y,x,1)'], description: '$n$<sup>th</sup> partial derivative. Currently for display only - can\'t be evaluated.', tags: ['differentiate','differential','differentiation']}});
newBuiltin('int', ['?','?'], '?', null, {doc: {usage: 'int(f(x),x)', description: 'Integral. Currently for display only - can\'t be evaluated.'}});
newBuiltin('defint', ['?','?',TNum,TNum], '?', null, {doc: {usage: 'defint(f(x),y,0,1)', description: 'Definite integral. Currently for display only - can\'t be evaluated.'}});

newBuiltin('sum',[TList],TNum,math.sum,{unwrapValues: true});
newBuiltin('sum',[TVector],TNum,math.sum);

newBuiltin('deal',[TNum],TList, 
	function(n) {
		return math.deal(n).map(function(i) {
			return new TNum(i);
		});
	},
	{
		random:true, 
		doc: {
			usage: ['deal(n)','deal(5)'],
			description: 'A random shuffling of the integers $[0 \\dots n-1]$.',
			tags: ['permutation','order','shuffle']
		}
	}
);

newBuiltin('shuffle',[TList],TList,
	function(list) {
		return math.shuffle(list);
	},
	{
		random:true, 
		doc: {
			usage: ['shuffle(list)','shuffle([1,2,3])'],
			description: 'Randomly reorder a list.',
			tags: ['permutation','order','shuffle','deal']	
		}
	}
);

newBuiltin('shuffle',[TRange],TList,
	function(range) {
		var list = math.rangeToList(range).map(function(n){return new TNum(n)})
		return math.shuffle(list);
	},
	{
		random:true, 
		doc: {
			usage: ['shuffle(list)','shuffle([1,2,3])'],
			description: 'Randomly reorder a list.',
			tags: ['permutation','order','shuffle','deal']	
		}
	}
);

//if needs to be a bit different because it can return any type
newBuiltin('if', [TBool,'?','?'], '?',null, {
	evaluate: function(args,scope)
	{
		var test = jme.evaluate(args[0],scope).value;

		if(test)
			return jme.evaluate(args[1],scope);
		else
			return jme.evaluate(args[2],scope);
	},

	doc: {
		usage: 'if(test,a,b)',
		description: 'If @test@ is true, return @a@, otherwise return @b@.',
		tags: ['test','decide']
	}
});

newBuiltin('switch',[],'?', null, {
	typecheck: function(variables)
	{
		//should take alternating booleans and [any value]
		//final odd-numbered argument is the 'otherwise' option
		if(variables.length <2)
			return false;

		var check=0;
		if(variables.length % 2 == 0)
			check = variables.length;
		else
			check = variables.length-1;

		for( var i=0; i<check; i+=2 )
		{
			switch(variables[i].tok.type)
			{
			case '?':
			case 'boolean':
				break;
			default:
				return false;
			}
		}
		return true;
	},
	evaluate: function(args,scope)
	{
		for(var i=0; i<args.length-1; i+=2 )
		{
			var result = jme.evaluate(args[i],scope).value;
			if(result)
				return jme.evaluate(args[i+1],scope);
		}
		if(args.length % 2 == 1)
			return jme.evaluate(args[args.length-1],scope);
		else
			throw(new Numbas.Error('jme.func.switch.no default case'));
	},

	doc: {
		usage: 'switch(test1,a1,test2,a2,b)',
		description: 'Select cases. Alternating boolean expressions with values to return, with the final argument representing the default case.',
		tags: ['choose','test']
	}
});

newBuiltin('isa',['?',TString],TBool, null, {
	evaluate: function(args,scope)
	{
		var kind = jme.evaluate(args[1],scope).value;
		if(args[0].tok.type=='name' && scope.getVariable(args[0].tok.name.toLowerCase())==undefined )
			return new TBool(kind=='name');

		var match = false;
		if(kind=='complex')
		{
			match = args[0].tok.type=='number' && args[0].tok.value.complex || false;
		}
		else
		{
			match = args[0].tok.type == kind;
		}
		return new TBool(match);
	},

	doc: {
		usage: 'x isa \'number\'',
		description: 'Determine the data-type of an expression.',
		tags: ['typeof','test','is a']
	}
});

// repeat(expr,n) evaluates expr n times and returns a list of the results
newBuiltin('repeat',['?',TNum],TList, null, {
	evaluate: function(args,scope)
	{
		var size = jme.evaluate(args[1],scope).value;
		var value = [];
		for(var i=0;i<size;i++)
		{
			value[i] = jme.evaluate(args[0],scope);
		}
		return new TList(value);
	},

	doc: {
		usage: ['repeat(expr,n)','repeat( random(1..3), 5)'],
		description: 'Evaluate the given expression $n$ times, returning the results in a list.'
	}
});

function satisfy(names,definitions,conditions,scope,maxRuns) {
		maxRuns = maxRuns===undefined ? 100 : maxRuns;
		if(definitions.length!=names.length) {
			throw(new Numbas.Error('jme.func.satisfy.wrong number of definitions'));
		}

		var satisfied = false;
		var runs = 0;
		while(runs<maxRuns && !satisfied) {
			runs += 1;

			var variables = {};
			for(var i=0; i<names.length; i++) {
				variables[names[i]] = jme.evaluate(definitions[i],scope);
			}
			var nscope = new jme.Scope([scope,{variables:variables}]);
			satisfied = true;
			for(var i=0; i<conditions.length; i++) {
				var ok = jme.evaluate(conditions[i],nscope);
				if(ok.type!='boolean') {
					throw(new Numbas.Error('jme.func.satisfy.condition not a boolean'));
				}
				if(!ok.value) {
					satisfied = false;
					break;
				}
			}
		}
		if(!satisfied) {
			throw(new Numbas.Error('jme.func.satisfy.took too many runs'));
		}

		return variables;
}

newBuiltin('satisfy', [TList,TList,TList,TNum], TList, null, {
	evaluate: function(args,scope)
	{
		var names = args[0].args.map(function(t){ return t.tok.name; });
		var definitions = args[1].args;
		var conditions = args[2].args;
		var maxRuns = args.length>3 ? jme.evaluate(args[3]).value : 100;
		
		var variables = satisfy(names,definitions,conditions,scope,maxRuns);

		return new TList(names.map(function(name){ return variables[name]; }));
	}
});
jme.findvarsOps.satisfy = function(tree,boundvars,scope) {
	var names = tree.args[0].args.map(function(t){return t.tok.name});
	boundvars = boundvars.concat(0,0,names);
	var vars = [];
	for(var i=1;i<tree.args.length;i++)
		vars = vars.merge(jme.findvars(tree.args[i],boundvars));
	return vars;
}

newBuiltin('listval',[TList,TNum],'?', null, {
	evaluate: function(args,scope)
	{
		var list = args[0];
		var index = util.wrapListIndex(args[1].value,list.vars);
		if(list.type!='list') {
			if(list.type=='name')
				throw(new Numbas.Error('jme.variables.variable not defined',{name:list.name}));
			else
				throw(new Numbas.Error('jme.func.listval.not a list'));
		}
		if(index in list.value)
			return list.value[index];
		else
			throw(new Numbas.Error('jme.func.listval.invalid index',{index:index,size:list.value.length}));
	},

	doc: {
		usage: ['list[i]','[0,1,2,3][2]'],
		description: 'Return a particular element of a list.',
		tags: ['index','item','access']
	}
});

newBuiltin('listval',[TList,TRange],TList, null, {
	evaluate: function(args,scope)
	{
		var range = args[1].value;
		var list = args[0];
		var size = list.vars;
		var start = util.wrapListIndex(range[0],size);
		var end = util.wrapListIndex(range[1]),size;
		var value = list.value.slice(start,end);
		return new TList(value);
	},

	doc: {
		usage: ['list[1..3]','[0,1,2,3,4][1..3]'],
		description: 'Slice a list - return the elements with indices in the given range.',
		tags: ['range','section','part']
	}
});

newBuiltin('listval',[TVector,TNum],TNum, null, {
	evaluate: function(args,scope)
	{
		var vector = args[0].value;
		var index = util.wrapListIndex(args[1].value,vector.length);
		return new TNum(vector[index] || 0);
	},

	doc: {
		usage: ['vec[1]','vector(0,1,2)[1]'],
		description: 'Return a particular component of a vector.',
		tags: ['index','item','access']
	}
});

newBuiltin('listval',[TVector,TRange],TVector,null, {
	evaluate: function(args,scope)
	{
		var range = args[1].value;
		var vector = args[0].value;
		var start = util.wrapListIndex(range[0],vector.length);
		var end = util.wrapListIndex(range[1],vector.length);
		var v = [];
		for(var i=start;i<end;i++) {
			v.push(vector[i] || 0);
		}
		return new TVector(v);
	}
});

newBuiltin('listval',[TMatrix,TNum],TVector, null, {
	evaluate: function(args,scope)
	{
		var matrix = args[0].value;
		var index = util.wrapListIndex(args[1].value,matrix.length);
		return new TVector(matrix[index] || []);
	},

	doc: {
		usage: ['mat[1]','matrix([1,0],[0,1])[1]'],
		description: 'Return a particular row of a matrix.',
		tags: ['index','item','access','element','cell']
	}
});

newBuiltin('listval',[TMatrix,TRange],TMatrix,null, {
	evaluate: function(args,scope)
	{
		var range = args[1].value;
		var matrix = args[0].value;
		var start = util.wrapListIndex(range[0],matrix.length);
		var end = util.wrapListIndex(range[1],matrix.length);
		var v = [];
		return new TMatrix(matrix.slice(start,end));
	}
});

newBuiltin('isset',[TName],TBool,null, {
	evaluate: function(args,scope) {
		var name = args[0].tok.name;
		return new TBool(name in scope.variables);
	}
});
jme.findvarsOps.isset = function(tree,boundvars,scope) {
	boundvars = boundvars.slice();
    boundvars.push(tree.args[1].tok.name.toLowerCase());
	var vars = jme.findvars(tree.args[0],boundvars,scope);
	vars = vars.merge(jme.findvars(tree.args[2],boundvars));
	return vars;
}
jme.substituteTreeOps.isset = function(tree,scope,allowUnbound) {
	return tree;
}

function mapOverList(lambda,names,list,scope) {
	var olist = list.map(function(v) {
		if(typeof(names)=='string') {
			scope.variables[names] = v;
		} else {
			names.forEach(function(name,i) {
				scope.variables[name] = v.value[i];
			});
		}
		return scope.evaluate(lambda);
	});
	return new TList(olist);
}

/** Functions for 'map', by the type of the thing being mapped over.
 * Functions take a JME expression lambda, a name or list of names to map, a value to map over, and a scope to evaluate against.
 * @memberof Numbas.jme
 * @enum {function}
 */
jme.mapFunctions = {
	'list': mapOverList,
	'set': mapOverList,
	'range': function(lambda,name,range,scope) {
		var list = math.rangeToList(range).map(function(n){return new TNum(n)});
		return mapOverList(lambda,name,list,scope);
	},
	'matrix': function(lambda,name,matrix,scope) {
		return new TMatrix(matrixmath.map(matrix,function(n) {
			scope.variables[name] = new TNum(n);
			var o = scope.evaluate(lambda);
			if(o.type!='number') {
				throw(new Numbas.Error("jme.map.matrix map returned non number"))
			}
			return o.value;
		}));
	},
	'vector': function(lambda,name,vector,scope) {
		return new TVector(vectormath.map(vector,function(n) {
			scope.variables[name] = new TNum(n);
			var o = scope.evaluate(lambda);
			if(o.type!='number') {
				throw(new Numbas.Error("jme.map.vector map returned non number"))
			}
			return o.value;
		}));
	}
}

newBuiltin('map',['?',TName,'?'],TList, null, {
	evaluate: function(args,scope)
	{
		var lambda = args[0];

		var value = jme.evaluate(args[2],scope);
		if(!(value.type in jme.mapFunctions)) {
			throw(new Numbas.Error('jme.typecheck.map not on enumerable',{type:value.type}));
		}
		scope = new Scope(scope);

		var names_tok = args[1].tok;
		var names;
		if(names_tok.type=='name') {
			names = names_tok.name;
		} else {
			names = args[1].args.map(function(t){return t.tok.name;});
		}
		return jme.mapFunctions[value.type](lambda,names,value.value,scope);
	},
	
	doc: {
		usage: ['map(expr,x,list)','map(x^2,x,[0,2,4,6])'],
		description: 'Apply the given expression to every value in a list.'
	}
});

jme.findvarsOps.map = function(tree,boundvars,scope) {
	boundvars = boundvars.slice();
	if(tree.args[1].tok.type=='list') {
		var names = tree.args[1].args;
		for(var i=0;i<names.length;i++) {
			boundvars.push(names[i].tok.name.toLowerCase());
		}
	} else {
		boundvars.push(tree.args[1].tok.name.toLowerCase());
	}
	var vars = jme.findvars(tree.args[0],boundvars,scope);
	vars = vars.merge(jme.findvars(tree.args[2],boundvars));
	return vars;
}
jme.substituteTreeOps.map = function(tree,scope,allowUnbound) {
	tree.args[2] = jme.substituteTree(tree.args[2],scope,allowUnbound);
	return tree;
}

newBuiltin('filter',['?',TName,'?'],TList,null, {
	evaluate: function(args,scope) {
		var lambda = args[0];

		var list = jme.evaluate(args[2],scope);
		switch(list.type) {
		case 'list':
			list = list.value;
			break;
		case 'range':
			list = math.rangeToList(list.value);
			for(var i=0;i<list.length;i++) {
				list[i] = new TNum(list[i]);
			}
			break;
		default:
			throw(new Numbas.Error('jme.typecheck.map not on enumerable',list.type));
		}
		scope = new Scope(scope);
		var name = args[1].tok.name;
		var value = list.filter(function(v) {
			scope.variables[name] = v;
			return jme.evaluate(lambda,scope).value;
		});
		return new TList(value);
	}
});
jme.findvarsOps.filter = function(tree,boundvars,scope) {
	boundvars = boundvars.slice();
	if(tree.args[1].tok.type=='list') {
		var names = tree.args[1].args;
		for(var i=0;i<names.length;i++) {
			boundvars.push(names[i].tok.name.toLowerCase());
		}
	} else {
		boundvars.push(tree.args[1].tok.name.toLowerCase());
	}
	var vars = jme.findvars(tree.args[0],boundvars,scope);
	vars = vars.merge(jme.findvars(tree.args[2],boundvars));
	return vars;
}
jme.substituteTreeOps.filter = function(tree,scope,allowUnbound) {
	tree.args[2] = jme.substituteTree(tree.args[2],scope,allowUnbound);
	return tree;
}

newBuiltin('let',['?'],TList, null, {
	evaluate: function(args,scope)
	{
		var lambda = args[args.length-1];

		var variables = {};
        if(args[0].tok.type=='dict') {
            var d = scope.evaluate(args[0]);
            variables = d.value;
        } else {
            for(var i=0;i<args.length-1;i+=2) {
                var name = args[i].tok.name;
                var value = scope.evaluate(args[i+1]);
                variables[name] = value;
            }
        }
		var nscope = new Scope([scope,{variables:variables}]);

		return nscope.evaluate(lambda);
	},

	typecheck: function(variables) {
        if(variables.length==2 && variables[0].tok.type=='dict') {
            return true;
        }
		if(variables.length<3 || (variables.length%2)!=1) {
			return false;
		}
		for(var i=0;i<variables.length-1;i+=2) {
			if(variables[i].tok.type!='name') {
				return false;
			}
		}
	}
});
jme.findvarsOps.let = function(tree,boundvars,scope) {
	// find vars used in variable assignments
	var vars = [];
	for(var i=0;i<tree.args.length-1;i+=2) {
		vars = vars.merge(jme.findvars(tree.args[i+1],boundvars,scope));
	}

	// find variable names assigned by let
	boundvars = boundvars.slice();
	for(var i=0;i<tree.args.length-1;i+=2) {
		boundvars.push(tree.args[i].tok.name.toLowerCase());
	}

	// find variables used in the lambda expression, excluding the ones assigned by let
	vars = vars.merge(jme.findvars(tree.args[tree.args.length-1],boundvars,scope));

	return vars;
}
jme.substituteTreeOps.let = function(tree,scope,allowUnbound) {
	for(var i=1;i<tree.args.length-1;i+=2) {
		tree.args[i] = jme.substituteTree(tree.args[i],scope,allowUnbound);
	}
}

newBuiltin('sort',[TList],TList, null, {
	evaluate: function(args,scope)
	{
		var list = args[0];
		var newlist = new TList(list.vars);
		newlist.value = list.value.slice().sort(function(a,b){ 
			if(math.gt(a.value,b.value))
				return 1;
			else if(math.lt(a.value,b.value))
				return -1;
			else
				return 0;
		});
		return newlist;
	},

	doc: {
		usage: 'sort(list)',
		description: 'Sort a list.'
	}
});

newBuiltin('reverse',[TList],TList,null, {
	evaluate: function(args,scope) {
		var list = args[0];
		return new TList(list.value.slice().reverse());
	}
});

// indices of given value in given list
newBuiltin('indices',[TList,'?'],TList,null, {
	evaluate: function(args,scope) {
		var list = args[0];
		var target = args[1];
		var out = [];
		list.value.map(function(v,i) {
			if(util.eq(v,target)) {
				out.push(new TNum(i));
			}
		});
		return new TList(out);
	}
});

newBuiltin('set',[TList],TSet,function(l) {
	return util.distinct(l);
});
newBuiltin('set',[TRange],TSet,function(r) {
	return math.rangeToList(r).map(function(n){return new TNum(n)});
});

newBuiltin('set', ['?'], TSet, null, {
	evaluate: function(args,scope) {
		return new TSet(util.distinct(args));
	},
	typecheck: function() {
		return true;
	}

});
newBuiltin('list',[TSet],TList,function(set) {
	var l = [];
	for(i=0;i<set.length;i++) {
		l.push(set[i]);
	}
	return l;
});

newBuiltin('union',[TSet,TSet],TSet,setmath.union);
newBuiltin('intersection',[TSet,TSet],TSet,setmath.intersection);
newBuiltin('or',[TSet,TSet],TSet,setmath.union);
newBuiltin('and',[TSet,TSet],TSet,setmath.intersection);
newBuiltin('-',[TSet,TSet],TSet,setmath.minus);
newBuiltin('abs',[TSet],TNum,setmath.size);

newBuiltin('in',['?',TSet],TBool,null,{
	evaluate: function(args,scope) {
		return new TBool(util.contains(args[1].value,args[0]));
	}
});

newBuiltin('product',['?'],TList,function() {
	var lists = Array.prototype.slice.call(arguments);
	var prod = util.product(lists);
	return prod.map(function(l){ return new TList(l); });
}, {
	typecheck: function(variables) {
		for(var i=0;i<variables.length;i++) {
			var t = variables[i].type;
			if(!(t=='list' || t=='set')) {
				return false;
			}
		}
		return true;
	}
});

newBuiltin('zip',['?'],TList,function() {
	var lists = Array.prototype.slice.call(arguments);
	var zipped = util.zip(lists);
	return zipped.map(function(l){ return new TList(l); });
}, {
	typecheck: function(variables) {
		for(var i=0;i<variables.length;i++) {
			var t = variables[i].type;
			if(!(t=='list' || t=='set')) {
				return false;
			}
		}
		return true;
	}
});

newBuiltin('combinations',['?',TNum],TList,function(list,r) {
	var prod = util.combinations(list,r);
	return prod.map(function(l){ return new TList(l); });
}, {
	typecheck: function(variables) {
		return (variables[0].type=='set' || variables[0].type=='list') && variables[1].type=='number';
	}
});

newBuiltin('combinations_with_replacement',['?',TNum],TList,function(list,r) {
	var prod = util.combinations_with_replacement(list,r);
	return prod.map(function(l){ return new TList(l); });
}, {
	typecheck: function(variables) {
		return (variables[0].type=='set' || variables[0].type=='list') && variables[1].type=='number';
	}
});

newBuiltin('permutations',['?',TNum],TList,function(list,r) {
	var prod = util.permutations(list,r);
	return prod.map(function(l){ return new TList(l); });
}, {
	typecheck: function(variables) {
		return (variables[0].type=='set' || variables[0].type=='list') && variables[1].type=='number';
	}
});

newBuiltin('vector',['*TNum'],TVector, null, {
	evaluate: function(args,scope)
	{
		var value = [];
		for(var i=0;i<args.length;i++)
		{
			value.push(args[i].value);
		}
		return new TVector(value);
	},

	doc: {
		usage: ['vector(1,2,3)','vector(a,b)'],
		description: 'Create a vector with the given components.',
		tags: ['constructor','new']
	}
});

newBuiltin('vector',[TList],TVector, null, {
	evaluate: function(args,scope)
	{
		var list = args[0];
		var value = list.value.map(function(x){return x.value});
		return new TVector(value);
	},

	doc: {
		usage: ['vector([1,2,3])','vector(list)'],
		description: 'Create a vector from a list of numbers.',
		tags: ['constructor','new','convert','cast']
	}
});

newBuiltin('matrix',[TList],TMatrix,null, {
	evaluate: function(args,scope)
	{
		var list = args[0];
		var rows = list.vars;
		var columns = 0;
		var value = [];
		switch(list.value[0].type)
		{
		case 'number':
			value = [list.value.map(function(e){return e.value})];
			rows = 1;
			columns = list.vars;
			break;
		case 'vector':
			value = list.value.map(function(v){return v.value});
			columns = list.value[0].value.length;
			break;
		case 'list':
			for(var i=0;i<rows;i++)
			{
				var row = list.value[i].value;
				value.push(row.map(function(x){return x.value}));
				columns = Math.max(columns,row.length);
			}
			break;
		default:
			throw(new Numbas.Error('jme.func.matrix.invalid row type',{type:list.value[0].type}));
		}
		value.rows = rows;
		value.columns = columns;
		return new TMatrix(value);
	},

	doc: {
		usage: ['matrix([ [1,2], [3,4] ])', 'matrix([ row1, row2 ])'],
		tags: ['convert','cast','constructor','new'],
		description: 'Create a matrix from a list of rows. This constructor is useful if the number of rows is not a constant.'
	}
});

newBuiltin('matrix',['*list'],TMatrix, null, {
	evaluate: function(args,scope)
	{
		var rows = args.length;
		var columns = 0;
		var value = [];
		for(var i=0;i<args.length;i++)
		{
			var row = args[i].value;
			value.push(row.map(function(x){return x.value}));
			columns = Math.max(columns,row.length);
		}
		value.rows = rows;
		value.columns = columns;
		return new TMatrix(value);
	},

	doc: {
		usage: ['matrix([1,0],[0,1])','matrix(row1,row2,row3)'],
		description: 'Create a matrix. The arguments are lists of numbers, representing the rows.',
		tags: ['constructor', 'new']
	}
});

newBuiltin('rowvector',['*number'],TMatrix, null, {
	evaluate: function(args,scope)
	{
		var row = [];
		for(var i=0;i<args.length;i++)
		{
			row.push(args[i].value);
		}
		var matrix = [row];
		matrix.rows = 1;
		matrix.columns = row.length;
		return new TMatrix(matrix);
	},

	doc: {
		usage: 'rowvector(1,2,3)',
		description: 'Create a row vector, i.e. an $n \\times 1$ matrix, with the given components.',
		tags: ['constructor','new']
	}
});

newBuiltin('rowvector',[TList],TMatrix, null, {
	evaluate: function(args,scope)
	{
		var list = args[0];
		var row = list.value.map(function(x){return x.value});
		var matrix = [row];
		matrix.rows = 1;
		matrix.columns = row.length;
		return new TMatrix(matrix);
	},

	doc: {
		usage: 'rowvector(1,2,3)',
		description: 'Create a row vector, i.e. an $n \\times 1$ matrix, with the given components.',
		tags: ['constructor','new']
	}
});

//cast vector to list
newBuiltin('list',[TVector],TList,null, {
	evaluate: function(args,scope)
	{
		var vector = args[0];
		var value = vector.value.map(function(n){ return new TNum(n)});
		return new TList(value);
	},

	doc: {
		usage: ['list(vector(0,1,2))','list(vector)'],
		description: 'Cast a vector to a list.',
		tags: ['convert']
	}
});

//cast matrix to list of lists
newBuiltin('list',[TMatrix],TList,null, {
	evaluate: function(args,scope)
	{
		var matrix = args[0];
		var value = [];
		for(var i=0;i<matrix.value.rows;i++)
		{
			var row = new TList(matrix.value[i].map(function(n){return new TNum(n)}));
			value.push(row);
		}
		return new TList(value);
	},

	doc: {
		usage: ['list(matrix([0,1],[2,3]))'],
		tags: ['convert','cast'],
		description: 'Cast a matrix to a list of its rows.'
	}
});

newBuiltin('table',[TList,TList],THTML,
	function(data,headers) {
		var table = $('<table/>');

		var thead = $('<thead/>');
		table.append(thead);
		for(var i=0;i<headers.length;i++) {
			var cell = headers[i];
			if(typeof cell=='number')
				cell = Numbas.math.niceNumber(cell);
			thead.append($('<th/>').html(cell));
		}

		var tbody=$('<tbody/>');
		table.append(tbody);
		for(var i=0;i<data.length;i++) {
			var row = $('<tr/>');
			tbody.append(row);
			for(var j=0;j<data[i].length;j++) {
				var cell = data[i][j];
				if(typeof cell=='number')
					cell = Numbas.math.niceNumber(cell);
				row.append($('<td/>').html(cell));
			}
		}

		return new THTML(table);
	},
	{
		unwrapValues: true,

		doc: {
			usage: ['table([ [1,2,3], [4,5,6] ], [\'Header 1\', \'Header 2\'])', 'table(data,headers)'],
			tags: ['table','tabular','data','html'],
			description: 'Create a table to display a list of rows of data, with the given headers.'
		}
	}
);

newBuiltin('table',[TList],THTML,
	function(data) {
		var table = $('<table/>');

		var tbody=$('<tbody/>');
		table.append(tbody);
		for(var i=0;i<data.length;i++) {
			var row = $('<tr/>');
			tbody.append(row);
			for(var j=0;j<data[i].length;j++) {
				var cell = data[i][j];
				if(typeof cell=='number')
					cell = Numbas.math.niceNumber(cell);
				row.append($('<td/>').html(cell));
			}
		}

		return new THTML(table);
	},
	{
		unwrapValues: true,

		doc: {
			usage: ['table([ [1,2,3], [4,5,6] ])', 'table(data)'],
			tags: ['table','tabular','data','html'],
			description: 'Create a table to display a list of rows of data.'
		}
	}
);

<<<<<<< HEAD
newBuiltin('parse',[TString],TExpression,function(expr) {
    return jme.compile(expr);
});

newBuiltin('head',[TExpression],'?',null, {
    evaluate: function(args,scope) {
        return args[0].tree.tok;
    }
});

newBuiltin('args',[TExpression],TList,null, {
    evaluate: function(args, scope) {
        return new TList(args[0].tree.args.map(function(tree){ return new TExpression(tree); }));
    }
});

newBuiltin('type',[TExpression],TString,null, {
    evaluate: function(args,scope) {
        return args[0].tree.tok.type;
    }
});

newBuiltin('name',[TString],TName,function(name){ return name });
newBuiltin('string',[TName],TString,function(name){ return name });
newBuiltin('op',[TString],TOp,function(name){ return name });

newBuiltin('assert',[TBool,'?'],'?',null,{
    evaluate: function(args, scope) {
        var result = scope.evaluate(args[0]).value;
        if(!result) {
            return scope.evaluate(args[1]);
        } else {
            return new TBool(false);
        }
    }
});
Numbas.jme.lazyOps.push('assert');

newBuiltin('try',['?',TName,'?'],'?',null, {
    evaluate: function(args, scope) {
        try {
            var res = scope.evaluate(args[0]);
            return res;
        } catch(e) {
            var variables = {};
            variables[args[1].tok.name] = e.message;
            return scope.evaluate(args[2],variables);
        }
    }
});
Numbas.jme.lazyOps.push('try');
jme.findvarsOps.try = function(tree,boundvars,scope) {
	return [];
}

newBuiltin('exec',[TOp,TList],TExpression,null, {
    evaluate: function(args, scope) {
        var tok = args[0];
        var eargs = args[1].value.map(function(a) {
            if(a.type!='expression') {
                return {tok:a};
            } else {
                return a.tree;
            }
        });
        return new TExpression({tok: tok, args: eargs});
    }
});

newBuiltin('simplify',[TExpression,TString],TExpression,null, {
    evaluate: function(args, scope) {
        var tree = args[0].tree;
        var ruleset = jme.collectRuleset(args[1].value,scope.allRulesets());
        return new TExpression(jme.display.simplifyTree(tree, ruleset, scope));
    }
});

newBuiltin('simplify',[TExpression,TList],TExpression,null, {
    evaluate: function(args, scope) {
        var tree = args[0].tree;
        var ruleset = jme.collectRuleset(args[1].value.map(function(x){ return x.value}),scope.allRulesets());
        return new TExpression(jme.display.simplifyTree(tree, ruleset, scope));
    }
});

newBuiltin('simplify',[TString,TString],TExpression,null, {
    evaluate: function(args,scope) {
        return new TExpression(jme.display.simplify(args[0].value,args[1].value,scope));
    }
});

newBuiltin('string',[TExpression],TString,null, {
    evaluate: function(args,scope) {
        return new TString(jme.display.treeToJME(args[0].tree));
    }
});

newBuiltin('eval',[TExpression],'?',null,{
    evaluate: function(args,scope) {
        return scope.evaluate(args[0].tree);
    }
});

newBuiltin('eval',[TExpression, TDict],'?',null,{
    evaluate: function(args,scope) {
        return (new Numbas.jme.Scope([scope,{variables:args[1].value}])).evaluate(args[0].tree);
    }
});


newBuiltin('findvars',[TExpression],TList,null, {
    evaluate: function(args, scope) {
        var vars = jme.findvars(args[0].tree,[],scope);
        return new TList(vars.map(function(v){ return new TString(v) }));
    }
});

newBuiltin('definedvariables',[],TList,null, {
    evaluate: function(args, scope) {
        var vars = Object.keys(scope.allVariables());
        return new TList(vars.map(function(x){ return new TString(x) }));
    }
});

newBuiltin('resultsequal',['?','?',TString,TNum],TBool,null, {
    evaluate: function(args, scope) {
        var a = args[0];
        var b = args[1];
        var accuracy = args[3].value;
        var checkingFunction = jme.checkingFunctions[args[2].value.toLowerCase()];
        return new TBool(jme.resultsEqual(a,b,checkingFunction,accuracy));
    }
});

newBuiltin('match',[TExpression,TString],TDict,null, {
    evaluate: function(args, scope) {
        var expr = args[0].tree;
        var pattern = Numbas.jme.compile(args[1].value);
        var match = Numbas.jme.display.matchTree(pattern,expr,true);
        if(!match) {
            return jme.wrapValue({match: false, groups: {}});
        } else {
            var groups = {}
            for(var x in match) {
                groups[x] = new TExpression(match[x]);
            }
            return jme.wrapValue({
                match: true,
                groups: groups
            });
        }
    }
});

newBuiltin('matches',[TExpression,TString],TBool,null, {
    evaluate: function(args, scope) {
        var expr = args[0].tree;
        var pattern = Numbas.jme.compile(args[1].value);
        var match = Numbas.jme.display.matchTree(pattern,expr,true);
        return new TBool(match && true);
    }
});

newBuiltin('canonical_compare',['?','?'],TNum,null, {
    evaluate: function(args,scope) {
        var cmp = jme.compareTrees(args[0],args[1]);
        return new TNum(cmp);
    }
});
jme.lazyOps.push('canonical_compare');

newBuiltin('translate',[TString],TString,function(s) {
    return R(s);
});
newBuiltin('translate',[TString,TDict],TString,function(s,params) {
    return R(s,params);
},{unwrapValues:true});
=======
newBuiltin('expression',[TString],TExpression,
    function(str) {
        return jme.compile(str);
    }
);
>>>>>>> 0a09963a

///end of builtins
});<|MERGE_RESOLUTION|>--- conflicted
+++ resolved
@@ -45,10 +45,7 @@
 var TSet = types.TSet;
 var TVector = types.TVector;
 var TExpression = types.TExpression;
-<<<<<<< HEAD
 var TOp = Numbas.jme.types.TOp;
-=======
->>>>>>> 0a09963a
 
 
 /** The built-in JME evaluation scope
@@ -1542,9 +1539,11 @@
 	}
 );
 
-<<<<<<< HEAD
 newBuiltin('parse',[TString],TExpression,function(expr) {
     return jme.compile(expr);
+});
+newBuiltin('expression',[TString],TExpression,function(str) {
+    return jme.compile(str);
 });
 
 newBuiltin('head',[TExpression],'?',null, {
@@ -1720,13 +1719,6 @@
 newBuiltin('translate',[TString,TDict],TString,function(s,params) {
     return R(s,params);
 },{unwrapValues:true});
-=======
-newBuiltin('expression',[TString],TExpression,
-    function(str) {
-        return jme.compile(str);
-    }
-);
->>>>>>> 0a09963a
 
 ///end of builtins
 });