--- conflicted
+++ resolved
@@ -635,7 +635,8 @@
         return new TList(value);
     }
 });
-<<<<<<< HEAD
+Numbas.jme.lazyOps.push('repeat');
+
 /** Evaluate the given expressions until the list of conditions is satisfied
  * @param {Array.<String>} names - names for each expression
  * @param {Array.<Numbas.jme.tree>} definitions - definition of each expression
@@ -644,9 +645,6 @@
  * @param {Number} [maxRuns=100] - the maximum number of times to try to generate a set of values
  * @returns {Object.<Numbas.jme.token>} - a dictionary mapping names to their generated values.
  */
-=======
-Numbas.jme.lazyOps.push('repeat');
->>>>>>> dacce761
 function satisfy(names,definitions,conditions,scope,maxRuns) {
         maxRuns = maxRuns===undefined ? 100 : maxRuns;
         if(definitions.length!=names.length) {
@@ -933,12 +931,6 @@
     tree.args[2] = jme.substituteTree(tree.args[2],scope,allowUnbound);
     return tree;
 }
-<<<<<<< HEAD
-/** Is the given token the value `true`?
- * @param {Numbas.jme.token} item
- * @returns {Boolean}
- */
-=======
 
 
 newBuiltin('take',[TNum,'?',TName,'?'],TList,null, {
@@ -998,7 +990,10 @@
 
 
 
->>>>>>> dacce761
+/** Is the given token the value `true`?
+ * @param {Numbas.jme.token} item
+ * @returns {Boolean}
+ */
 function tok_is_true(item){return item.type=='boolean' && item.value}
 newBuiltin('all',[TList],TBool,function(list) {
     return list.every(tok_is_true);
