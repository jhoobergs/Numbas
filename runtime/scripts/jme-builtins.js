/*
Copyright 2011-15 Newcastle University
   Licensed under the Apache License, Version 2.0 (the "License");
   you may not use this file except in compliance with the License.
   You may obtain a copy of the License at
       http://www.apache.org/licenses/LICENSE-2.0
   Unless required by applicable law or agreed to in writing, software
   distributed under the License is distributed on an "AS IS" BASIS,
   WITHOUT WARRANTIES OR CONDITIONS OF ANY KIND, either express or implied.
   See the License for the specific language governing permissions and
   limitations under the License.
*/
/** @file Sets up JME built-in functions.
 *
 * Provides {@link Numbas.jme}
 */
Numbas.queueScript('jme-builtins',['jme-base','jme-rules'],function(){
var util = Numbas.util;
var math = Numbas.math;
var vectormath = Numbas.vectormath;
var matrixmath = Numbas.matrixmath;
var setmath = Numbas.setmath;
var jme = Numbas.jme;

var Scope = jme.Scope;
var funcObj = jme.funcObj;

var types = Numbas.jme.types;
var TNum = types.TNum;
var TInt = types.TInt;
var TRational = types.TRational;
var TDecimal = types.TDecimal;
var TString = types.TString;
var TBool = types.TBool;
var THTML = types.THTML;
var TList = types.TList;
var TKeyPair = types.TKeyPair;
var TDict = types.TDict;
var TMatrix = types.TMatrix;
var TName = types.TName;
var TRange = types.TRange;
var TSet = types.TSet;
var TVector = types.TVector;
var TExpression = types.TExpression;
var TOp = types.TOp;

var sig = jme.signature;

/** The built-in JME evaluation scope
 * @type {Numbas.jme.Scope}
 * @memberof Numbas.jme
 */
var builtinScope = jme.builtinScope = new Scope({rulesets:jme.rules.simplificationRules});
builtinScope.setVariable('nothing',new types.TNothing);
var funcs = {};

/** Add a function to the built-in scope.
 * @see Numbas.jme.builtinScope
 * @param {String} name
 * @param {Array.<Function|String>} intype - A list of data type constructors for the function's paramters' types. Use the string '?' to match any type. Or, give the type's name with a '*' in front to match any number of that type. If `null`, then `options.typecheck` is used.
 * @param {Function} outcons - The constructor for the output value of the function
 * @param {Numbas.jme.evaluate_fn} fn - JavaScript code which evaluates the function.
 * @param {Numbas.jme.funcObj_options} options
 * @returns {Numbas.jme.funcObj}
 */
function newBuiltin(name,intype,outcons,fn,options) {
    return builtinScope.addFunction(new funcObj(name,intype,outcons,fn,options));
}

newBuiltin('+u', [TNum], TNum, function(a){return a;});
newBuiltin('+u', [TVector], TVector, function(a){return a;});
newBuiltin('+u', [TMatrix], TMatrix, function(a){return a;});
newBuiltin('-u', [TNum], TNum, math.negate);
newBuiltin('-u', [TVector], TVector, vectormath.negate);
newBuiltin('-u', [TMatrix], TMatrix, matrixmath.negate);
newBuiltin('+', [TNum,TNum], TNum, math.add);
newBuiltin('+', [TList,TList], TList, null, {
    evaluate: function(args,scope)
    {
        var value = args[0].value.concat(args[1].value);
        return new TList(value);
    }
});
newBuiltin('+',[TList,'?'],TList, null, {
    evaluate: function(args,scope)
    {
        var value = args[0].value.slice();
        value.push(args[1]);
        return new TList(value);
    }
});
newBuiltin('+',[TDict,TDict],TDict, null,{
    evaluate: function(args,scope) {
        var nvalue = {};
        Object.keys(args[0].value).forEach(function(x) {
            nvalue[x] = args[0].value[x];
        })
        Object.keys(args[1].value).forEach(function(x) {
            nvalue[x] = args[1].value[x];
        })
        return new TDict(nvalue);
    }
});
var fconc = function(a,b) { return a+b; }
newBuiltin('+', [TString,'?'], TString, fconc);
newBuiltin('+', ['?',TString], TString, fconc);
newBuiltin('+', [TVector,TVector], TVector, vectormath.add);
newBuiltin('+', [TMatrix,TMatrix], TMatrix, matrixmath.add);
newBuiltin('-', [TNum,TNum], TNum, math.sub);
newBuiltin('-', [TVector,TVector], TVector, vectormath.sub);
newBuiltin('-', [TMatrix,TMatrix], TMatrix, matrixmath.sub);
newBuiltin('*', [TNum,TNum], TNum, math.mul );
newBuiltin('*', [TNum,TVector], TVector, vectormath.mul);
newBuiltin('*', [TVector,TNum], TVector, function(a,b){return vectormath.mul(b,a)});
newBuiltin('*', [TMatrix,TVector], TVector, vectormath.matrixmul);
newBuiltin('*', [TNum,TMatrix], TMatrix, matrixmath.scalarmul );
newBuiltin('*', [TMatrix,TNum], TMatrix, function(a,b){ return matrixmath.scalarmul(b,a); } );
newBuiltin('*', [TMatrix,TMatrix], TMatrix, matrixmath.mul);
newBuiltin('*', [TVector,TMatrix], TVector, vectormath.vectormatrixmul);
newBuiltin('/', [TNum,TNum], TNum, math.div );
newBuiltin('/', [TMatrix,TNum], TMatrix, function(a,b){ return matrixmath.scalardiv(a,b); } );
newBuiltin('/', [TVector,TNum], TVector, function(a,b){return vectormath.div(a,b)});
newBuiltin('^', [TNum,TNum], TNum, math.pow );
newBuiltin('dot',[TVector,TVector],TNum,vectormath.dot);
newBuiltin('dot',[TMatrix,TVector],TNum,vectormath.dot);
newBuiltin('dot',[TVector,TMatrix],TNum,vectormath.dot);
newBuiltin('dot',[TMatrix,TMatrix],TNum,vectormath.dot);
newBuiltin('cross',[TVector,TVector],TVector,vectormath.cross);
newBuiltin('cross',[TMatrix,TVector],TVector,vectormath.cross);
newBuiltin('cross',[TVector,TMatrix],TVector,vectormath.cross);
newBuiltin('cross',[TMatrix,TMatrix],TVector,vectormath.cross);
newBuiltin('det', [TMatrix], TNum, matrixmath.abs);
newBuiltin('numrows',[TMatrix], TNum, function(m){ return m.rows });
newBuiltin('numcolumns',[TMatrix], TNum, function(m){ return m.columns });
newBuiltin('angle',[TVector,TVector],TNum,vectormath.angle);
newBuiltin('transpose',[TVector],TMatrix, vectormath.transpose);
newBuiltin('transpose',[TMatrix],TMatrix, matrixmath.transpose);
newBuiltin('is_zero',[TVector],TBool, vectormath.is_zero);
newBuiltin('id',[TNum],TMatrix, matrixmath.id);
newBuiltin('sum_cells',[TMatrix],TNum,matrixmath.sum_cells);
newBuiltin('..', [TNum,TNum], TRange, math.defineRange);
newBuiltin('#', [TRange,TNum], TRange, math.rangeSteps);
newBuiltin('in',[TNum,TRange],TBool,function(x,r) {
    var start = r[0];
    var end = r[1];
    var step_size = r[2];
    if(x>end || x<start) {
        return false;
    }
    if(step_size===0) {
        return true;
    } else {
        var max_steps = Math.floor(end-start)/step_size;
        var steps = Math.floor((x-start)/step_size);
        return step_size*steps + start == x && steps <= max_steps;
    }
});
newBuiltin('list',[TRange],TList,function(range) {
    return math.rangeToList(range).map(function(n){return new TNum(n)});
});
newBuiltin('dict',['*keypair'],TDict,null,{
    evaluate: function(args,scope) {
        if(args.length==0) {
            return new TDict({});
        }
        var value = {};
        if(args[0].tok.type=='keypair') {
            args.forEach(function(kp) {
                value[kp.tok.key] = jme.evaluate(kp.args[0],scope);
            });
        } else if(args.length==1) {
            var list = scope.evaluate(args[0]);
            var items = list.value;
            if(list.type!='list' || !items.every(function(item) {return item.type=='list' && item.value.length==2 && item.value[0].type=='string';})) {
                throw(new Numbas.Error('jme.typecheck.no right type definition',{op:'dict'}));
            }
            items.forEach(function(item) {
                value[item.value[0].value] = item.value[1];
            });
        } else {
            throw(new Numbas.Error('jme.typecheck.no right type definition',{op:'dict'}));
        }
        return new TDict(value);
    }
});
Numbas.jme.lazyOps.push('dict');
newBuiltin('keys',[TDict],TList,function(d) {
    var o = [];
    Object.keys(d).forEach(function(key) {
        o.push(new TString(key));
    })
    return o;
});
newBuiltin('values',[TDict],TList,function(d) {
    var o = [];
    Object.values(d).forEach(function(v) {
        o.push(v);
    })
    return o;
});
newBuiltin('values',[TDict,sig.listof(sig.type('string'))],TList,function(d,keys) {
    return keys.map(function(key) {
        if(!d.hasOwnProperty(key.value)) {
            throw(new Numbas.Error('jme.func.listval.key not in dict',{key:key}));
        } else {
            return d[key.value];
        }
    });
})
newBuiltin('items',[TDict],TList,null, {
    evaluate: function(args,scope) {
        var o = [];
        Object.entries(args[0].value).forEach(function(x) {
            o.push(new TList([new TString(x[0]), x[1]]))
        });
        return new TList(o);
    }
});
newBuiltin('listval',[TDict,TString],'?', null, {
    evaluate: function(args,scope) {
        var d = args[0].value;
        var key = args[1].value;
        if(!d.hasOwnProperty(key)) {
            throw(new Numbas.Error('jme.func.listval.key not in dict',{key:key}));
        }
        return d[key];
    }
});
newBuiltin('get',[TDict,TString,'?'],'?',null,{
    evaluate: function(args,scope) {
        var d = args[0].value;
        var key = args[1].value;
        if(!d.hasOwnProperty(key)) {
            return args[2]
        }
        return d[key];
    }
});
newBuiltin('in', [TString,TDict], TBool, function(s,d) {
    return d.hasOwnProperty(s);
});
newBuiltin('json_decode', [TString], '?', null, {
    evaluate: function(args,scope) {
        var data = JSON.parse(args[0].value);
        return jme.wrapValue(data);
    }
});
newBuiltin('json_encode', ['?'], TString, null, {
    evaluate: function(args,scope) {
        var s = new TString(JSON.stringify(jme.unwrapValue(args[0])));
        s.safe = true;
        return s;
    }
});
newBuiltin('formatstring',[TString,TList],TString,function(str,extra) {
    return util.formatString.apply(util,[str].concat(extra.map(jme.tokenToDisplayString)));
});
newBuiltin('unpercent',[TString],TNum,util.unPercent);
newBuiltin('letterordinal',[TNum],TString,util.letterOrdinal);
newBuiltin('html',[TString],THTML,function(html) { return $(html) });
newBuiltin('isnonemptyhtml',[TString],TBool,function(html) {
    return util.isNonemptyHTML(html);
});
newBuiltin('image',[TString],THTML,function(url){ return $('<img/>').attr('src',url); });
newBuiltin('latex',[TString],TString,null,{
    evaluate: function(args,scope) {
        var s = new TString(args[0].value);
        s.latex = true;
        return s;
    }
});
newBuiltin('safe',[TString],TString,null, {
    evaluate: function(args,scope) {
        var s = args[0];
        while(jme.isFunction(s.tok,'safe')) {
            s = s.args[0];
        }
        var t = new TString(s.tok.value);
        t.safe = true;
        return t;
    }
});
Numbas.jme.lazyOps.push('safe');
jme.findvarsOps.safe = function(tree,boundvars,scope) {
    return [];
}
newBuiltin('render',[TString,sig.optional(sig.type('dict'))],TString, null, {
    evaluate: function(args,scope) {
        var str = args[0].value;
        var variables = args.length>1 ? args[1].value : {};
        scope = new Scope([scope,{variables: variables}]);
        return new TString(jme.contentsubvars(str,scope,true));
    }
});
jme.findvarsOps.render = function(tree,boundvars,scope) {
    if(tree.args.length>1) {
        return jme.findvars(tree.args[1],boundvars,scope);
    } else {
        return [];
    }
}
newBuiltin('capitalise',[TString],TString,function(s) { return util.capitalise(s); });
newBuiltin('upper',[TString],TString,function(s) { return s.toUpperCase(); });
newBuiltin('lower',[TString],TString,function(s) { return s.toLowerCase(); });
newBuiltin('pluralise',[TNum,TString,TString],TString,function(n,singular,plural) { return util.pluralise(n,singular,plural); });
newBuiltin('join',[TList,TString],TString,function(list,delimiter) {
    return list.map(jme.tokenToDisplayString).join(delimiter);
});
newBuiltin('split',[TString,TString],TList, function(str,delimiter) {
    return str.split(delimiter).map(function(s){return new TString(s)});
});
newBuiltin('trim',[TString],TString, function(str) { return str.trim(); });
newBuiltin('currency',[TNum,TString,TString],TString,util.currency);
newBuiltin('separateThousands',[TNum,TString],TString,util.separateThousands);
newBuiltin('listval',[TString,TNum],TString,function(s,i) {return s[i]});
newBuiltin('listval',[TString,TRange],TString,function(s,range) {return s.slice(range[0],range[1])});
newBuiltin('in',[TString,TString],TBool,function(sub,str) { return str.indexOf(sub)>=0 });
newBuiltin('lpad',[TString,TNum,TString], TString, util.lpad);
newBuiltin('rpad',[TString,TNum,TString], TString, util.rpad);
newBuiltin('match_regex',[TString,TString],TList,function(pattern,str) {
    var re = new RegExp(pattern);
    var m = re.exec(str);
    return m || [];
},{unwrapValues: true});
newBuiltin('match_regex',[TString,TString,TString],TList,function(pattern,str,flags) {
    var re = new RegExp(pattern,flags);
    var m = re.exec(str);
    return m || [];
},{unwrapValues: true});
//the next three versions of the `except` operator
//exclude numbers from a range, given either as a range, a list or a single value
newBuiltin('except', [TRange,TRange], TList,
    function(range,except) {
        if(range[2]==0) {
            throw(new Numbas.Error("jme.func.except.continuous range"));
        }
        range = math.rangeToList(range);
        if(except[2]==0) {
            return range.filter(function(i){return i<except[0] || i>except[1]}).map(function(i){return new TNum(i)});
        } else {
            except = math.rangeToList(except);
            return math.except(range,except).map(function(i){return new TNum(i)});
        }
    }
);
newBuiltin('except', [TRange,TList], TList,
    function(range,except) {
        if(range[2]==0) {
            throw(new Numbas.Error("jme.func.except.continuous range"));
        }
        range = math.rangeToList(range)
        except = except.map(function(i){ return i.value; });
        return math.except(range,except).map(function(i){return new TNum(i)});
    }
);
newBuiltin('except', [TRange,TNum], TList,
    function(range,except) {
        if(range[2]==0) {
            throw(new Numbas.Error("jme.func.except.continuous range"));
        }
        range = math.rangeToList(range);
        return math.except(range,[except]).map(function(i){return new TNum(i)});
    }
);
//exclude numbers from a list, so use the math.except function
newBuiltin('except', [TList,TRange], TList,
    function(range,except) {
        range = range.map(function(i){ return i.value; });
        except = math.rangeToList(except);
        return math.except(range,except).map(function(i){return new TNum(i)});
    }
);
//exclude values of any type from a list containing values of any type, so use the util.except function
newBuiltin('except', [TList,TList], TList,
    function(list,except) {
        return util.except(list,except);
    }
);
newBuiltin('except',[TList,'?'], TList, null, {
    evaluate: function(args,scope) {
        return new TList(util.except(args[0].value,[args[1]]));
    }
});
newBuiltin('distinct',[TList],TList, util.distinct,{unwrapValues: false});
newBuiltin('in',['?',TList],TBool,null,{
    evaluate: function(args,scope) {
        return new TBool(util.contains(args[1].value,args[0]));
    }
});
newBuiltin('<', [TNum,TNum], TBool, math.lt);
newBuiltin('>', [TNum,TNum], TBool, math.gt );
newBuiltin('<=', [TNum,TNum], TBool, math.leq );
newBuiltin('>=', [TNum,TNum], TBool, math.geq );
newBuiltin('<>', ['?','?'], TBool, null, {
    evaluate: function(args,scope) {
        return new TBool(util.neq(args[0],args[1]));
    }
});
newBuiltin('=', ['?','?'], TBool, null, {
    evaluate: function(args,scope) {
        return new TBool(util.eq(args[0],args[1]));
    }
});
newBuiltin('isclose', [TNum,TNum,TNum,TNum], TBool, math.isclose);
newBuiltin('and', [TBool,TBool], TBool, function(a,b){return a&&b;} );
newBuiltin('not', [TBool], TBool, function(a){return !a;} );
newBuiltin('or', [TBool,TBool], TBool, function(a,b){return a||b;} );
newBuiltin('xor', [TBool,TBool], TBool, function(a,b){return (a || b) && !(a && b);} );
newBuiltin('implies', [TBool,TBool], TBool, function(a,b){return !a || b;} );
newBuiltin('abs', [TNum], TNum, math.abs );
newBuiltin('abs', [TString], TNum, function(s){return s.length} );
newBuiltin('abs', [TList], TNum, function(l) { return l.length; });
newBuiltin('abs', [TRange], TNum, function(r) { return r[2]==0 ? Math.abs(r[0]-r[1]) : math.rangeSize(r); });
newBuiltin('abs', [TVector], TNum, vectormath.abs);
newBuiltin('abs', [TDict], TNum, function(d) {
    var n = 0;
    for(var x in d) {
        n += 1;
    }
    return n;
});
newBuiltin('arg', [TNum], TNum, math.arg );
newBuiltin('re', [TNum], TNum, math.re );
newBuiltin('im', [TNum], TNum, math.im );
newBuiltin('conj', [TNum], TNum, math.conjugate );
newBuiltin('isint',[TNum],TBool, function(a){ return util.isInt(a); });
newBuiltin('sqrt', [TNum], TNum, math.sqrt );
newBuiltin('ln', [TNum], TNum, math.log );
newBuiltin('log', [TNum], TNum, math.log10 );
newBuiltin('log', [TNum,TNum], TNum, math.log_base );
newBuiltin('exp', [TNum], TNum, math.exp );
newBuiltin('fact', [TNum], TNum, math.factorial );
newBuiltin('gamma', [TNum], TNum, math.gamma );
newBuiltin('sin', [TNum], TNum, math.sin );
newBuiltin('cos', [TNum], TNum, math.cos );
newBuiltin('tan', [TNum], TNum, math.tan );
newBuiltin('cosec', [TNum], TNum, math.cosec );
newBuiltin('sec', [TNum], TNum, math.sec );
newBuiltin('cot', [TNum], TNum, math.cot );
newBuiltin('arcsin', [TNum], TNum, math.arcsin );
newBuiltin('arccos', [TNum], TNum, math.arccos );
newBuiltin('arctan', [TNum], TNum, math.arctan );
newBuiltin('sinh', [TNum], TNum, math.sinh );
newBuiltin('cosh', [TNum], TNum, math.cosh );
newBuiltin('tanh', [TNum], TNum, math.tanh );
newBuiltin('cosech', [TNum], TNum, math.cosech );
newBuiltin('sech', [TNum], TNum, math.sech );
newBuiltin('coth', [TNum], TNum, math.coth );
newBuiltin('arcsinh', [TNum], TNum, math.arcsinh );
newBuiltin('arccosh', [TNum], TNum, math.arccosh );
newBuiltin('arctanh', [TNum], TNum, math.arctanh );
newBuiltin('ceil', [TNum], TNum, math.ceil );
newBuiltin('floor', [TNum], TNum, math.floor );
newBuiltin('round', [TNum], TNum, math.round );
newBuiltin('tonearest',[TNum,TNum], TNum, math.toNearest);
newBuiltin('trunc', [TNum], TNum, math.trunc );
newBuiltin('fract', [TNum], TNum, math.fract );
newBuiltin('degrees', [TNum], TNum, math.degrees );
newBuiltin('radians', [TNum], TNum, math.radians );
newBuiltin('sign', [TNum], TNum, math.sign );
newBuiltin('rational_approximation',[TNum],TList,function(n) {
    return math.rationalApproximation(n);
},{unwrapValues:true});
newBuiltin('rational_approximation',[TNum,TNum],TList,function(n,accuracy) {
    return math.rationalApproximation(n,accuracy);
},{unwrapValues:true});
newBuiltin('factorise',[TNum],TList,function(n) {
        return math.factorise(n).map(function(n){return new TNum(n)});
    }
);
newBuiltin('random', [TRange], TNum, math.random, {random:true} );
newBuiltin('random',[TList],'?',null, {
    random:true,
    evaluate: function(args,scope)
    {
        return math.choose(args[0].value);
    }
});
newBuiltin( 'random',['*?'],'?', null, {
    random:true,
    evaluate: function(args,scope) { return math.choose(args);}
});
newBuiltin('mod', [TNum,TNum], TNum, math.mod );
newBuiltin('max', [TNum,TNum], TNum, math.max );
newBuiltin('min', [TNum,TNum], TNum, math.min );
newBuiltin('clamp',[TNum,TNum,TNum], TNum, function(x,min,max) { return math.max(math.min(x,max),min); });
newBuiltin('max', [TList], TNum, math.listmax, {unwrapValues: true});
newBuiltin('min', [TList], TNum, math.listmin, {unwrapValues: true});
newBuiltin('precround', [TNum,TNum], TNum, math.precround );
newBuiltin('precround', [TMatrix,TNum], TMatrix, matrixmath.precround );
newBuiltin('precround', [TVector,TNum], TVector, vectormath.precround );
newBuiltin('siground', [TNum,TNum], TNum, math.siground );
newBuiltin('siground', [TMatrix,TNum], TMatrix, matrixmath.siground );
newBuiltin('siground', [TVector,TNum], TVector, vectormath.siground );
newBuiltin('dpformat', [TNum,TNum], TString, function(n,p) {return math.niceNumber(n,{precisionType: 'dp', precision:p});}, {latex: true} );
newBuiltin('dpformat', [TNum,TNum,TString], TString, function(n,p,style) {return math.niceNumber(n,{precisionType: 'dp', precision:p, style: style});}, {latex: true} );
newBuiltin('sigformat', [TNum,TNum], TString, function(n,p) {return math.niceNumber(n,{precisionType: 'sigfig', precision:p});}, {latex: true} );
newBuiltin('sigformat', [TNum,TNum,TString], TString, function(n,p,style) {return math.niceNumber(n,{precisionType: 'sigfig', precision:p, style:style});}, {latex: true} );
newBuiltin('formatnumber', [TNum,TString], TString, function(n,style) {return math.niceNumber(n,{style:style});});
newBuiltin('string', [TNum], TString, math.niceNumber);
newBuiltin('parsenumber', [TString,TString], TNum, function(s,style) {return util.parseNumber(s,false,style,true);});
newBuiltin('parsenumber', [TString,sig.listof(sig.type('string'))], TNum, function(s,styles) {return util.parseNumber(s,false,styles,true);}, {unwrapValues: true});
newBuiltin('parsenumber_or_fraction', [TString], TNum, function(s) {return util.parseNumber(s,true,"plain-en",true);});
newBuiltin('parsenumber_or_fraction', [TString,TString], TNum, function(s,style) {return util.parseNumber(s,true,style,true);});
newBuiltin('parsenumber_or_fraction', [TString,sig.listof(sig.type('string'))], TNum, function(s,styles) {return util.parseNumber(s,true,styles,true);}, {unwrapValues: true});

newBuiltin('parsedecimal', [TString,TString], TDecimal, function(s,style) {return util.parseDecimal(s,false,style,true);});
newBuiltin('parsedecimal', [TString,sig.listof(sig.type('string'))], TDecimal, function(s,styles) {return util.parseDecimal(s,false,styles,true);}, {unwrapValues: true});
newBuiltin('parsedecimal_or_fraction', [TString], TDecimal, function(s,style) {return util.parseDecimal(s,true,"plain-en",true);});
newBuiltin('parsedecimal_or_fraction', [TString,TString], TDecimal, function(s,style) {return util.parseDecimal(s,true,style,true);});
newBuiltin('parsedecimal_or_fraction', [TString,sig.listof(sig.type('string'))], TDecimal, function(s,styles) {return util.parseDecimal(s,true,styles,true);}, {unwrapValues: true});

newBuiltin('togivenprecision', [TString,TString,TNum,TBool], TBool, math.toGivenPrecision);
newBuiltin('withintolerance',[TNum,TNum,TNum],TBool, math.withinTolerance);
newBuiltin('countdp',[TString],TNum, function(s) { return math.countDP(util.cleanNumber(s)); });
newBuiltin('countsigfigs',[TString],TNum, function(s) { return math.countSigFigs(util.cleanNumber(s)); });
newBuiltin('isnan',[TNum],TBool,function(n) {
    return isNaN(n);
});
newBuiltin('matchnumber',[TString,sig.listof(sig.type('string'))],TList,function(s,styles) {
    var result = util.matchNotationStyle(s,styles,true);
    return [new TString(result.matched), new TNum(util.parseNumber(result.cleaned,false,['plain'],true))];
},{unwrapValues:true});
newBuiltin('cleannumber',[TString,sig.optional(sig.listof(sig.type('string')))],TString,util.cleanNumber,{unwrapValues:true});
newBuiltin('isbool',[TString],TBool,util.isBool);
newBuiltin('perm', [TNum,TNum], TNum, math.permutations );
newBuiltin('comb', [TNum,TNum], TNum, math.combinations );
newBuiltin('root', [TNum,TNum], TNum, math.root );
newBuiltin('award', [TNum,TBool], TNum, function(a,b){return (b?a:0);} );
newBuiltin('gcd', [TNum,TNum], TNum, math.gcf );
newBuiltin('gcd_without_pi_or_i', [TNum,TNum], TNum, function(a,b) {    // take out factors of pi or i before working out gcd. Used by the fraction simplification rules
        if(a.complex && a.re==0) {
            a = a.im;
        }
        if(b.complex && b.re==0) {
            b = b.im;
        }
        a = a/math.pow(Math.PI,math.piDegree(a));
        b = b/math.pow(Math.PI,math.piDegree(b));
        return math.gcf(a,b);
} );
newBuiltin('coprime',[TNum,TNum], TBool, math.coprime);
newBuiltin('lcm', [sig.multiple(sig.type('number'))], TNum, math.lcm );
newBuiltin('lcm', [sig.listof(sig.type('number'))], TNum, function(l){
        if(l.length==0) {
            return 1;
        } else if(l.length==1) {
            return l[0];
        } else {
            return math.lcm.apply(math,l);
        }
    },
    {unwrapValues: true}
);
newBuiltin('|', [TNum,TNum], TBool, math.divides );


var Fraction = math.Fraction;

// Integer arithmetic
newBuiltin('int',[TNum],TInt, function(n){ return n; });
newBuiltin('+u', [TInt], TInt, function(a){return a;});
newBuiltin('-u', [TInt], TInt, math.negate);
newBuiltin('+', [TInt,TInt], TInt, math.add);
newBuiltin('-', [TInt,TInt], TInt, math.sub);
newBuiltin('*', [TInt,TInt], TInt, math.mul );
newBuiltin('/', [TInt,TInt], TRational, function(a,b) { return new Fraction(a,b); });
newBuiltin('^', [TInt,TInt], TDecimal, function(a,b) { return (new Decimal(a)).pow(b); });
newBuiltin('mod', [TInt,TInt], TInt, math.mod );
newBuiltin('string',[TInt], TString, function(a) { return a+''; });

// Rational arithmetic
newBuiltin('+u', [TRational], TRational, function(a){return a;});
newBuiltin('-u', [TRational], TRational, function(r){ return r.negate(); });
newBuiltin('+', [TRational,TRational], TRational, function(a,b){ return a.add(b); });
newBuiltin('-', [TRational,TRational], TRational, function(a,b){ return a.subtract(b); });
newBuiltin('*', [TRational,TRational], TRational, function(a,b){ return a.multiply(b); });
newBuiltin('/', [TRational,TRational], TRational, function(a,b){ return a.divide(b); });
newBuiltin('string',[TRational], TString, function(a) { return a.toString(); });

//Decimal arithmetic
newBuiltin('string',[TDecimal], TString, function(a) { return a.toString(); });
newBuiltin('decimal',[TNum],TDecimal,function(x){return new Decimal(x)});
newBuiltin('decimal',[TString],TDecimal,function(x){return new Decimal(x)});
newBuiltin('+u', [TDecimal], TDecimal, function(a){return a;});
newBuiltin('-u', [TDecimal], TDecimal, function(a){ return a.negated(); });
newBuiltin('+', [TDecimal,TDecimal], TDecimal, function(a,b){ return a.plus(b); });
newBuiltin('+', [TNum,TDecimal], TDecimal, function(a,b){ return (new Decimal(a)).plus(b); });
newBuiltin('-', [TDecimal,TDecimal], TDecimal, function(a,b){ return a.minus(b); });
newBuiltin('-', [TNum,TDecimal], TDecimal, function(a,b){ return (new Decimal(a)).minus(b); });
newBuiltin('*', [TDecimal,TDecimal], TDecimal, function(a,b){ return a.times(b); });
var sig_number = sig.type('number');
function sig_non_complex_number(args) {
    return sig_number(args) && !args[0].value.complex ? [{type:'number'}] : false;
}
sig_non_complex_number.kind = 'type';
sig_non_complex_number.type = 'number';
newBuiltin('*', [sig_non_complex_number,TDecimal], TDecimal, function(a,b){ return (new Decimal(a)).times(b); });
newBuiltin('/', [TDecimal,TDecimal], TDecimal, function(a,b){ return a.dividedBy(b); });
newBuiltin('/', [TNum,TDecimal], TDecimal, function(a,b){ return (new Decimal(a)).dividedBy(b); });
newBuiltin('abs', [TDecimal], TDecimal, function(a){ return a.absoluteValue(); });
newBuiltin('ceil', [TDecimal], TDecimal, function(a){ return a.ceil(); });
newBuiltin('cos', [TDecimal], TDecimal, function(a){ return a.cos(); });
newBuiltin('countdp', [TDecimal], TInt, function(a){ return a.decimalPlaces(); });
newBuiltin('floor', [TDecimal], TDecimal, function(a){ return a.floor(); });
newBuiltin('>', [TDecimal,TDecimal], TBool, function(a,b){ return a.greaterThan(b); });
newBuiltin('>=', [TDecimal,TDecimal], TBool, function(a,b){ return a.greaterThanOrEqualTo(b); });
newBuiltin('>=', [TDecimal,TNum], TBool, function(a,b){ return math.geq(a.toNumber(),b); });
newBuiltin('cosh', [TDecimal], TDecimal, function(a){ return a.cosh(); });
newBuiltin('sinh', [TDecimal], TDecimal, function(a){ return a.sinh(); });
newBuiltin('tanh', [TDecimal], TDecimal, function(a){ return a.tanh(); });
newBuiltin('arccos', [TDecimal], TDecimal, function(a){ return a.acos(); });
newBuiltin('arccosh', [TDecimal], TDecimal, function(a){ return a.acosh(); });
newBuiltin('arcsinh', [TDecimal], TDecimal, function(a){ return a.asinh(); });
newBuiltin('arctanh', [TDecimal], TDecimal, function(a){ return a.atanh(); });
newBuiltin('arcsin', [TDecimal], TDecimal, function(a){ return a.asin(); });
newBuiltin('arctan', [TDecimal], TDecimal, function(a){ return a.atan(); });
newBuiltin('isint',[TDecimal], TBool, function(a) {return a.isInt(); })
newBuiltin('isnan',[TDecimal], TBool, function(a) {return a.isNaN(); })
newBuiltin('iszero',[TDecimal], TBool, function(a) {return a.isZero(); })
newBuiltin('<', [TDecimal,TDecimal], TBool, function(a,b){ return a.lessThan(b); });
newBuiltin('<=', [TDecimal,TDecimal], TBool, function(a,b){ return a.lessThanOrEqualTo(b); });
newBuiltin('<=', [TDecimal,TNum], TBool, function(a,b){ return math.leq(a.toNumber(),b); });
newBuiltin('log',[TDecimal], TDecimal, function(a) {return a.log(); })
newBuiltin('log',[TDecimal,TDecimal], TDecimal, function(a,b) {return a.log()/b.log(); })
newBuiltin('mod', [TDecimal,TDecimal], TDecimal, function(a,b){ 
    var m = a.mod(b);
    if(m.isNegative()) {
        m = m.plus(b);
    }
    return m;
});
newBuiltin('exp',[TDecimal], TDecimal, function(a) {return a.exp(); });
newBuiltin('ln',[TDecimal], TDecimal, function(a) {return a.ln(); });
newBuiltin('countsigfigs',[TDecimal], TInt, function(a) {return a.countSigFigs(); });
newBuiltin('round',[TDecimal], TDecimal, function(a) {return a.round(); });
newBuiltin('sin',[TDecimal], TDecimal, function(a) {return a.sin(); });
newBuiltin('sqrt',[TDecimal], TDecimal, function(a) {return a.sqrt(); });
newBuiltin('tan',[TDecimal], TDecimal, function(a) {return a.tan(); });
newBuiltin('precround',[TDecimal,TInt], TDecimal, function(a,dp) {return a.toDecimalPlaces(dp); });
newBuiltin('dpformat',[TDecimal,TInt], TString, function(a,dp) {return a.toFixed(dp); });
newBuiltin('tonearest',[TDecimal,TDecimal], TDecimal, function(a,x) {return a.toNearest(x); });
newBuiltin('^',[TDecimal,TDecimal], TDecimal, function(a,b) {return a.pow(b); });
newBuiltin('sigformat',[TDecimal,TInt], TString, function(a,sf) {return a.toPrecision(sf); });
newBuiltin('siground',[TDecimal,TInt], TDecimal, function(a,sf) {return a.toSignificantDigits(sf); });
newBuiltin('trunc',[TDecimal], TDecimal, function(a) {return a.trunc(); });
newBuiltin('fract',[TDecimal], TDecimal, function(a) {return a.minus(a.trunc()); });



newBuiltin('sum',[sig.listof(sig.type('number'))],TNum,math.sum,{unwrapValues: true});
newBuiltin('sum',[TVector],TNum,math.sum);
newBuiltin('deal',[TNum],TList,
    function(n) {
        return math.deal(n).map(function(i) {
            return new TNum(i);
        });
    },
    {
        random:true
    }
);
newBuiltin('shuffle',[TList],TList,
    function(list) {
        return math.shuffle(list);
    },
    {
        random:true
    }
);
//if needs to be a bit different because it can return any type
newBuiltin('if', [TBool,'?','?'], '?',null, {
    evaluate: function(args,scope)
    {
        var test = jme.evaluate(args[0],scope).value;
        if(test)
            return jme.evaluate(args[1],scope);
        else
            return jme.evaluate(args[2],scope);
    }
});
Numbas.jme.lazyOps.push('if');
newBuiltin('switch',[sig.multiple(sig.sequence(sig.type('boolean'),sig.anything())),'?'],'?', null, {
    evaluate: function(args,scope) {
        for(var i=0; i<args.length-1; i+=2 )
        {
            var result = jme.evaluate(args[i],scope).value;
            if(result)
                return jme.evaluate(args[i+1],scope);
        }
        if(args.length % 2 == 1)
            return jme.evaluate(args[args.length-1],scope);
        else
            throw(new Numbas.Error('jme.func.switch.no default case'));
    }
});
Numbas.jme.lazyOps.push('switch');
newBuiltin('isa',['?',TString],TBool, null, {
    evaluate: function(args,scope)
    {
        var kind = jme.evaluate(args[1],scope).value;
        if(args[0].tok.type=='name' && scope.getVariable(args[0].tok.name.toLowerCase())==undefined )
            return new TBool(kind=='name');
        var match = false;
        if(kind=='complex')
        {
            match = args[0].tok.type=='number' && args[0].tok.value.complex || false;
        }
        else
        {
            match = jme.isType(args[0].tok, kind);
        }
        return new TBool(match);
    }
});
Numbas.jme.lazyOps.push('isa');
// repeat(expr,n) evaluates expr n times and returns a list of the results
newBuiltin('repeat',['?',TNum],TList, null, {
    evaluate: function(args,scope)
    {
        var size = jme.evaluate(args[1],scope).value;
        var value = [];
        for(var i=0;i<size;i++)
        {
            value[i] = jme.evaluate(args[0],scope);
        }
        return new TList(value);
    }
});
Numbas.jme.lazyOps.push('repeat');

/** Evaluate the given expressions until the list of conditions is satisfied
 * @param {Array.<String>} names - names for each expression
 * @param {Array.<Numbas.jme.tree>} definitions - definition of each expression
 * @param {Array.<Numbas.jme.tree>} conditions - expressions in terms of the assigned names, which should evaluate to `true` if the values are acceptable.
 * @param {Numbas.jme.Scope} scope - the scope in which to evaluate everything
 * @param {Number} [maxRuns=100] - the maximum number of times to try to generate a set of values
 * @returns {Object.<Numbas.jme.token>} - a dictionary mapping names to their generated values.
 */
function satisfy(names,definitions,conditions,scope,maxRuns) {
        maxRuns = maxRuns===undefined ? 100 : maxRuns;
        if(definitions.length!=names.length) {
            throw(new Numbas.Error('jme.func.satisfy.wrong number of definitions'));
        }
        var satisfied = false;
        var runs = 0;
        while(runs<maxRuns && !satisfied) {
            runs += 1;
            var variables = {};
            for(var i=0; i<names.length; i++) {
                variables[names[i]] = scope.evaluate(definitions[i]);
            }
            var nscope = new jme.Scope([scope,{variables:variables}]);
            satisfied = true;
            for(var i=0; i<conditions.length; i++) {
                var ok = nscope.evaluate(conditions[i]);
                if(ok.type!='boolean') {
                    throw(new Numbas.Error('jme.func.satisfy.condition not a boolean'));
                }
                if(!ok.value) {
                    satisfied = false;
                    break;
                }
            }
        }
        if(!satisfied) {
            throw(new Numbas.Error('jme.func.satisfy.took too many runs'));
        }
        return variables;
}
newBuiltin('satisfy', [TList,TList,TList,TNum], TList, null, {
    evaluate: function(args,scope)
    {
        var names = args[0].args.map(function(t){ return t.tok.name; });
        var definitions = args[1].args;
        var conditions = args[2].args;
        var maxRuns = args.length>3 ? scope.evaluate(args[3]).value : 100;
        var variables = satisfy(names,definitions,conditions,scope,maxRuns);
        return new TList(names.map(function(name){ return variables[name]; }));
    }
});
Numbas.jme.lazyOps.push('satisfy');
jme.findvarsOps.satisfy = function(tree,boundvars,scope) {
    var names = tree.args[0].args.map(function(t){return t.tok.name});
    boundvars = boundvars.concat(0,0,names);
    var vars = [];
    for(var i=1;i<tree.args.length;i++)
        vars = vars.merge(jme.findvars(tree.args[i],boundvars));
    return vars;
}
newBuiltin('listval',[TList,TNum],'?', null, {
    evaluate: function(args,scope)
    {
        var list = args[0];
        var index = util.wrapListIndex(args[1].value,list.vars);
        if(list.type!='list') {
            if(list.type=='name')
                throw(new Numbas.Error('jme.variables.variable not defined',{name:list.name}));
            else
                throw(new Numbas.Error('jme.func.listval.not a list'));
        }
        if(index in list.value)
            return list.value[index];
        else
            throw(new Numbas.Error('jme.func.listval.invalid index',{index:index,size:list.value.length}));
    }
});
newBuiltin('listval',[TList,TRange],TList, null, {
    evaluate: function(args,scope)
    {
        var range = args[1].value;
        var list = args[0];
        var size = list.vars;
        var start = util.wrapListIndex(range[0],size);
        var end = util.wrapListIndex(range[1],size);
        var step = range[2];
        var value;
        if(step!=1) {
            value = [];
            for(var i=start;i<end;i += step) {
                if(i%1==0) {
                    value.push(list.value[i]);
                }
            }
        } else {
            value = list.value.slice(start,end);
        }
        return new TList(value);
    }
});
newBuiltin('listval',[TVector,TNum],TNum, null, {
    evaluate: function(args,scope)
    {
        var vector = args[0].value;
        var index = util.wrapListIndex(args[1].value,vector.length);
        return new TNum(vector[index] || 0);
    }
});
newBuiltin('listval',[TVector,TRange],TVector,null, {
    evaluate: function(args,scope)
    {
        var range = args[1].value;
        var vector = args[0].value;
        var start = util.wrapListIndex(range[0],vector.length);
        var end = util.wrapListIndex(range[1],vector.length);
        var v = [];
        for(var i=start;i<end;i++) {
            v.push(vector[i] || 0);
        }
        return new TVector(v);
    }
});
newBuiltin('listval',[TMatrix,TNum],TVector, null, {
    evaluate: function(args,scope)
    {
        var matrix = args[0].value;
        var index = util.wrapListIndex(args[1].value,matrix.length);
        return new TVector(matrix[index] || []);
    }
});
newBuiltin('listval',[TMatrix,TRange],TMatrix,null, {
    evaluate: function(args,scope)
    {
        var range = args[1].value;
        var matrix = args[0].value;
        var start = util.wrapListIndex(range[0],matrix.length);
        var end = util.wrapListIndex(range[1],matrix.length);
        var v = [];
        return new TMatrix(matrix.slice(start,end));
    }
});
newBuiltin('isset',[TName],TBool,null, {
    evaluate: function(args,scope) {
        var name = args[0].tok.name;
        return new TBool(name in scope.variables);
    }
});
Numbas.jme.lazyOps.push('isset');
jme.findvarsOps.isset = function(tree,boundvars,scope) {
    boundvars = boundvars.slice();
    boundvars.push(tree.args[1].tok.name.toLowerCase());
    var vars = jme.findvars(tree.args[0],boundvars,scope);
    vars = vars.merge(jme.findvars(tree.args[2],boundvars));
    return vars;
}
jme.substituteTreeOps.isset = function(tree,scope,allowUnbound) {
    return tree;
}
/** Map the given expression, considered as a lambda, over the given list.
 * @param {Numbas.jme.tree} lambda
 * @param {String|Array.<String>} names - either the name to assign to the elements of the lists, or a list of names if each element is itself a list.
 * @param {Numbas.jme.types.TList} list - the list to map over.
 * @param {Numbas.jme.Scope} scope - the scope in which to evaluate
 * @returns {Numbas.jme.types.TList}
 */
function mapOverList(lambda,names,list,scope) {
    var olist = list.map(function(v) {
        if(typeof(names)=='string') {
            scope.setVariable(names,v);
        } else {
            names.forEach(function(name,i) {
                scope.setVariable(name,v.value[i]);
            });
        }
        return scope.evaluate(lambda);
    });
    return new TList(olist);
}
/** Functions for 'map', by the type of the thing being mapped over.
 * Functions take a JME expression lambda, a name or list of names to map, a value to map over, and a scope to evaluate against.
 * @memberof Numbas.jme
 * @name mapFunctions
 * @enum {function}
 */
jme.mapFunctions = {
    'list': mapOverList,
    'set': mapOverList,
    'range': function(lambda,name,range,scope) {
        var list = math.rangeToList(range).map(function(n){return new TNum(n)});
        return mapOverList(lambda,name,list,scope);
    },
    'matrix': function(lambda,name,matrix,scope) {
        return new TMatrix(matrixmath.map(matrix,function(n) {
            scope.setVariable(name,new TNum(n));
            var o = scope.evaluate(lambda);
            if(!jme.isType(o,'number')) {
                throw(new Numbas.Error("jme.map.matrix map returned non number"))
            }
            return jme.castToType(o,'number').value;
        }));
    },
    'vector': function(lambda,name,vector,scope) {
        return new TVector(vectormath.map(vector,function(n) {
            scope.setVariable(name,new TNum(n));
            var o = scope.evaluate(lambda);
            if(!jme.isType(o,'number')) {
                throw(new Numbas.Error("jme.map.vector map returned non number"))
            }
            return jme.castToType(o,'number').value;
        }));
    }
}
newBuiltin('map',['?',TName,'?'],TList, null, {
    evaluate: function(args,scope)
    {
        var lambda = args[0];
        var value = jme.evaluate(args[2],scope);
        if(!(value.type in jme.mapFunctions)) {
            throw(new Numbas.Error('jme.typecheck.map not on enumerable',{type:value.type}));
        }
        scope = new Scope(scope);
        var names_tok = args[1].tok;
        var names;
        if(names_tok.type=='name') {
            names = names_tok.name;
        } else {
            names = args[1].args.map(function(t){return t.tok.name;});
        }
        return jme.mapFunctions[value.type](lambda,names,value.value,scope);
    }
});
Numbas.jme.lazyOps.push('map');
jme.findvarsOps.map = function(tree,boundvars,scope) {
    var mapped_boundvars = boundvars.slice();
    if(tree.args[1].tok.type=='list') {
        var names = tree.args[1].args;
        for(var i=0;i<names.length;i++) {
            mapped_boundvars.push(names[i].tok.name.toLowerCase());
        }
    } else {
        mapped_boundvars.push(tree.args[1].tok.name.toLowerCase());
    }
    var vars = jme.findvars(tree.args[0],mapped_boundvars,scope);
    vars = vars.merge(jme.findvars(tree.args[2],boundvars,scope));
    return vars;
}
jme.substituteTreeOps.map = function(tree,scope,allowUnbound) {
    tree.args[2] = jme.substituteTree(tree.args[2],scope,allowUnbound);
    return tree;
}
newBuiltin('filter',['?',TName,'?'],TList,null, {
    evaluate: function(args,scope) {
        var lambda = args[0];
        var list = jme.evaluate(args[2],scope);
        switch(list.type) {
        case 'list':
            list = list.value;
            break;
        case 'range':
            list = math.rangeToList(list.value);
            for(var i=0;i<list.length;i++) {
                list[i] = new TNum(list[i]);
            }
            break;
        default:
            throw(new Numbas.Error('jme.typecheck.map not on enumerable',list.type));
        }
        scope = new Scope(scope);
        var name = args[1].tok.name;
        var value = list.filter(function(v) {
            scope.setVariable(name,v);
            return jme.evaluate(lambda,scope).value;
        });
        return new TList(value);
    }
});
Numbas.jme.lazyOps.push('filter');
jme.findvarsOps.filter = function(tree,boundvars,scope) {
    var mapped_boundvars = boundvars.slice();
    if(tree.args[1].tok.type=='list') {
        var names = tree.args[1].args;
        for(var i=0;i<names.length;i++) {
            mapped_boundvars.push(names[i].tok.name.toLowerCase());
        }
    } else {
        mapped_boundvars.push(tree.args[1].tok.name.toLowerCase());
    }
    var vars = jme.findvars(tree.args[0],mapped_boundvars,scope);
    vars = vars.merge(jme.findvars(tree.args[2],boundvars,scope));
    return vars;
}
jme.substituteTreeOps.filter = function(tree,scope,allowUnbound) {
    tree.args[2] = jme.substituteTree(tree.args[2],scope,allowUnbound);
    return tree;
}


newBuiltin('take',[TNum,'?',TName,'?'],TList,null, {
    evaluate: function(args,scope) {
        var n = scope.evaluate(args[0]).value;
        var lambda = args[1];
        var list = scope.evaluate(args[3]);
        switch(list.type) {
        case 'list':
            list = list.value;
            break;
        case 'range':
            list = math.rangeToList(list.value);
            for(var i=0;i<list.length;i++) {
                list[i] = new TNum(list[i]);
            }
            break;
        default:
            throw(new Numbas.Error('jme.typecheck.map not on enumerable',list.type));
        }
        scope = new Scope(scope);
        var name = args[2].tok.name;
        var value = [];
        for(var i=0;i<list.length && value.length<n;i++) {
            var v = list[i];
            scope.setVariable(name,v);
            var ok = scope.evaluate(lambda).value;
            if(ok) {
                value.push(v);
            }
        };
        return new TList(value);
    }
});
Numbas.jme.lazyOps.push('take');
jme.findvarsOps.take = function(tree,boundvars,scope) {
    var mapped_boundvars = boundvars.slice();
    if(tree.args[2].tok.type=='list') {
        var names = tree.args[2].args;
        for(var i=0;i<names.length;i++) {
            mapped_boundvars.push(names[i].tok.name.toLowerCase());
        }
    } else {
        mapped_boundvars.push(tree.args[2].tok.name.toLowerCase());
    }
    var vars = jme.findvars(tree.args[1],mapped_boundvars,scope);
    vars = vars.merge(jme.findvars(tree.args[0],boundvars,scope));
    vars = vars.merge(jme.findvars(tree.args[3],boundvars,scope));
    return vars;
}
jme.substituteTreeOps.take = function(tree,scope,allowUnbound) {
    var args = tree.args.slice();
    args[0] = jme.substituteTree(args[0],scope,allowUnbound);
    args[3] = jme.substituteTree(args[3],scope,allowUnbound);
    return {tok:tree.tok, args: args};
}



/** Is the given token the value `true`?
 * @param {Numbas.jme.token} item
 * @returns {Boolean}
 */
function tok_is_true(item){return item.type=='boolean' && item.value}
newBuiltin('all',[sig.listof(sig.type('boolean'))],TBool,function(list) {
    return list.every(tok_is_true);
});
newBuiltin('some',[sig.listof(sig.type('boolean'))],TBool,function(list) {
    return list.some(tok_is_true);
});

var let_sig_names = sig.multiple(
                    sig.or(
                        sig.sequence(sig.type('name'),sig.anything()),
                        sig.sequence(sig.listof(sig.type('name')),sig.anything())
                    )
                );
newBuiltin('let',[sig.or(sig.type('dict'), let_sig_names),'?'],TList, null, {
    evaluate: function(args,scope) {
        var signature = sig.or(sig.type('dict'), let_sig_names)(args.map(function(a){
            if(a.tok.type=='list' && a.args) {
                return new TList(a.args.map(function(aa){return aa.tok;}));
            } else {
                return a.tok
            }
        }));
        if(!signature) {
            throw(new Numbas.Error('jme.typecheck.no right type definition',{op:'let'}));
        }
        if(signature[0].type=="dict") {
            var d = scope.evaluate(args[0]);
            var variables = d.value;
            var lambda = args[1];
            var nscope = new Scope([scope,{variables:variables}]);
            return nscope.evaluate(lambda);
        } else {
            var lambda = args[args.length-1];
            var variables = {};
            var nscope = new Scope([scope]);
            for(var i=0;i<args.length-1;i+=2) {
                var value = nscope.evaluate(args[i+1]);
                if(args[i].tok.type=='name') {
                    var name = args[i].tok.name;
                    nscope.setVariable(name,value);
                } else if(args[i].tok.type=='list') {
                    var names = args[i].args.map(function(t){return t.tok.name});
                    var values = jme.castToType(value,'list').value;
                    for(var j=0;j<names.length;j++) {
                        nscope.setVariable(names[j],values[j]);
                    }
                }
            }
            return nscope.evaluate(lambda);
        }
    }
});
Numbas.jme.lazyOps.push('let');
jme.findvarsOps.let = function(tree,boundvars,scope) {
    var vars = [];
<<<<<<< HEAD
    var oboundvars = boundvars;
    boundvars = boundvars.slice();
    if(tree.args[0].tok.type=='dict') {
        tree.args[0].args.forEach(function(kp) {
            boundvars.push(kp.tok.key);
            vars = vars.merge(jme.findvars(kp.args[0],oboundvars,scope));
        });
    } else {
        for(var i=0;i<tree.args.length-1;i+=2) {
            var names = tree.args[i].tok.type=='list' ? tree.args[i].args : [tree.args[i]];
            names.forEach(function(name) {
                boundvars.push(name.tok.name.toLowerCase());
            });
            vars = vars.merge(jme.findvars(tree.args[i+1],oboundvars,scope));
=======
    boundvars = boundvars.slice();
    for(var i=0;i<tree.args.length-1;i+=2) {
        vars = vars.merge(jme.findvars(tree.args[i+1],boundvars,scope));
        switch(tree.args[i].tok.type) {
            case 'name':
                boundvars.push(tree.args[i].tok.name.toLowerCase());
                break;
            case 'list':
                boundvars = boundvars.concat(tree.args[i].args.map(function(t){return t.tok.name}));
                break;
>>>>>>> 49b1811f
        }
    }
    // find variables used in the lambda expression, excluding the ones assigned by let
    vars = vars.merge(jme.findvars(tree.args[tree.args.length-1],boundvars,scope));
    return vars;
}
jme.substituteTreeOps.let = function(tree,scope,allowUnbound) {
    if(tree.args[0].tok.type=='dict') {
        var d = tree.args[0];
        d.args = d.args.map(function(da) { return jme.substituteTree(da,scope,allowUnbound) });
    } else {
        for(var i=1;i<tree.args.length-1;i+=2) {
            tree.args[i] = jme.substituteTree(tree.args[i],scope,allowUnbound);
        }
    }
}

newBuiltin('unset',[TDict,'?'],'?',null,{
    evaluate: function(args,scope) {
        var defs = jme.unwrapValue(scope.evaluate(args[0]));
        var nscope = scope.unset(defs);
        return nscope.evaluate(args[1]);
    }
});
Numbas.jme.lazyOps.push('unset');

newBuiltin('sort',[TList],TList, null, {
    evaluate: function(args,scope)
    {
        var list = args[0];
        var newlist = new TList(list.vars);
        newlist.value = list.value.slice().sort(jme.compareTokens);
        return newlist;
    }
});
newBuiltin('sort_by',[TNum,sig.listof(sig.type('list'))],TList, null, {
    evaluate: function(args,scope) {
        var index = args[0].value;
        var list = args[1];
        var newlist = new TList(list.vars);
        newlist.value = list.value.slice().sort(jme.sortTokensBy(function(x){ return x.value[index]; }));
        return newlist;
    }
});

newBuiltin('sort_by',[TString,sig.listof(sig.type('dict'))],TList, null, {
    evaluate: function(args,scope) {
        var index = args[0].value;
        var list = args[1];
        var newlist = new TList(list.vars);
        newlist.value = list.value.slice().sort(jme.sortTokensBy(function(x){ return x.value[index]; }));
        return newlist;
    }
});

newBuiltin('sort_destinations',[TList],TList,null, {
    evaluate: function(args,scope) {
        var list = args[0];
        var newlist = new TList(list.vars);
        var sorted = list.value.map(function(v,i){ return {tok:v,i:i} }).sort(function(a,b){
            return jme.compareTokens(a.tok,b.tok);
        });
        var inverse = [];
        for(var i=0;i<sorted.length;i++) {
            inverse[sorted[i].i] = i;
        }
        newlist.value = inverse.map(function(n) {
            return new TNum(n);
        });
        return newlist;
    }
});

newBuiltin('group_by',[TNum,sig.listof(sig.type('list'))],TList,null, {
    evaluate: function(args,scope) {
        var index = args[0].value;
        var list = args[1];
        var newlist = new TList(list.vars);
        var sorted = list.value.slice().sort(jme.sortTokensBy(function(x){ return x.value[index]; }));
        var out = [];
        for(var i=0;i<sorted.length;) {
            var key = sorted[i].value[index];
            var values = [sorted[i]];
            for(i++;i<sorted.length;i++) {
                if(jme.compareTokens(key,sorted[i].value[index])==0) {
                    values.push(sorted[i]);
                } else {
                    break;
                }
            }
            out.push(new TList([key,new TList(values)]));
        }
        return new TList(out);
    }
});

newBuiltin('group_by',[TString,sig.listof(sig.type('dict'))],TList,null, {
    evaluate: function(args,scope) {
        var index = args[0].value;
        var list = args[1];
        var newlist = new TList(list.vars);
        var sorted = list.value.slice().sort(jme.sortTokensBy(function(x){ return x.value[index]; }));
        var out = [];
        for(var i=0;i<sorted.length;) {
            var key = sorted[i].value[index];
            var values = [sorted[i]];
            for(i++;i<sorted.length;i++) {
                if(jme.compareTokens(key,sorted[i].value[index])==0) {
                    values.push(sorted[i]);
                } else {
                    break;
                }
            }
            out.push(new TList([key,new TList(values)]));
        }
        return new TList(out);
    }
});

newBuiltin('reverse',[TList],TList,null, {
    evaluate: function(args,scope) {
        var list = args[0];
        return new TList(list.value.slice().reverse());
    }
});
// indices of given value in given list
newBuiltin('indices',[TList,'?'],TList,null, {
    evaluate: function(args,scope) {
        var list = args[0];
        var target = args[1];
        var out = [];
        list.value.map(function(v,i) {
            if(util.eq(v,target)) {
                out.push(new TNum(i));
            }
        });
        return new TList(out);
    }
});
newBuiltin('set',[TList],TSet,function(l) {
    return util.distinct(l);
});
newBuiltin('set', ['*?'], TSet, null, {
    evaluate: function(args,scope) {
        return new TSet(util.distinct(args));
    }
});
newBuiltin('list',[TSet],TList,function(set) {
    var l = [];
    for(var i=0;i<set.length;i++) {
        l.push(set[i]);
    }
    return l;
});
newBuiltin('union',[TSet,TSet],TSet,setmath.union);
newBuiltin('intersection',[TSet,TSet],TSet,setmath.intersection);
newBuiltin('or',[TSet,TSet],TSet,setmath.union);
newBuiltin('and',[TSet,TSet],TSet,setmath.intersection);
newBuiltin('-',[TSet,TSet],TSet,setmath.minus);
newBuiltin('abs',[TSet],TNum,setmath.size);
newBuiltin('in',['?',TSet],TBool,null,{
    evaluate: function(args,scope) {
        return new TBool(util.contains(args[1].value,args[0]));
    }
});
newBuiltin('product',[sig.multiple(sig.type('list'))],TList,function() {
    var lists = Array.prototype.slice.call(arguments);
    var prod = util.product(lists);
    return prod.map(function(l){ return new TList(l); });
});

newBuiltin('product',[TList,TNum],TList,function(l,n) {
    return util.cartesian_power(l,n).map(function(sl){ return new TList(sl); });
});

newBuiltin('zip',[sig.multiple(sig.type('list'))],TList,function() {
    var lists = Array.prototype.slice.call(arguments);
    var zipped = util.zip(lists);
    return zipped.map(function(l){ return new TList(l); });
});
newBuiltin('combinations',[TList,TNum],TList,function(list,r) {
    var prod = util.combinations(list,r);
    return prod.map(function(l){ return new TList(l); });
});
newBuiltin('combinations_with_replacement',[TList,TNum],TList,function(list,r) {
    var prod = util.combinations_with_replacement(list,r);
    return prod.map(function(l){ return new TList(l); });
});
newBuiltin('permutations',[TList,TNum],TList,function(list,r) {
    var prod = util.permutations(list,r);
    return prod.map(function(l){ return new TList(l); });
});
newBuiltin('vector',[sig.multiple(sig.type('number'))],TVector, null, {
    evaluate: function(args,scope)
    {
        var value = [];
        for(var i=0;i<args.length;i++)
        {
            value.push(args[i].value);
        }
        return new TVector(value);
    }
});
newBuiltin('vector',[sig.listof(sig.type('number'))],TVector, null, {
    evaluate: function(args,scope)
    {
        var list = args[0];
        var value = list.value.map(function(x){return x.value});
        return new TVector(value);
    }
});
newBuiltin('matrix',[sig.listof(sig.type('vector'))],TMatrix,null, {
    evaluate: function(args,scope)
    {
        var list = args[0];
        var rows = list.vars;
        var columns = 0;
        var value = [];
        if(!list.value.length) {
            rows = 0;
            columns = 0;
        } else {
            value = list.value.map(function(v){return v.value});
            columns = list.value[0].value.length;
        }
        value.rows = rows;
        value.columns = columns;
        return new TMatrix(value);
    }
});
newBuiltin('matrix',[sig.listof(sig.listof(sig.type('number')))],TMatrix,null, {
    evaluate: function(args,scope)
    {
        var list = args[0];
        var rows = list.vars;
        var columns = 0;
        var value = [];
        if(!list.value.length) {
            rows = 0;
            columns = 0;
        } else {
            for(var i=0;i<rows;i++) {
                var row = list.value[i].value;
                value.push(row.map(function(x){return x.value}));
                columns = Math.max(columns,row.length);
            }
        }
        value.rows = rows;
        value.columns = columns;
        return new TMatrix(value);
    }
});
newBuiltin('matrix',[sig.listof(sig.type('number'))],TMatrix,null, {
    evaluate: function(args,scope)
    {
        var list = args[0];
        var rows = list.vars;
        var columns = 0;
        var value = [];
        if(!list.value.length) {
            rows = 0;
            columns = 0;
        } else {
            value = [list.value.map(function(e){return jme.castToType(e,'number').value})];
            rows = 1;
            columns = list.vars;
        }
        value.rows = rows;
        value.columns = columns;
        return new TMatrix(value);
    }
});
newBuiltin('matrix',[sig.multiple(sig.listof(sig.type('number')))],TMatrix, null, {
    evaluate: function(args,scope)
    {
        var rows = args.length;
        var columns = 0;
        var value = [];
        for(var i=0;i<args.length;i++)
        {
            var row = args[i].value;
            value.push(row.map(function(x){return x.value}));
            columns = Math.max(columns,row.length);
        }
        value.rows = rows;
        value.columns = columns;
        return new TMatrix(value);
    }
});
newBuiltin('rowvector',[sig.multiple(sig.type('number'))],TMatrix, null, {
    evaluate: function(args,scope)
    {
        var row = [];
        for(var i=0;i<args.length;i++)
        {
            row.push(args[i].value);
        }
        var matrix = [row];
        matrix.rows = 1;
        matrix.columns = row.length;
        return new TMatrix(matrix);
    }
});
newBuiltin('rowvector',[sig.listof(sig.type('number'))],TMatrix, null, {
    evaluate: function(args,scope)
    {
        var list = args[0];
        var row = list.value.map(function(x){return x.value});
        var matrix = [row];
        matrix.rows = 1;
        matrix.columns = row.length;
        return new TMatrix(matrix);
    }
});
//cast vector to list
newBuiltin('list',[TVector],TList,null, {
    evaluate: function(args,scope)
    {
        var vector = args[0];
        var value = vector.value.map(function(n){ return new TNum(n)});
        return new TList(value);
    }
});
//cast matrix to list of lists
newBuiltin('list',[TMatrix],TList,null, {
    evaluate: function(args,scope)
    {
        var matrix = args[0];
        var value = [];
        for(var i=0;i<matrix.value.rows;i++)
        {
            var row = new TList(matrix.value[i].map(function(n){return new TNum(n)}));
            value.push(row);
        }
        return new TList(value);
    }
});
function set_html_content(element,tok) {
    if(tok.type!='html') {
        element.innerHTML = jme.typeToDisplayString(tok);
    } else {
        element.appendChild(tok.value);
    }
}
newBuiltin('table',[TList,sig.listof(sig.type('list'))],THTML,
    function(data,headers) {
        var table = document.createElement('table');
        var thead = document.createElement('thead');
        table.appendChild(thead);
        for(var i=0;i<headers.length;i++) {
            var th = document.createElement('th');
            set_html_content(th,headers[i]);
            thead.appendChild(th);
        }
        var tbody = document.createElement('tbody');
        table.appendChild(tbody);
        for(var i=0;i<data.length;i++) {
            var row = document.createElement('tr');
            tbody.appendChild(row);
            for(var j=0;j<data[i].value.length;j++) {
                var cell = data[i].value[j];
                var td = document.createElement('td');
                set_html_content(td,data[i].value[j]);
                row.appendChild(td);
            }
        }
        return new THTML(table);
    }
);
newBuiltin('table',[TList],THTML,
    function(data) {
        var table = document.createElement('table');
        var tbody = document.createElement('tbody');
        table.appendChild(tbody);
        for(var i=0;i<data.length;i++) {
            var row = document.createElement('tr');
            tbody.appendChild(row);
            for(var j=0;j<data[i].value.length;j++) {
                var td = document.createElement('td');
                set_html_content(td,data[i].value[j]);
                row.appendChild(td);
            }
        }
        return new THTML(table);
    },
    {
        unwrapValues: true
    }
);

newBuiltin('max_width',[TNum,THTML],THTML,function(w,h) {
    h[0].style['max-width'] = w+'em';
    return h[0];
});

newBuiltin('max_height',[TNum,THTML],THTML,function(w,h) {
    h[0].style['max-height'] = w+'em';
    return h[0];
});

newBuiltin('parse',[TString],TExpression,function(str) {
    return jme.compile(str);
});
newBuiltin('expression',[TString],TExpression,function(str) {
    return jme.compile(str);
});
newBuiltin('args',[TExpression],TList,null, {
    evaluate: function(args, scope) {
        if(!args[0].tree.args) {
            return new TList([]);
        }
        return new TList(args[0].tree.args.map(function(tree){ return new TExpression(tree); }));
    }
});
newBuiltin('as',['?',TString],'?',null, {
    evaluate: function(args,scope) {
        var target = args[1].value;
        return jme.castToType(args[0],target);
    }
});
newBuiltin('type',[TExpression],TString,null, {
    evaluate: function(args,scope) {
        return new TString(args[0].tree.tok.type);
    }
});
newBuiltin('type',['?'],TString,null, {
    evaluate: function(args,scope) {
        return new TString(args[0].type);
    }
});
newBuiltin('name',[TString],TName,function(name){ return name });
newBuiltin('string',[TName],TString,function(name){ return name });
newBuiltin('op',[TString],TOp,function(name){ return name });
newBuiltin('assert',[TBool,'?'],'?',null,{
    evaluate: function(args, scope) {
        var result = scope.evaluate(args[0]).value;
        if(!result) {
            return scope.evaluate(args[1]);
        } else {
            return new TBool(false);
        }
    }
});
Numbas.jme.lazyOps.push('assert');
newBuiltin('try',['?',TName,'?'],'?',null, {
    evaluate: function(args, scope) {
        try {
            var res = scope.evaluate(args[0]);
            return res;
        } catch(e) {
            var variables = {};
            variables[args[1].tok.name] = e.message;
            return scope.evaluate(args[2],variables);
        }
    }
});
Numbas.jme.lazyOps.push('try');
jme.findvarsOps.try = function(tree,boundvars,scope) {
    var try_boundvars = boundvars.slice();
    try_boundvars.push(tree.args[1].tok.name.toLowerCase());
    vars = jme.findvars(tree.args[0],boundvars,scope);
    vars = vars.merge(jme.findvars(tree.args[2],try_boundvars,scope));
    return vars;
}
newBuiltin('exec',[TOp,TList],TExpression,null, {
    evaluate: function(args, scope) {
        var tok = args[0];
        var eargs = args[1].value.map(function(a) {
            if(a.type!='expression') {
                return {tok:a};
            } else {
                return a.tree;
            }
        });
        return new TExpression({tok: tok, args: eargs});
    }
});
newBuiltin('simplify',[TExpression,TString],TExpression,null, {
    evaluate: function(args, scope) {
        var tree = args[0].tree;
        var ruleset = jme.rules.collectRuleset(args[1].value,scope.allRulesets());
        return new TExpression(jme.display.simplifyTree(tree, ruleset, scope));
    }
});
newBuiltin('simplify',[TExpression,TList],TExpression,null, {
    evaluate: function(args, scope) {
        var tree = args[0].tree;
        var ruleset = jme.rules.collectRuleset(args[1].value.map(function(x){ return x.value}),scope.allRulesets());
        return new TExpression(jme.display.simplifyTree(tree, ruleset, scope));
    }
});
newBuiltin('simplify',[TString,TString],TExpression,null, {
    evaluate: function(args,scope) {
        return new TExpression(jme.display.simplify(args[0].value,args[1].value,scope));
    }
});
newBuiltin('string',[TExpression],TString,null, {
    evaluate: function(args,scope) {
        return new TString(jme.display.treeToJME(args[0].tree));
    }
});
newBuiltin('eval',[TExpression],'?',null,{
    evaluate: function(args,scope) {
        return scope.evaluate(args[0].tree);
    }
});
newBuiltin('eval',[TExpression, TDict],'?',null,{
    evaluate: function(args,scope) {
        return (new Numbas.jme.Scope([scope,{variables:args[1].value}])).evaluate(args[0].tree);
    }
});
newBuiltin('findvars',[TExpression],TList,null, {
    evaluate: function(args, scope) {
        var vars = jme.findvars(args[0].tree,[],scope);
        return new TList(vars.map(function(v){ return new TString(v) }));
    }
});
newBuiltin('definedvariables',[],TList,null, {
    evaluate: function(args, scope) {
        var vars = Object.keys(scope.allVariables());
        return new TList(vars.map(function(x){ return new TString(x) }));
    }
});
newBuiltin('resultsequal',['?','?',TString,TNum],TBool,null, {
    evaluate: function(args, scope) {
        var a = args[0];
        var b = args[1];
        var accuracy = args[3].value;
        var checkingFunction = jme.checkingFunctions[args[2].value.toLowerCase()];
        return new TBool(jme.resultsEqual(a,b,checkingFunction,accuracy));
    }
});

newBuiltin('infer_variable_types',[TExpression],TDict,null, {
    evaluate: function(args, scope) {
        var expr = args[0];
        var assignments = jme.inferVariableTypes(expr.tree,scope);
        return jme.wrapValue(assignments);
    }
});

newBuiltin('make_variables',[sig.dict(sig.type('expression')),sig.optional(sig.type('range'))],TDict,null, {
    evaluate: function(args,scope) {
        var todo = {};
        var scope = new jme.Scope([scope]);
        if(args.length>1) {
            scope.setVariable('vrange',args[1]);
        }
        for(var x in args[0].value) {
            scope.deleteVariable(x);
            var tree = args[0].value[x].tree;
            var vars = jme.findvars(tree);
            todo[x] = {tree: args[0].value[x].tree, vars: vars};
        }
        var result = jme.variables.makeVariables(todo,scope);
        var out = {};
        for(var x in result.variables) {
            out[x] = result.variables[x];
        }
        return new TDict(out);
    }
});

/** Helper function for the JME `match` function
 * @param {Numbas.jme.tree} expr
 * @param {String} pattern
 * @param {String} options
 * @param {Numbas.jme.Scope} scope
 * @returns {Numbas.jme.token}
 * @see Numbas.jme.rules.Rule#match
 */
function match_subexpression(expr,pattern,options,scope) {
    var rule = new jme.rules.Rule(pattern, null, options);
    var match = rule.match(expr,scope);
    if(!match) {
        return jme.wrapValue({match: false, groups: {}});
    } else {
        var groups = {}
        for(var x in match) {
            if(x.slice(0,2)!='__') {
                groups[x] = new TExpression(match[x]);
            }
        }
        return jme.wrapValue({
            match: true,
            groups: groups
        });
    }
}

newBuiltin('match',[TExpression,TString],TDict,null, {
    evaluate: function(args, scope) {
        var expr = args[0].tree;
        var pattern = args[1].value;
        var options = 'ac';
        return match_subexpression(expr,pattern,options,scope);
    }
});
newBuiltin('match',[TExpression,TString,TString],TDict,null, {
    evaluate: function(args, scope) {
        var expr = args[0].tree;
        var pattern = args[1].value;
        var options = args[2].value;
        return match_subexpression(expr,pattern,options,scope);
    }
});

/** Helper function for the JME `matches` function
 * @param {Numbas.jme.tree} expr
 * @param {String} pattern
 * @param {String} options
 * @param {Numbas.jme.Scope} scope
 * @returns {Numbas.jme.token}
 * @see Numbas.jme.rules.Rule#match
 */
function matches_subexpression(expr,pattern,options,scope) {
    var rule = new jme.rules.Rule(pattern, null, options);
    var match = rule.match(expr,scope);
    return new TBool(match && true);
}

newBuiltin('matches',[TExpression,TString],TBool,null, {
    evaluate: function(args, scope) {
        var expr = args[0].tree;
        var pattern = args[1].value;
        var options = 'ac';
        return matches_subexpression(expr,pattern,options,scope);
    }
});
newBuiltin('matches',[TExpression,TString,TString],TBool,null, {
    evaluate: function(args, scope) {
        var expr = args[0].tree;
        var pattern = args[1].value;
        var options = args[2].value;
        return matches_subexpression(expr,pattern,options,scope);
    }
});

/** Helper function for the JME `replace` function
 * @param {String} pattern
 * @param {String} repl
 * @param {Numbas.jme.tree} expr
 * @param {String} options
 * @param {Numbas.jme.Scope} scope
 * @returns {Numbas.jme.token}
 * @see Numbas.jme.rules.Rule#replaceAll
 */
function replace_expression(pattern,repl,expr,options,scope) {
        var rule = new jme.rules.Rule(pattern,repl,options);
        var out = rule.replaceAll(expr,scope).expression;
        return new TExpression(out);
}
newBuiltin('replace',[TString,TString,TExpression],TExpression,null,{
    evaluate: function(args, scope) {
        var pattern = args[0].value;
        var repl = args[1].value;
        var expr = args[2].tree;
        var options = 'acg';
        return replace_expression(pattern,repl,expr,options,scope);
    }
});
newBuiltin('replace',[TString,TString,TExpression,TString],TExpression,null,{
    evaluate: function(args, scope) {
        var pattern = args[0].value;
        var repl = args[1].value;
        var expr = args[2].tree;
        var options = args[3].value;
        return replace_expression(pattern,repl,expr,options,scope);
    }
});
newBuiltin('canonical_compare',['?','?'],TNum,null, {
    evaluate: function(args,scope) {
        var cmp = jme.compareTrees(args[0],args[1]);
        return new TNum(cmp);
    }
});
jme.lazyOps.push('canonical_compare');

newBuiltin('numerical_compare',[TExpression,TExpression],TBool,null,{
    evaluate: function(args,scope) {
        var a = args[0].tree;
        var b = args[1].tree;
        return new TBool(jme.compare(a,b,{},scope));
    }
});

newBuiltin('translate',[TString],TString,function(s) {
    return R(s);
});
newBuiltin('translate',[TString,TDict],TString,function(s,params) {
    return R(s,params);
},{unwrapValues:true});
///end of builtins

});<|MERGE_RESOLUTION|>--- conflicted
+++ resolved
@@ -1142,25 +1142,8 @@
 Numbas.jme.lazyOps.push('let');
 jme.findvarsOps.let = function(tree,boundvars,scope) {
     var vars = [];
-<<<<<<< HEAD
-    var oboundvars = boundvars;
-    boundvars = boundvars.slice();
-    if(tree.args[0].tok.type=='dict') {
-        tree.args[0].args.forEach(function(kp) {
-            boundvars.push(kp.tok.key);
-            vars = vars.merge(jme.findvars(kp.args[0],oboundvars,scope));
-        });
-    } else {
-        for(var i=0;i<tree.args.length-1;i+=2) {
-            var names = tree.args[i].tok.type=='list' ? tree.args[i].args : [tree.args[i]];
-            names.forEach(function(name) {
-                boundvars.push(name.tok.name.toLowerCase());
-            });
-            vars = vars.merge(jme.findvars(tree.args[i+1],oboundvars,scope));
-=======
     boundvars = boundvars.slice();
     for(var i=0;i<tree.args.length-1;i+=2) {
-        vars = vars.merge(jme.findvars(tree.args[i+1],boundvars,scope));
         switch(tree.args[i].tok.type) {
             case 'name':
                 boundvars.push(tree.args[i].tok.name.toLowerCase());
@@ -1168,8 +1151,14 @@
             case 'list':
                 boundvars = boundvars.concat(tree.args[i].args.map(function(t){return t.tok.name}));
                 break;
->>>>>>> 49b1811f
-        }
+            case 'dict':
+                tree.args[i].args.forEach(function(kp) {
+                    boundvars.push(kp.tok.key);
+                    vars = vars.merge(jme.findvars(kp.args[0],boundvars,scope));
+                });
+                break;
+        }
+        vars = vars.merge(jme.findvars(tree.args[i+1],boundvars,scope));
     }
     // find variables used in the lambda expression, excluding the ones assigned by let
     vars = vars.merge(jme.findvars(tree.args[tree.args.length-1],boundvars,scope));
