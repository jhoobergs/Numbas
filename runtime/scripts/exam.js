--- conflicted
+++ resolved
@@ -60,73 +60,6 @@
 {
     this.store = store;
     this.signals = new Numbas.schedule.SignalBox();
-<<<<<<< HEAD
-=======
-    //load settings from XML
-    tryGetAttribute(settings,xml,'.',['name','percentPass']);
-    tryGetAttribute(settings,xml,'questions',['shuffle','all','pick'],['shuffleQuestions','allQuestions','pickQuestions']);
-    tryGetAttribute(settings,xml,'settings/navigation',['allowregen','reverse','browse','allowsteps','showfrontpage','showresultspage','preventleave','startpassword'],['allowRegen','navigateReverse','navigateBrowse','allowSteps','showFrontPage','showResultsPage','preventLeave','startPassword']);
-    //get navigation events and actions
-    settings.navigationEvents = {};
-    var navigationEventNodes = xml.selectNodes('settings/navigation/event');
-    for( var i=0; i<navigationEventNodes.length; i++ )
-    {
-        var e = new ExamEvent(navigationEventNodes[i]);
-        settings.navigationEvents[e.type] = e;
-    }
-    tryGetAttribute(settings,xml,'settings/timing',['duration','allowPause']);
-    //get text representation of exam duration
-    this.displayDuration = settings.duration>0 ? Numbas.timing.secsToDisplayTime( settings.duration ) : '';
-    //get timing events
-    settings.timerEvents = {};
-    var timerEventNodes = this.xml.selectNodes('settings/timing/event');
-    for( i=0; i<timerEventNodes.length; i++ )
-    {
-        var e = new ExamEvent(timerEventNodes[i]);
-        settings.timerEvents[e.type] = e;
-    }
-    //feedback
-    var feedbackPath = 'settings/feedback';
-    tryGetAttribute(settings,xml,feedbackPath,
-        [
-            'showactualmark',
-            'showtotalmark',
-            'showanswerstate',
-            'allowrevealanswer',
-            'showStudentName',
-            'reviewshowscore',
-            'reviewshowfeedback',
-            'reviewshowexpectedanswer',
-            'reviewshowadvice'
-        ],
-        [
-            'showActualMark',
-            'showTotalMark',
-            'showAnswerState',
-            'allowRevealAnswer',
-            'showStudentName',
-            'reviewShowScore',
-            'reviewShowFeedback',
-            'reviewShowExpectedAnswer',
-            'reviewShowAdvice'
-        ]
-    );
-    var serializer = new XMLSerializer();
-    var isEmpty = Numbas.xml.isEmpty;
-    var introNode = this.xml.selectSingleNode(feedbackPath+'/intro/content/span');
-    this.hasIntro = !isEmpty(introNode);
-    this.introMessage = this.hasIntro ? serializer.serializeToString(introNode) : '';
-    var feedbackMessageNodes = this.xml.selectNodes(feedbackPath+'/feedbackmessages/feedbackmessage');
-    this.feedbackMessages = [];
-    for(var i=0;i<feedbackMessageNodes.length;i++) {
-        var feedbackMessageNode = feedbackMessageNodes[i];
-        var feedbackMessage = {threshold: 0, message: ''};
-        feedbackMessage.message = serializer.serializeToString(feedbackMessageNode.selectSingleNode('content/span'));
-        tryGetAttribute(feedbackMessage,null,feedbackMessageNode,['threshold']);
-        this.feedbackMessages.push(feedbackMessage);
-    }
-    this.feedbackMessages.sort(function(a,b){ var ta = a.threshold, tb = b.threshold; return ta>tb ? 1 : ta<tb ? -1 : 0});
->>>>>>> dc36896b
     var scope = new Numbas.jme.Scope(Numbas.jme.builtinScope);
     for(var extension in Numbas.extensions) {
         if('scope' in Numbas.extensions[extension]) {
@@ -181,7 +114,30 @@
             settings.timerEvents[e.type] = e;
         }
         var feedbackPath = 'settings/feedback';
-        tryGetAttribute(settings,xml,feedbackPath,['showactualmark','showtotalmark','showanswerstate','allowrevealanswer','showStudentName'],['showActualMark','showTotalMark','showAnswerState','allowRevealAnswer','showStudentName']);
+        tryGetAttribute(settings,xml,feedbackPath,
+            [
+                'showactualmark',
+                'showtotalmark',
+                'showanswerstate',
+                'allowrevealanswer',
+                'showStudentName',
+                'reviewshowscore',
+                'reviewshowfeedback',
+                'reviewshowexpectedanswer',
+                'reviewshowadvice'
+            ],
+            [
+                'showActualMark',
+                'showTotalMark',
+                'showAnswerState',
+                'allowRevealAnswer',
+                'showStudentName',
+                'reviewShowScore',
+                'reviewShowFeedback',
+                'reviewShowExpectedAnswer',
+                'reviewShowAdvice'
+            ]
+        );
         var serializer = new XMLSerializer();
         var isEmpty = Numbas.xml.isEmpty;
         var introNode = this.xml.selectSingleNode(feedbackPath+'/intro/content/span');
