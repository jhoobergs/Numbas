--- conflicted
+++ resolved
@@ -1382,29 +1382,16 @@
             break;
         case 'fact':
             op = '!';
-<<<<<<< HEAD
-=======
             if(!(tree.args[0].tok.type=='number' || tree.args[0].tok.type=='name')) {
                 bits[0] = '('+bits[0]+')';
             }
->>>>>>> 458189d1
             break;
 		}
 
 		if(l==1) {
-<<<<<<< HEAD
             return tok.postfix ? bits[0]+op : op+bits[0];
         } else {
 			return bits[0]+op+bits[1];
-=======
-            if(tok.prefix) {
-    			return op+bits[0];
-            } else {
-                return bits[0]+op;
-            }
-        } else {
-            return bits[0]+op+bits[1];
->>>>>>> 458189d1
         }
 	},
 	set: function(tree,tok,bits,settings) {
@@ -1492,438 +1479,8 @@
 	'=': [{},{}]
 };
 
-<<<<<<< HEAD
 /** For backwards compatibility, copy references from some Numbas.jme.rules members to Numbas.jme.display.
  *  These used to belong to Numbas.jme.display, but were moved into a separate file.
-=======
-/** Simplification rule
- * @memberof Numbas.jme.display
- * @constructor
- *
- * @param {JME} pattern - expression pattern to match. Variables will match any sub-expression.
- * @param {JME[]} conditions - conditions as expressions in JME expressions on the matched variables, which must all evaluate to true for the rule to match.
- * @param {JME} result - expression pattern to rewrite to.
- * 
- * @property {JME} patternString - the JME string defining the pattern to match
- * @property {JME} resultString - the JME string defining the result of the rule
- * @property {JME} conditionStrings - JME strings defining the conditions
- * @property {Numbas.jme.tree} tree - `patternString` compiled to a syntax tree
- * @property {Numbas.jme.tree} result - `result` compiled to a syntax tree
- * @property {Numbas.jme.tree[]} conditions `conditions` compiled to syntax trees
- */
-var Rule = jme.display.Rule = function(pattern,conditions,result)
-{
-	this.patternString = pattern;
-	this.tree = jme.compile(pattern,{},true);
-
-	this.resultString = result;
-	this.result = jme.compile(result,{},true);
-
-	this.conditionStrings = conditions.slice();
-	this.conditions = [];
-	for(var i=0;i<conditions.length;i++)
-	{
-		this.conditions.push(jme.compile(conditions[i],{},true));
-	}
-}
-
-Rule.prototype = /** @lends Numbas.jme.display.Rule.prototype */ {
-	/** Match a rule on given syntax tree.
-	 * @memberof Numbas.jme.display.Rule.prototype
-	 * @param {Numbas.jme.tree} exprTree - the syntax tree to test
-	 * @param {Numbas.jme.Scope} scope - used when checking conditions
-	 * @returns {Boolean|jme_pattern_match} - `false` if no match, or a dictionary of matched subtrees
-	 */
-	match: function(exprTree,scope)
-	{
-		//see if expression matches rule
-		var match = matchTree(this.tree,exprTree);
-		if(match==false)
-			return false;
-
-		//if expression matches rule, then match is a dictionary of matched variables
-		//check matched variables against conditions
-		if(this.matchConditions(match,scope))
-			return match;
-		else
-			return false;
-	},
-
-	/** Check that a matched pattern satisfies all the rule's conditions
-	 * @memberof Numbas.jme.display.Rule.prototype
-	 * @param {jme_pattern_match} match
-	 * @param {Numbas.jme.Scope} scope
-	 * @returns {Boolean}
-	 */
-	matchConditions: function(match,scope)
-	{
-		for(var i=0;i<this.conditions.length;i++)
-		{
-			var c = Numbas.util.copyobj(this.conditions[i],true);
-			c = jme.substituteTree(c,new jme.Scope([{variables:match}]));
-			try
-			{
-				var result = jme.evaluate(c,scope);
-				if(result.value==false)
-					return false;
-			}
-			catch(e)
-			{
-				return false;
-			}
-		}
-		return true;
-	}
-}
-
-var endTermNames = {
-	'??':true,
-	'm_nothing':true
-}
-function isEndTerm(term) {
-	while(term.tok.type=='function' && /^m_(?:all|pm|not|commute)$/.test(term.tok.name) || jme.isOp(term.tok,';')) {
-		term = term.args[0];
-	}
-	if(term.tok.type=='function' && term.tok.name=='m_any') {
-		for(var i=0;i<term.args.length;i++) {
-			if(isEndTerm(term.args[i])) {
-				return true;
-			}
-		}
-		return false;
-	}
-	return term.tok.type=='name' && endTermNames[term.tok.name];
-}
-
-function getCommutingTerms(tree,op,names) {
-	if(names===undefined) {
-		names = [];
-	}
-
-	if(op=='+' && jme.isOp(tree.tok,'-')) {
-		tree = {tok: new jme.types.TOp('+'), args: [tree.args[0],{tok: new jme.types.TOp('-u'), args: [tree.args[1]]}]};
-	}
-
-	if(!tree.args || tree.tok.name!=op) {
-		return {terms: [tree], termnames: names.slice()};
-	}
-
-	var terms = [];
-	var termnames = [];
-	var rest = [];
-	var restnames = [];
-	for(var i=0; i<tree.args.length;i++) {
-		var arg = tree.args[i];
-		var oarg = arg;
-		var argnames = names.slice();
-		while(jme.isOp(arg.tok,';')) {
-			argnames.push(arg.args[1].tok.name);
-			arg = arg.args[0];
-		}
-		if(jme.isOp(arg.tok,op) || (op=='+' && jme.isOp(arg.tok,'-'))) {
-			var sub = getCommutingTerms(arg,op,argnames);
-			terms = terms.concat(sub.terms);
-			termnames = termnames.concat(sub.termnames);
-		} else if(jme.isName(arg.tok,'?') || isEndTerm(arg)) {
-			rest.push(arg);
-			restnames.push(argnames);
-		} else {
-			terms.push(arg);
-			termnames.push(argnames);
-		}
-	}
-	if(rest.length) {
-		terms = terms.concat(rest);
-		termnames = termnames.concat(restnames);
-	}
-	return {terms: terms, termnames: termnames};
-}
-Numbas.jme.display.getCommutingTerms = getCommutingTerms;
-
-/** A dictionary representing the results of a JME pattern match.
- * Maps variable names to trees.
- * @typedef jme_pattern_match
- * @type Object.<Numbas.jme.tree>
- * @see Numbas.jme.display.matchTree
- */
-
-/** Recursively check whether `exprTree` matches `ruleTree`. Variables in `ruleTree` match any subtree.
- * @memberof Numbas.jme.display
- *
- * @param {Numbas.jme.tree} ruleTree
- * @param {Numbas.jme.tree} exprTree
- * @param {Boolean} doCommute - take commutativity of operations into account, e.g. terms of a sum can be in any order.
- * @returns {Boolean|jme_pattern_match} - `false` if no match, otherwise a dictionary of subtrees matched to variable names
- */
-function matchTree(ruleTree,exprTree,doCommute)
-{
-	if(doCommute===undefined) {
-		doCommute = false;
-	}
-	if(!exprTree)
-		return false;
-
-	var ruleTok = ruleTree.tok;
-	var exprTok = exprTree.tok;
-
-	if(jme.isOp(ruleTok,';')) {
-		if(ruleTree.args[1].tok.type!='name') {
-			throw(new Numbas.Error('jme.matchTree.group name not a name'));
-		}
-		var name = ruleTree.args[1].tok.name;
-		var m = matchTree(ruleTree.args[0],exprTree,doCommute);
-		if(m) {
-			m[name] = exprTree;
-			return m;
-		} else {
-			return false;
-		}
-	}
-
-	if(ruleTok.type=='name')
-	{
-		switch(ruleTok.name) {
-			case '?':
-			case '??':
-				return {};
-			case 'm_number':
-				return exprTok.type=='number' ? {} : false;
-		}
-	}
-
-	if(ruleTok.type=='function') {
-		switch(ruleTok.name) {
-			case 'm_any':
-				for(var i=0;i<ruleTree.args.length;i++) {
-					var m;
-					if(m=matchTree(ruleTree.args[i],exprTree,doCommute)) {
-						return m;
-					}
-				}
-				return false;
-
-			case 'm_all':
-				return matchTree(ruleTree.args[0],exprTree,doCommute);
-
-			case 'm_pm':
-				if(jme.isOp(exprTok,'-u')) {
-					return matchTree({tok: new jme.types.TOp('-u'),args: [ruleTree.args[0]]},exprTree,doCommute);
-				} else {
-					return matchTree(ruleTree.args[0],exprTree,doCommute);
-				}
-
-			case 'm_not':
-				if(!matchTree(ruleTree.args[0],exprTree,doCommute)) {
-					return {};
-				} else {
-					return false;
-				}
-
-			case 'm_and':
-				var d = {};
-				for(var i=0;i<ruleTree.args.length;i++) {
-					var m = matchTree(ruleTree.args[i],exprTree,doCommute);
-					if(m) {
-						for(var name in m) {
-							d[name] = m[name];
-						}
-					} else {
-						return false;
-					}
-				}
-				return d;
-
-			case 'm_uses':
-				var vars = jme.findvars(exprTree);
-				for(var i=0;i<ruleTree.args.length;i++) {
-					var name = ruleTree.args[i].tok.name;
-					if(!vars.contains(name)) {
-						return false;
-					}
-				}
-				return {};
-
-			case 'm_commute':
-				return matchTree(ruleTree.args[0],exprTree,true);
-
-			case 'm_type':
-				var wantedType = ruleTree.args[0].tok.name || ruleTree.args[0].tok.value;
-				if(exprTok.type==wantedType) {
-					return {};
-				} else {
-					return false;
-				}
-		}
-	}
-	if(jme.isName(ruleTok,'m_nothing')) {
-		return false;
-	} else if(jme.isName(ruleTok,'m_number')) {
-		if(exprTok.type=='number') {
-			return {};
-		} else {
-			return false;
-		}
-	}
-
-	if(ruleTok.type!='op' && ruleTok.type != exprTok.type)
-	{
-		return false;
-	}
-
-	switch(ruleTok.type)
-	{
-	case 'number':
-		if( !math.eq(ruleTok.value,exprTok.value) ) {
-			return false;
-		} else {
-			return {};
-		}
-
-	case 'string':
-	case 'boolean':
-	case 'special':
-	case 'range':
-		if(ruleTok.value != exprTok.value) {
-			return false;
-		} else {
-			return {};
-		}
-
-	case 'function':
-	case 'op':
-		var d = {};
-
-		if(doCommute && jme.commutative[ruleTok.name]) {
-			var commutingOp = ruleTok.name;
-
-			var ruleTerms = getCommutingTerms(ruleTree,commutingOp);
-			var exprTerms = getCommutingTerms(exprTree,commutingOp);
-			var rest = [];
-
-			var namedTerms = {};
-			var matchedRules = [];
-			var termMatches = [];
-
-			for(var i=0; i<exprTerms.terms.length; i++) {
-				var m = null;
-				var matched = false;
-				for(var j=0; j<ruleTerms.terms.length; j++) {
-					var ruleTerm = ruleTerms.terms[j];
-					m = matchTree(ruleTerm,exprTerms.terms[i],doCommute);
-					if((!matchedRules[j] || ruleTerm.tok.name=='m_all') && m) {
-						matched = true;
-						matchedRules[j] = true;
-						for(var name in m) {
-							if(!namedTerms[name]) {
-								namedTerms[name] = [];
-							}
-							namedTerms[name].push(m[name]);
-						}
-						var names = ruleTerms.termnames[j];
-						if(names) {
-							for(var k=0;k<names.length;k++) {
-								var name = names[k];
-								if(!namedTerms[name]) {
-									namedTerms[name] = [];
-								}
-								namedTerms[name].push(exprTerms.terms[i]);
-							}
-						}
-						break;
-					}
-				}
-				if(!matched) {
-					return false;
-				}
-			}
-			for(var i=0;i<ruleTerms.terms.length;i++) {
-				var term = ruleTerms.terms[i];
-				if(!isEndTerm(term) && !matchedRules[i]) {
-					return false;
-				}
-			}
-			for(var name in namedTerms) {
-				var terms = namedTerms[name];
-				var sub = terms[0];
-				for(var i=1;i<terms.length;i++) {
-					var op = new jme.types.TOp(commutingOp);
-					sub = {tok: op, args: [sub,terms[i]]};
-				}
-				d[name] = sub;
-			}
-			return d;
-		} else {
-			if(ruleTok.type!=exprTok.type || ruleTok.name!=exprTok.name) {
-				return false;
-			}
-            var i = 0;
-            var j = 0;
-			for(var i=0;i<ruleTree.args.length;i++)
-			{
-                if(jme.isFunction(ruleTree.args[i].tok,'m_all')) {
-                    while(j<exprTree.args.length) {
-                        var m = matchTree(ruleTree.args[i],exprTree.args[i],doCommute);
-                        if(!m) {
-                            break;
-                        }
-                        for(var x in m) {
-                            d[x]=m[x];
-                        }
-                        j += 1;
-                    }
-                } else if(jme.isName(ruleTree.args[i].tok,'m_nothing')) {
-                    continue;
-                } else {
-                    var m = matchTree(ruleTree.args[i],exprTree.args[j],doCommute);
-                    if(m===false) {
-                        return false;
-                    } else {
-                        for(var x in m) {
-                            d[x]=m[x];
-                        }
-                        j += 1;
-                    }
-                }
-			}
-            // if not all terms in the rule have been matched, the rule doesn't match
-            if(j<i) {
-                return false;
-            }
-			return d
-		}
-	case 'name':
-		if(ruleTok.name.toLowerCase()==exprTok.name.toLowerCase()) {
-			return {};
-		} else {
-			return false;
-		}
-	default:
-		return {};
-	}
-}
-jme.display.matchTree = matchTree;
-
-/** Match expresison against a pattern. Wrapper for {@link Numbas.jme.display.matchTree}
- *
- * @memberof Numbas.jme.display
- * @method
- *
- * @param {JME} pattern
- * @param {JME} expr
- * @param {Boolean} doCommute
- *
- * @returns {Boolean|jme_pattern_match} - `false` if no match, otherwise a dictionary of subtrees matched to variable names
- */
-var matchExpression = jme.display.matchExpression = function(pattern,expr,doCommute) {
-	pattern = jme.compile(pattern);
-	expr = jme.compile(expr);
-	return matchTree(pattern,expr,doCommute);
-}
-
-/** Built-in simplification rules
- * @enum {Numbas.jme.display.Rule[]}
- * @memberof Numbas.jme.display
->>>>>>> 458189d1
  */
 ['Rule','getCommutingTerms','matchTree','matchExpression','simplificationRules','compileRules'].forEach(function(name) {
     jme.display[name] = jme.rules[name];
