/*
Copyright 2011-14 Newcastle University
   Licensed under the Apache License, Version 2.0 (the "License");
   you may not use this file except in compliance with the License.
   You may obtain a copy of the License at
       http://www.apache.org/licenses/LICENSE-2.0
   Unless required by applicable law or agreed to in writing, software
   distributed under the License is distributed on an "AS IS" BASIS,
   WITHOUT WARRANTIES OR CONDITIONS OF ANY KIND, either express or implied.
   See the License for the specific language governing permissions and
   limitations under the License.
*/
/** @file Provides a storage API {@link Numbas.storage.SCORMStorage} which interfaces with SCORM */
Numbas.queueScript('scorm-storage',['base','util','SCORM_API_wrapper','storage'],function() {
var scorm = Numbas.storage.scorm = {};
/** SCORM storage object - controls saving and loading of data from the LMS.
 *
 * @class
 * @memberof Numbas.storage
 * @augments Numbas.storage.BlankStorage
 */
var SCORMStorage = scorm.SCORMStorage = function()
{
    if(pipwerks.SCORM.init()){
       Numbas.storage.lmsConnected = true;
    }
    else
    {
        var errorCode = pipwerks.SCORM.debug.getCode();
        if(errorCode) {
            throw(new Numbas.Error(R('scorm.error initialising',{message: pipwerks.SCORM.debug.getInfo(errorCode)})));
        }
        //if the pretend LMS extension is loaded, we can start that up
        if(Numbas.storage.PretendLMS)
        {
            if(!Numbas.storage.lms)
            {
                Numbas.storage.lms = new Numbas.storage.PretendLMS();
            }
            window.API_1484_11 = Numbas.storage.lms.API;
            pipwerks.SCORM.init();
        }
        //otherwise return a blank storage object which does nothing
        else
        {
            return new Numbas.storage.BlankStorage();
        }
    }
    this.getEntry();
    //get all question-objective indices
    this.questionIndices = {};
    var numObjectives = parseInt(this.get('objectives._count'),10);
    for(var i=0;i<numObjectives;i++)
    {
        var id = this.get('objectives.'+i+'.id');
        this.questionIndices[id]=i;
    }
    //get part-interaction indices
    this.partIndices = {};
    var numInteractions = parseInt(this.get('interactions._count'),10);
    for(var i=0;i<numInteractions;i++)
    {
        var id = this.get('interactions.'+i+'.id');
        this.partIndices[id]=i;
    }
    Numbas.is_instructor = pipwerks.SCORM.get('numbas.user_role') == 'instructor';
};
SCORMStorage.prototype = /** @lends Numbas.storage.SCORMStorage.prototype */ {
    /** Mode the session started in:
     *
     * * `ab-initio` - starting a new attempt;
     * * `resume` - loaded attempt in progress.
     */
    mode: 'ab-initio',

    /** Indicates whether a true SCORM connection to an LMS exists. 
     *
     * @type {boolean}
     */
    lmsConnected: false,

    /** Reference to the {@link Numbas.Exam} object for the current exam. 
     *
     * @type {Numbas.Exam}
     */
    exam: undefined,

    /** Dictionary mapping question ids (of the form `qN`) to `cmi.objective` indices. 
     *
     * @type {object.<number>}
     */
    questionIndices:{},

    /** Dictionary mapping {@link Numbas.parts.partpath} ids to `cmi.interaction` indices. 
     *
     * @type {object.<number>}
     */
    partIndices:{},

    /** The last `cmi.suspend_data` object.
     *
     * @type {Numbas.storage.exam_suspend_data}
     */
    suspendData: undefined,

    /** Save SCORM data - call the SCORM commit method to make sure the data model is saved to the server. */
    save: function()
    {
        var exam = this.exam;
        /** Try to save. Display a "saving" message, then call `SCORM.save()`. If it succeeds, hide the message, else wait and try again.
         */
        function trySave() {
            exam.display && exam.display.saving(true);
            var saved = pipwerks.SCORM.save();
            if(!saved) {
                Numbas.display.showAlert(R('scorm.failed save'),function(){
                    setTimeout(trySave,1);
                });
            }
            else {
                exam.display && exam.display.saving(false);
            }
        }
        trySave();
    },
    /** Set a SCORM data model element.
     *
     * @param {string} key - Element name. This is prepended with `cmi.`.
     * @param {string} value - Element value.
     * @returns {boolean} - Did the call succeed?
     */
    set: function(key,value)
    {
        var val = pipwerks.SCORM.set('cmi.'+key,value);
        return val;
    },
    /** Get a SCORM data model element.
     *
     * @param {string} key - Element name. This is prepended with `cmi.`.
     * @returns {string} - The value of the element.
     */
    get: function(key)
    {
        var val = pipwerks.SCORM.get('cmi.'+key);
        return val;
    },
    /** Make an id string corresponding to a question, of the form `qN`, where `N` is the question's number.
     *
     * @param {Numbas.Question} question
     * @returns {string}
     */
    getQuestionId: function(question)
    {
        return 'q'+question.number;
    },
    /** Make an id string corresponding to a part, of the form `qNpXgYsZ`.
     *
     * @param {Numbas.parts.Part} part
     * @returns {string}
     */
    getPartId: function(part)
    {
        return this.getQuestionId(part.question)+part.path;
    },
    /** Load student's name and ID.
     */
    get_student_name: function() {
        this.exam.student_name = this.get('learner_name');
        this.exam.student_id = this.get('learner_id');
    },

    listen_messages: function() {
        var sc = this;
<<<<<<< HEAD
        this.receive_window_message = function(ev) {
=======
        window.addEventListener('message',function(ev) {
>>>>>>> 78fb7f77
            var data = ev.data;
            try {
                var change = data['numbas change'];
                switch(change) {
                    case 'exam duration extension':
                        sc.exam.updateDurationExtension();
                        break;
                }
            } catch(e) {
            }
<<<<<<< HEAD
        }
        window.addEventListener('message',this.receive_window_message);
=======
        });
>>>>>>> 78fb7f77
    },

    /** Initialise the SCORM data model and this storage object.
     *
     * @param {Numbas.Exam} exam
     */
    init: function(exam)
    {
        this.exam = exam;
        this.listen_messages();
        this.get_student_name();
        var set = this.set;
        this.set('completion_status','incomplete');
        this.set('exit','suspend');
        this.set('progress_measure',0);
        this.set('session_time','PT0H0M0S');
        this.set('success_status','unknown');
        this.set('score.scaled',0);
        this.set('score.raw',0);
        this.set('score.min',0);
        this.set('score.max',exam.mark);
        this.questionIndices = {};
        this.partIndices = {};
        for(var i=0; i<exam.settings.numQuestions; i++)
        {
            this.initQuestion(exam.questionList[i]);
        }
        this.setSuspendData();
    },
    /** Initialise a question - make an objective for it, and initialise all its parts.
     *
     * @param {Numbas.Question} q
     */
    initQuestion: function(q)
    {
        var id = this.getQuestionId(q);
        if(this.questionIndices[id]===undefined) {
            var index = this.get('objectives._count');
            this.questionIndices[id] = index;
        }
        var prepath = 'objectives.'+this.questionIndices[id]+'.';
        this.set(prepath+'id', id);
        this.set(prepath+'score.min',0);
        this.set(prepath+'score.max',q.marks);
        this.set(prepath+'score.raw',q.score || 0);
        this.set(prepath+'success_status','unknown');
        this.set(prepath+'completion_status','not attempted');
        this.set(prepath+'progress_measure',0);
        this.set(prepath+'description',q.name);
        for(var i=0; i<q.parts.length;i++)
        {
            this.initPart(q.parts[i]);
        }
    },
    /** Get the relevant part storage methods for the given part.
     *
     * @param {Numbas.parts.Part} p
     * @returns {Numbas.storage.scorm.partTypeStorage}
     */
    getPartStorage: function(p) {
        if(p.is_custom_part_type) {
            return scorm.partTypeStorage['custom'];
        } else {
            return scorm.partTypeStorage[p.type];
        }
    },
    /**
     * Initialise a part - make an interaction for it, and set up correct responses.
     *
     * @param {Numbas.parts.Part} p
     */
    initPart: function(p)
    {
        var id = this.getPartId(p);
        if(this.partIndices[id]===undefined) {
            var index = this.get('interactions._count');
            this.partIndices[id] = index;
        }
        var prepath = this.partPath(p);
        this.set(prepath+'id',id);
        this.set(prepath+'objectives.0.id',this.getQuestionId(p.question));
        this.set(prepath+'weighting',p.marks);
        this.set(prepath+'result',0);
        this.set(prepath+'description',p.type);
        var typeStorage = this.getPartStorage(p);
        if(typeStorage) {
            this.set(prepath+'type', typeStorage.interaction_type(p));
            var correct_answer = typeStorage.correct_answer(p);
            if(correct_answer!==undefined) {
                this.set(prepath+'correct_responses.0.pattern', correct_answer);
            }
        }
        if(p.type=='gapfill') {
            for(var i=0;i<p.gaps.length;i++) {
                this.initPart(p.gaps[i]);
            }
        }
        for(var i=0;i<p.steps.length;i++) {
            this.initPart(p.steps[i]);
        }
    },
    /** Suspend data for the exam - all the other stuff that doesn't fit into the standard SCORM data model.
     *
     * @returns {object}
     */
    examSuspendData: function() {
        var exam = this.exam;
        if(exam.loading)
            return;
        var eobj =
        {
            timeRemaining: exam.timeRemaining || 0,
            timeSpent: exam.timeSpent || 0,
            duration: exam.settings.duration || 0,
            questionSubsets: exam.question_groups.map(function(g){ return g.questionSubset }),
            questionGroupOrder: exam.questionGroupOrder,
            start: exam.start-0,
            stop: exam.stop ? exam.stop-0 : null,
            randomSeed: exam && exam.seed
        };
        if(exam.settings.navigateMode=='diagnostic') {
            eobj.diagnostic = this.diagnosticSuspendData();
        }
        eobj.questions = [];
        for(var i=0;i<exam.questionList.length;i++) {
            eobj.questions.push(this.questionSuspendData(exam.questionList[i]));
        }
        return eobj;
    },
    /** Save the exam suspend data using the `cmi.suspend_data` string.
     */
    setSuspendData: function()
    {
        var eobj = this.examSuspendData();
        if(eobj!==undefined) {
            var estr = JSON.stringify(eobj);
            if(estr!=this.get('suspend_data')) {
                this.set('suspend_data',estr);
            }
        }
        this.setSessionTime();
        this.suspendData = eobj;
    },

    /** Create suspend data to do with diagnostic mode.
     *
     * @returns {object}
     */
    diagnosticSuspendData: function() {
        var exam = this.exam;
        var dobj = {};
        dobj.state = Numbas.jme.display.treeToJME({tok:exam.diagnostic_controller.state});
        return dobj;
    },

    /** Create suspend data object for a dictionary of JME variables.
     *
     * @param {object.<Numbas.jme.token>} variables
     * @param {Numbas.jme.Scope} scope
     * @returns {object.<JME>}
     * @see Numbas.storage.SCORMStorage#setSuspendData
     */
    variablesSuspendData: function(variables, scope) {
        var vobj = {};
        for(var name in variables) {
            vobj[name] = Numbas.jme.display.treeToJME({tok: variables[name]},{niceNumber:false, wrapexpressions: true}, scope);
        }
        return vobj;
    },

    /** Create suspend data object for a question.
     *
     * @param {Numbas.Question} question
     * @returns {Numbas.storage.question_suspend_data}
     * @see Numbas.storage.SCORMStorage#setSuspendData
     */
    questionSuspendData: function(question) {
        var qobj =
        {
            name: question.name,
            number_in_group: question.number_in_group,
            group: question.group.number,
            visited: question.visited,
            answered: question.answered,
            submitted: question.submitted,
            adviceDisplayed: question.adviceDisplayed,
            revealed: question.revealed
        };
        qobj.variables = {};
        if(question.partsMode=='explore') {
            qobj.currentPart = question.currentPart.path;
        }
        question.local_definitions.variables.forEach(function(names) {
            names.split(',').forEach(function(name) {
                name = name.trim();
                var value = question.scope.getVariable(name);
                qobj.variables[name] = Numbas.jme.display.treeToJME({tok: value},{niceNumber:false, wrapexpressions: true},q.getScope());
            });
        });
        qobj.parts = [];
        for(var i=0;i<question.parts.length;i++) {
            qobj.parts.push(this.partSuspendData(question.parts[i]));
        }
        return qobj;
    },
    /** Create suspend data object for a part.
     *
     * @param {Numbas.parts.Part} part
     * @returns {Numbas.storage.part_suspend_data}
     * @see Numbas.storage.SCORMStorage#setSuspendData
     */
    partSuspendData: function(part)
    {
        var name_bits = [part.name];
        var par = part.parentPart;
        while(par) {
            name_bits.splice(0,0,par.name);
            par = par.parentPart;
        }
        name_bits.splice(0,0,part.question.name);
        var name = name_bits.join(' ');
        var pobj = {
            answered: part.answered,
            stepsShown: part.stepsShown,
            stepsOpen: part.stepsOpen,
            name: name
        };
        var typeStorage = this.getPartStorage(part);
        if(typeStorage) {
            var data = typeStorage.suspend_data(part, this);
            if(data) {
                pobj = Numbas.util.extend_object(pobj,data);
            }
        }
        pobj.steps = [];
        for(var i=0;i<part.steps.length;i++)
        {
            pobj.steps.push(this.partSuspendData(part.steps[i]));
        }
        pobj.nextParts = [];
        for(var i=0;i<part.nextParts.length;i++) {
            var np = part.nextParts[i];
            pobj.nextParts.push({
                instance: np.instance ? np.instance.path : null,
                variableReplacements: np.instanceVariables ? this.variablesSuspendData(np.instanceVariables, part.getScope()) : null,
                index: np.instance ? np.instance.index : null
            });
        }
        return pobj;
    },
    /** Get the suspend data from the SCORM data model.
     *
     * @returns {Numbas.storage.exam_suspend_data}
     */
    getSuspendData: function()
    {
        try {
            if(!this.suspendData)
            {
                var suspend_data = this.get('suspend_data');
                if(suspend_data.length)
                    this.suspendData = JSON.parse(suspend_data);
            }
            if(!this.suspendData) {
                throw(new Numbas.Error('scorm.no exam suspend data'));
            }
        } catch(e) {
            throw(new Numbas.Error('scorm.error loading suspend data',{message: e.message}));
        }
        return this.suspendData;
    },

    /** Get an externally-set extension to the exam duration.
     *
     * @returns {object}
     */
    getDurationExtension: function() {
        var duration_extension = pipwerks.SCORM.get('numbas.duration_extension.amount');
        var duration_extension_units = pipwerks.SCORM.get('numbas.duration_extension.units');
        return {
            amount: duration_extension,
            units: duration_extension_units
        }
    },

    /** Get suspended exam info.
     *
     * @param {Numbas.Exam} exam
     * @returns {Numbas.storage.exam_suspend_data}
     */
    load: function(exam)
    {
        this.exam = exam;
        this.listen_messages();
        this.get_student_name();
        var eobj = this.getSuspendData();
        this.set('exit','suspend');
        var currentQuestion = this.get('location');
        if(currentQuestion.length)
            currentQuestion=parseInt(currentQuestion,10);
        else
            currentQuestion=undefined;
        var score = parseInt(this.get('score.raw'),10);
        return {
            timeRemaining: eobj.timeRemaining || 0,
            timeSpent: eobj.timeSpent || 0,
            duration: eobj.duration || 0 ,
            questionSubsets: eobj.questionSubsets,
            questionGroupOrder: eobj.questionGroupOrder,
            start: eobj.start,
            stop: eobj.stop,
            score: score,
            currentQuestion: currentQuestion,
            diagnostic: eobj.diagnostic
        };
    },

    /** Load a dictionary of JME variables.
     *
     * @param {object.<JME>} vobj
     * @param {Numbas.jme.Scope} scope
     * @returns {object.<Numbas.jme.token>}
     */
    loadVariables: function(vobj, scope) {
        var variables = {};
        for(var snames in vobj) {
            var v = scope.evaluate(vobj[snames]);
            var names = snames.split(',');
            if(names.length>1) {
                names.forEach(function(name,i) {
                    variables[name] = scope.evaluate('$multi['+i+']',{'$multi':v});
                });
            } else {
                variables[snames] = v;
            }
        }
        return variables;
    },

    /** Get suspended info for a question.
     *
     * @param {Numbas.Question} question
     * @returns {Numbas.storage.question_suspend_data}
     */
    loadQuestion: function(question)
    {
        try {
            var eobj = this.getSuspendData();
            var qobj = eobj.questions[question.number];
            if(!qobj) {
                throw(new Numbas.Error('scorm.no question suspend data'));
            }
            var id = this.getQuestionId(question);
            var index = this.questionIndices[id];
            var variables = this.loadVariables(qobj.variables, question.scope);
            return {
                name: qobj.name,
                score: parseInt(this.get('objectives.'+index+'.score.raw') || 0,10),
                visited: qobj.visited,
                answered: qobj.answered,
                submitted: qobj.submitted,
                adviceDisplayed: qobj.adviceDisplayed,
                revealed: qobj.revealed,
                variables: variables,
                currentPart: qobj.currentPart
            };
        } catch(e) {
            throw(new Numbas.Error('scorm.error loading question',{'number':question.number,message:e.message}));
        }
    },
    /** Get suspended info for a part.
     *
     * @param {Numbas.parts.Part} part
     * @returns {Numbas.storage.part_suspend_data}
     */
    loadPart: function(part)
    {
        try {
            var eobj = this.getSuspendData();
            var pobj = eobj.questions[part.question.number];
            var re = /(p|g|s)(\d+)/g;
            while(m = re.exec(part.path))
            {
                var i = parseInt(m[2]);
                switch(m[1])
                {
                case 'p':
                    pobj = pobj.parts[i];
                    break;
                case 'g':
                    pobj = pobj.gaps[i];
                    break;
                case 's':
                    pobj = pobj.steps[i];
                    break;
                }
            }
            if(!pobj) {
                throw(new Numbas.Error('scorm.no part suspend data'));
            }
            var prepath = this.partPath(part);
            var sc = this;
            /** Get a SCORM element for this part's interaction.
             *
             * @param {string} key
             * @returns {string}
             */
            function get(key) { return sc.get(prepath+key); };
            pobj.answer = get('learner_response');
            var typeStorage = this.getPartStorage(part);
            if(typeStorage) {
                var studentAnswer = typeStorage.load(part, pobj);
                if(studentAnswer!==undefined) {
                    pobj.studentAnswer = studentAnswer;
                }
            }
            pobj.stagedAnswer = undefined;
            var stagedAnswerString = get('staged_answer');
            if(stagedAnswerString!='') {
                try {
                    pobj.stagedAnswer = JSON.parse(stagedAnswerString);
                } catch(e) {
                }
            }
            return pobj;
        } catch(e) {
            throw(new Numbas.Error('scorm.error loading part',{part:part.name,message:e.message}));
        }
    },

    /** Record duration of the current session.
     */
    setSessionTime: function()
    {
        var timeSpent = new Date(this.exam.timeSpent*1000);
        var sessionTime = 'PT'+timeSpent.getHours()+'H'+timeSpent.getMinutes()+'M'+timeSpent.getSeconds()+'S';
        this.set('session_time',sessionTime);
    },

    /** Call this when the exam is started (when {@link Numbas.Exam#begin} runs, not when the page loads). */
    start: function()
    {
        this.set('completion_status','incomplete');
    },

    /** Call this when the exam is paused.
     *
     * @see Numbas.Exam#pause
     */
    pause: function()
    {
        this.setSuspendData();
    },

    /** Call this when the exam is resumed.
     * 
     * @see Numbas.Exam#resume
     */
    resume: function() {},

    /** Call this when the exam ends.
     *
     * @see Numbas.Exam#end
     */
    end: function()
    {
        this.setSessionTime();
        this.setSuspendData();
        this.set('success_status',this.exam.passed ? 'passed' : 'failed');
        this.set('completion_status','completed');
        pipwerks.SCORM.quit();
    },

    /** Get the student's ID.
     *
     * @returns {string}
     */
    getStudentID: function() {
        var id = this.get('learner_id');
        return id || null;
    },

    /** Get entry state: `ab-initio`, or `resume`.
     *
     * @returns {string}
     */
    getEntry: function()
    {
        return this.get('entry');
    },

    /** Get viewing mode:
     *
     * * `browse` - see exam info, not questions;
     * * `normal` - sit exam;
     * * `review` - look at completed exam.
     *
     * @returns {string}
     */
    getMode: function()
    {
        return this.get('mode');
    },

    /** Call this when the student moves to a different question.
     *
     * @param {Numbas.Question} question
     */
    changeQuestion: function(question)
    {
        this.set('location',question.number);    //set bookmark
        this.setSuspendData();    //because currentQuestion.visited has changed
    },

    /** The 'interactions.N.' prefix for the given part's datamodel elements.
     *
     * @param {Numbas.parts.Part} part
     * @returns {string}
     */
    partPath: function(part) {
        var id = this.getPartId(part);
        var index = this.partIndices[id];
        if(index!==undefined) {
            return 'interactions.'+index+'.';
        }
    },

    /** Call this when a part is answered.
     *
     * @param {Numbas.parts.Part} part
     */
    partAnswered: function(part)
    {
        var sc = this;
        this.storeStagedAnswer(part);
        var prepath = this.partPath(part);
        this.set(prepath+'result',part.score);
        if(part.answered) {
            var typeStorage = this.getPartStorage(part);
            if(typeStorage) {
                var answer = typeStorage.student_answer(part,this);
                if(answer!==undefined) {
                    this.set(prepath+'learner_response', answer+'');
                }
            }
        } else {
            this.set(prepath+'learner_response', '');
        }
        this.setSuspendData();
    },
    /** Save the staged answer for a part.
     * Note: this is not part of the SCORM standard, so can't rely on this being saved.
     *
     * @param {Numbas.parts.Part} part
     */
    storeStagedAnswer: function(part) {
        var sc = this;
        var prepath = this.partPath(part);
        if(prepath===undefined) {
            return;
        }
        this.set(prepath+'staged_answer',JSON.stringify(part.stagedAnswer));
    },
    /** Save exam-level details.
     *
     * @param {Numbas.Exam} exam
     */
    saveExam: function(exam)
    {
        if(exam.loading)
            return;
        //update total exam score and so on
        this.set('score.raw',exam.score);
        this.set('score.scaled',(exam.mark > 0 ? exam.score/exam.mark : 0) || 0);
    },
    /** Save details about a question - save score and success status.
     *
     * @param {Numbas.Question} question
     */
    saveQuestion: function(question)
    {
        if(question.exam.loading)
            return;
        var id = this.getQuestionId(question);
        if(!(id in this.questionIndices))
            return;
        var index = this.questionIndices[id];
        var prepath = 'objectives.'+index+'.';
        this.set(prepath+'score.raw',question.score);
        this.set(prepath+'score.scaled',(question.marks > 0 ? question.score/question.marks : 0) || 0);
        this.set(prepath+'success_status', question.score==question.marks ? 'passed' : 'failed' );
        this.set(prepath+'completion_status', question.answered ? 'completed' : 'incomplete' );
        this.setSuspendData();
    },
    /** Record that a question has been submitted.
     *
     * @param {Numbas.Question} question
     */
    questionSubmitted: function(question)
    {
        this.save();
    },
    /** Record that the student displayed question advice.
     *
     * @param {Numbas.Question} question
     */
    adviceDisplayed: function(question)
    {
        this.setSuspendData();
    },
    /** Record that the student revealed the answers to a question.
     *
     * @param {Numbas.Question} question
     */
    answerRevealed: function(question)
    {
        this.setSuspendData();
        this.save();
    },
    /** Record that the student showed the steps for a part.
     *
     * @param {Numbas.parts.Part} part
     */
    stepsShown: function(part)
    {
        this.setSuspendData();
        this.save();
    },
    /** Record that the student hid the steps for a part.
     *
     * @param {Numbas.parts.Part} part
     */
    stepsHidden: function(part)
    {
        this.setSuspendData();
        this.save();
    }
};

/** @typedef {object} Numbas.storage.scorm.partTypeStorage
 * @property {Function} interaction_type(part)
 * @property {Function} correct_answer(part)
 * @property {Function} student_answer(part)
 * @property {Function} suspend_data(part)
 * @property {Function} load(part,data)
 */

scorm.partTypeStorage = {
    'information': {
        interaction_type: function() {return 'other';},
        correct_answer: function() {},
        student_answer: function() {},
        suspend_data: function() {},
        load: function() {}
    },
    'extension': {
        interaction_type: function() {return 'other';},
        correct_answer: function() {},
        student_answer: function() {},
        suspend_data: function(part) {
            return {extension_data: part.createSuspendData()};
        },
        load: function() {}
    },
    '1_n_2': {
        interaction_type: function() {return 'choice';},
        correct_answer: function(part) {
            for(var i=0;i<part.numAnswers;i++) {
                if(part.settings.maxMatrix[i][0]) {
                    return i+'';
                }
            }
        },
        student_answer: function(part) {
            var choices = [];
            for(var i=0;i<part.numAnswers;i++) {
                if(part.ticks[i][0]) {
                    return i+'';
                }
            }
        },
        suspend_data: function(part) {
            return {shuffleAnswers: Numbas.math.inverse(part.shuffleAnswers)};
        },
        load: function(part, data) {
            var ticks = [];
            var tick = parseInt(data.answer,10);
            for(var i=0;i<part.numAnswers;i++) {
                ticks.push([i==tick]);
            }
            return ticks;
        }
    },
    'm_n_2': {
        interaction_type: function(part) {return 'choice';},
        correct_answer: function(part) {
            var good_choices = [];
            for(var i=0;i<part.numAnswers;i++) {
                if(part.settings.maxMatrix[i][0]) {
                    good_choices.push(i);
                }
            }
            return good_choices.join('[,]');
        },
        student_answer: function(part) {
            var choices = [];
            for(var i=0;i<part.numAnswers;i++) {
                if(part.ticks[i][0]) {
                    choices.push(i);
                }
            }
            return choices.join('[,]');
        },
        suspend_data: function(part) {
            return {shuffleAnswers: Numbas.math.inverse(part.shuffleAnswers)};
        },
        load: function(part, data) {
            var ticks = [];
            for(var i=0;i<part.numAnswers;i++) {
                ticks.push([false]);
            }
            data.answer.split('[,]').forEach(function(tickstr) {
                var tick = parseInt(tickstr,10);
                if(!isNaN(tick)) {
                    ticks[tick][0] = true;
                }
            });
            return ticks;
        }
    },
    'm_n_x': {
        interaction_type: function(part) {return 'matching';},
        correct_answer: function(part) {
            var good_choices = [];
            for(var i=0;i<part.settings.maxMatrix.length;i++) {
                for(var j=0;j<part.settings.maxMatrix[i].length;j++) {
                    if(part.settings.maxMatrix[i][j]) {
                        good_choices.push(i+'[.]'+j);
                    }
                }
            }
            return good_choices.join('[,]');
        },
        student_answer: function(part) {
            var choices = [];
            for(var i=0;i<part.numAnswers;i++) {
                for( var j=0;j<part.numChoices;j++ ) {
                    if(part.ticks[i][j]) {
                        choices.push(i+'[.]'+j);
                    }
                }
            }
            return choices.join('[,]');
        },
        suspend_data: function(part) {
            return {
                shuffleAnswers: Numbas.math.inverse(part.shuffleAnswers),
                shuffleChoices: Numbas.math.inverse(part.shuffleChoices)
            };
        },
        load: function(part, data) {
            var ticks = [];
            for(var i=0;i<part.numAnswers;i++) {
                var row = [];
                ticks.push(row);
                for(var j=0;j<part.numChoices;j++) {
                    row.push(false);
                }
            }
            var tick_re=/(\d+)\[\.\](\d+)/;
            var bits = data.answer.split('[,]');
            for(var i=0;i<bits.length;i++) {
                var m = bits[i].match(tick_re);
                if(m) {
                    var x = parseInt(m[1],10);
                    var y = parseInt(m[2],10);
                    ticks[x][y] = true;
                }
            }
            return ticks;
        }
    },
    'numberentry': {
        interaction_type: function(part) {return 'fill-in';},
        correct_answer: function(part) {
            return Numbas.math.niceRealNumber(part.settings.minvalue)+'[:]'+Numbas.math.niceRealNumber(part.settings.maxvalue);
        },
        student_answer: function(part) {
            return part.studentAnswer;
        },
        suspend_data: function() {},
        load: function(part, data) { return data.answer || ''; }
    },
    'matrix': {
        interaction_type: function(part) {return 'fill-in';},
        correct_answer: function(part) {
            return '{case_matters=false}'+JSON.stringify(part.settings.correctAnswer);
        },
        student_answer: function(part) {
            return JSON.stringify({
                rows: part.studentAnswerRows,
                columns: part.studentAnswerColumns,
                matrix: part.studentAnswer
            });
        },
        suspend_data: function() {},
        load: function(part, data) {
            if(data.answer) {
                return JSON.parse(data.answer);
            }
        }
    },
    'patternmatch': {
        interaction_type: function(part) {return 'fill-in';},
        correct_answer: function(part) {
            return '{case_matters='+part.settings.caseSensitive+'}'+part.settings.correctAnswer;
        },
        student_answer: function(part) { return part.studentAnswer; },
        suspend_data: function() {},
        load: function(part, data) { return data.answer || ''; }
    },
    'jme': {
        interaction_type: function(part) {return 'fill-in';},
        correct_answer: function(part) {
            return '{case_matters=false}'+part.settings.correctAnswer;
        },
        student_answer: function(part) { return part.studentAnswer; },
        suspend_data: function() {},
        load: function(part, data) { return data.answer || ''; }
    },
    'gapfill': {
        interaction_type: function(part) {return 'other';},
        correct_answer: function(part) {},
        student_answer: function(part) {},
        suspend_data: function(part, store) {
            var gapSuspendData = part.gaps.map(function(gap) {
                return store.partSuspendData(gap);
            });
            return {gaps: gapSuspendData};
        },
        load: function(part) {}
    },
    'custom': {
        interaction_type: function(part) {
            var widget = part.input_widget();
            var storage = scorm.inputWidgetStorage[widget];
            if(storage) {
                return storage.interaction_type(part);
            } else {
                return 'other';
            }
        },
        correct_answer: function(part) {
            var widget = part.input_widget();
            var storage = scorm.inputWidgetStorage[widget];
            if(storage) {
                return storage.correct_answer(part);
            }
        },
        student_answer: function(part) {
            var widget = part.input_widget();
            var storage = scorm.inputWidgetStorage[widget];
            if(storage) {
                return storage.student_answer(part);
            }
        },
        suspend_data: function() {},
        load: function(part, data) {
            var widget = part.input_widget();
            var storage = scorm.inputWidgetStorage[widget];
            if(storage) {
                return storage.load(part,data);
            }
      }
    }
};
scorm.inputWidgetStorage = {
    'string': {
        interaction_type: function(part) { return 'fill-in'; },
        correct_answer: function(part) { return part.input_options().correctAnswer; },
        student_answer: function(part) { return part.studentAnswer; },
        load: function(part, data) { return data.answer; }
    },
    'number': {
        interaction_type: function(part) { return 'fill-in'; },
        correct_answer: function(part) { return Numbas.math.niceRealNumber(part.input_options().correctAnswer); },
        student_answer: function(part) { return Numbas.math.niceRealNumber(part.studentAnswer); },
        load: function(part, data) { return Numbas.util.parseNumber(data.answer, part.input_options().allowFractions, part.input_options().allowedNotationStyles); }
    },
    'jme': {
        interaction_type: function(part) { return 'fill-in'; },
        correct_answer: function(part) { return Numbas.jme.display.treeToJME(part.input_options().correctAnswer,{},part.getScope()); },
        student_answer: function(part) { return Numbas.jme.display.treeToJME(part.studentAnswer,{},part.getScope()); },
        load: function(part, data) { return Numbas.jme.compile(data.answer); }
    },
    'matrix': {
        interaction_type: function(part) { return 'fill-in'; },
        correct_answer: function(part) { return JSON.stringify(part.input_options().correctAnswer); },
        student_answer: function(part) { return JSON.stringify(part.studentAnswer); },
        load: function(part, data) {
            try {
                var m = JSON.parse(data.answer);
                m.rows = m.length;
                m.columns = m.length>0 ? m[0].length : 0;
                return m;
            } catch(e) {
                return undefined;
            }
        }
    },
    'radios': {
        interaction_type: function(part) { return 'choice'; },
        correct_answer: function(part) { return part.input_options().correctAnswer+''; },
        student_answer: function(part) { return part.studentAnswer+''; },
        load: function(part, data) { return parseInt(data.answer,10); }
    },
    'checkboxes': {
        interaction_type: function(part) { return 'choice'; },
        correct_answer: function(part) {
            var good_choices = [];
            part.input_options().correctAnswer.forEach(function(c,i) {
                if(c) {
                    good_choices.push(i);
                }
            });
            return good_choices.join('[,]');
        },
        student_answer: function(part) {
            var ticked = [];
            part.studentAnswer.forEach(function(c,i) {
                if(c) {
                    ticked.push(i);
                }
            });
            return ticked.join('[,]');
        },
        load: function(part, data) {
            var ticked = part.input_options().choices.map(function(c){ return false; });
            data.answer.split('[,]').forEach(function(c){ var i = parseInt(c,10); ticked[i] = true; });
            return ticked;
        }
    },
    'dropdown': {
        interaction_type: function(part) { return 'choice'; },
        correct_answer: function(part) { return part.input_options().correctAnswer+''; },
        student_answer: function(part) { return part.studentAnswer+''; },
        load: function(part, data) { return parseInt(data.answer,10); }
    }
}
});<|MERGE_RESOLUTION|>--- conflicted
+++ resolved
@@ -171,11 +171,7 @@
 
     listen_messages: function() {
         var sc = this;
-<<<<<<< HEAD
         this.receive_window_message = function(ev) {
-=======
-        window.addEventListener('message',function(ev) {
->>>>>>> 78fb7f77
             var data = ev.data;
             try {
                 var change = data['numbas change'];
@@ -186,12 +182,8 @@
                 }
             } catch(e) {
             }
-<<<<<<< HEAD
         }
         window.addEventListener('message',this.receive_window_message);
-=======
-        });
->>>>>>> 78fb7f77
     },
 
     /** Initialise the SCORM data model and this storage object.
