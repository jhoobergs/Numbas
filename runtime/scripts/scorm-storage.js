/*
Copyright 2011-14 Newcastle University

   Licensed under the Apache License, Version 2.0 (the "License");
   you may not use this file except in compliance with the License.
   You may obtain a copy of the License at

       http://www.apache.org/licenses/LICENSE-2.0

   Unless required by applicable law or agreed to in writing, software
   distributed under the License is distributed on an "AS IS" BASIS,
   WITHOUT WARRANTIES OR CONDITIONS OF ANY KIND, either express or implied.
   See the License for the specific language governing permissions and
   limitations under the License.
*/

/** @file Provides a storage API {@link Numbas.storage.SCORMStorage} which interfaces with SCORM */

Numbas.queueScript('scorm-storage',['base','SCORM_API_wrapper','storage'],function() {

/** SCORM storage object - controls saving and loading of data from the LMS 
 * @constructor
 * @memberof Numbas.storage
 * @augments Numbas.storage.BlankStorage
 */
var SCORMStorage = Numbas.storage.SCORMStorage = function()
{
	if(!pipwerks.SCORM.init())
	{
		var errorCode = pipwerks.SCORM.debug.getCode();
		if(errorCode) {
			throw(new Numbas.Error(R('scorm.error initialising',{message: pipwerks.SCORM.debug.getInfo(errorCode)})));
		}

		//if the pretend LMS extension is loaded, we can start that up
		if(Numbas.storage.PretendLMS)
		{
			if(!Numbas.storage.lms)
			{
				Numbas.storage.lms = new Numbas.storage.PretendLMS();
			}
			window.API_1484_11 = Numbas.storage.lms.API;
			pipwerks.SCORM.init();
		}
		//otherwise return a blank storage object which does nothing
		else
		{
			return new Numbas.storage.BlankStorage();	
		}
	}

	this.getEntry();

	//get all question-objective indices
	this.questionIndices = {};
	var numObjectives = parseInt(this.get('objectives._count'),10);
	for(var i=0;i<numObjectives;i++)
	{
		var id = this.get('objectives.'+i+'.id');
		this.questionIndices[id]=i;
	}

	//get part-interaction indices
	this.partIndices = {};
	var numInteractions = parseInt(this.get('interactions._count'),10);
	for(var i=0;i<numInteractions;i++)
	{
		var id = this.get('interactions.'+i+'.id');
		this.partIndices[id]=i;
	}
};

SCORMStorage.prototype = /** @lends Numbas.storage.SCORMStorage.prototype */ {
	/** Mode the session started in:
	 *
	 * * `ab-initio` - starting a new attempt
	 * * `resume` - loaded attempt in progress
	 */
	mode: 'ab-initio',
	
	/** reference to the {@link Numbas.Exam} object for the current exam */
	exam: undefined,			//reference to the main exam object

	/** Dictionary mapping question ids (of the form `qN`) to `cmi.objective` indices */
	questionIndices:{},		//associate question ids with objective indices

	/** Dictionary mapping {@link partpath} ids to `cmi.interaction` indices */
	partIndices:{},			//associate part ids with interaction indices

	/** The last `cmi.suspend_data` object 
	 * @type {Numbas.storage.exam_suspend_data} 
	 */
	suspendData: undefined,	//save the suspend data so we don't have to keep fetching it off the server
	
	/** Save SCORM data - call the SCORM commit method to make sure the data model is saved to the server */
	save: function()
	{
		var exam = this.exam;
		function trySave() {
			exam.display.saving(true);
			var saved = pipwerks.SCORM.save();

			if(!saved) {
				Numbas.display.showAlert(R('scorm.failed save'),function(){
					setTimeout(trySave,1);
				});
			}
			else
				exam.display.saving(false);
		}
		trySave();
	},

	/** Set a SCORM data model element.
	 * @param {String} key - element name. This is prepended with `cmi.`
	 * @param {String} value - element value
	 * @returns {Boolean} - did the call succeed?
	 */
	set: function(key,value)
	{
		//Numbas.debug("set "+key+" := "+value,true);
		var val = pipwerks.SCORM.set('cmi.'+key,value);
		//Numbas.debug(pipwerks.SCORM.debug.getCode(),true);
		return val;
	},

	/** Get a SCORM data model element
	 * @param {String} key - element name. This is prepended with `cmi.`
	 * @returns {String} - the value of the element
	 */
	get: function(key)
	{
		var val = pipwerks.SCORM.get('cmi.'+key);
		//Numbas.debug("get "+key+" = "+val,true);
		//Numbas.debug(pipwerks.SCORM.debug.getCode(),true);
		return val;
	},

	/** Make an id string corresponding to a question, of the form `qN`, where `N` is the question's number
	 * @param {Numbas.Question} question
	 * @returns {String}
	 */
	getQuestionId: function(question)
	{
		return 'q'+question.number;
	},

	/** Make an id string corresponding to a part, of the form `qNpXgYsZ`
	 * @param {Numbas.parts.Part} part
	 * @returns {String}
	 */
	getPartId: function(part)
	{
		return this.getQuestionId(part.question)+part.path;
	},

	/** Load student's name and ID
	 */
	get_student_name: function() {
		this.exam.student_name = this.get('learner_name');
		this.exam.student_id = this.get('learner_id');
	},

	/** Initialise the SCORM data model and this storage object.
	 * @param {Numbas.Exam} exam
	 */
	init: function(exam)
	{
		this.exam = exam;

		this.get_student_name();

		var set = this.set;

		this.set('completion_status','incomplete');
		this.set('exit','suspend');
		this.set('progress_measure',0);
		this.set('session_time','PT0H0M0S');
		this.set('success_status','unknown');
		this.set('score.scaled',0);
		this.set('score.raw',0);
		this.set('score.min',0);
		this.set('score.max',exam.mark);

		this.questionIndices = {};
		this.partIndices = {};

		for(var i=0; i<exam.settings.numQuestions; i++)
		{
			this.initQuestion(exam.questionList[i]);
		}

		this.setSuspendData();
	},

	/** Initialise a question - make an objective for it, and initialise all its parts.
	 * @param {Numbas.Question} q
	 */
	initQuestion: function(q)
	{
		var id = this.getQuestionId(q);

		var index = this.get('objectives._count');
		this.questionIndices[id] = index;

		var prepath = 'objectives.'+index+'.';

		this.set(prepath+'id', id);
		this.set(prepath+'score.min',0);
		this.set(prepath+'score.max',q.marks);
		this.set(prepath+'score.raw',q.score || 0);
		this.set(prepath+'success_status','unknown');
		this.set(prepath+'completion_status','not attempted');
		this.set(prepath+'progress_measure',0);
		this.set(prepath+'description',q.name);

		for(var i=0; i<q.parts.length;i++)
		{
			this.initPart(q.parts[i]);
		}
	},

	/** Initialise a part - make an interaction for it, and set up correct responses.
	 * @param {Numbas.parts.Part} part
	 */
	initPart: function(p)
	{
		var id = this.getPartId(p);

		var index = this.get('interactions._count');
		this.partIndices[id] = index;

		var prepath = 'interactions.'+index+'.';

		this.set(prepath+'id',id);
		this.set(prepath+'objectives.0.id',this.getQuestionId(p.question));
		this.set(prepath+'weighting',p.marks);
		this.set(prepath+'result',0);
		this.set(prepath+'description',p.type);
		switch(p.type)
		{
		case '1_n_2':
		case 'm_n_2':
		case 'm_n_x':
			this.set(prepath+'type','choice');
			
			var pattern='';
			for(var i=0;i<p.settings.matrix.length;i++)
			{
				for(var j=0;j<p.settings.matrix[i].length;j++)
				{
					if(p.settings.matrix[i][j]>0)
					{
						if(pattern.length>0){pattern+='[,]';}
						pattern+=i+'-'+j;
					}
				}
			}
			this.set(prepath+'correct_responses.0.pattern',pattern);

			break;
		case 'numberentry':
			this.set(prepath+'type','fill-in');
			this.set(prepath+'correct_responses.0.pattern',Numbas.math.niceNumber(p.settings.minvalue)+'[:]'+Numbas.math.niceNumber(p.settings.maxvalue));
			break;
		case 'matrix':
			this.set(prepath+'type','fill-in');
			this.set(prepath+'correct_responses.0.pattern','{case_matters=false}{order_matters=false}'+JSON.stringify(p.settings.correctAnswer));
			break;
		case 'patternmatch':
			this.set(prepath+'type','fill-in');
			this.set(prepath+'correct_responses.0.pattern','{case_matters='+p.settings.caseSensitive+'}{order_matters=false}'+p.settings.correctAnswer);
			break;
		case 'jme':
			this.set(prepath+'type','fill-in');
			this.set(prepath+'correct_responses.0.pattern','{case_matters=false}{order_matters=false}'+p.settings.correctAnswer);
			break;
		case 'gapfill':
			this.set(prepath+'type','other');

			for(var i=0;i<p.gaps.length;i++)
			{
				this.initPart(p.gaps[i]);
			}
			break;
		}

		for(var i=0;i<p.steps.length;i++)
		{
			this.initPart(p.steps[i]);
		}
	},


	/** Save all the other stuff that doesn't fit into the standard SCORM data model using the `cmi.suspend_data` string.
	 */
	setSuspendData: function()
	{
		var exam = this.exam;
		if(exam.loading)
			return;
		var eobj = 
		{
			timeRemaining: exam.timeRemaining || 0,
			duration: exam.settings.duration || 0,
			questionSubsets: exam.question_groups.map(function(g){ return g.questionSubset }),
			start: exam.start
		};

		eobj.questions = [];
		for(var i=0;i<exam.settings.numQuestions;i++)
		{
			eobj.questions.push(this.questionSuspendData(exam.questionList[i]));
		}
		
		this.set('suspend_data',JSON.stringify(eobj));
		this.setSessionTime();
		this.suspendData = eobj;
	},

	/** Create suspend data object for a question
	 * @param {Numbas.Question} question
	 * @returns {Numbas.storage.question_suspend_data}
	 * @see Numbas.storage.SCORMStorage#setSuspendData
	 */
	questionSuspendData: function(question)
	{
		var qobj = 
		{
			name: question.name,
			visited: question.visited,
			answered: question.answered,
			submitted: question.submitted,
			adviceDisplayed: question.adviceDisplayed,
			revealed: question.revealed
		};

		qobj.variables = {};
        var all_variables = question.scope.allVariables();
		for(var name in all_variables)
		{
<<<<<<< HEAD
			qobj.variables[name] = Numbas.jme.display.treeToJME({tok: all_variables[name]},{niceNumber:false});
=======
            qobj.variables[name] = Numbas.jme.display.treeToJME({tok: question.scope.variables[name]},{niceNumber:false, wrapexpressions: true});
>>>>>>> 8f8551a9
		}

		qobj.parts = [];
		for(var i=0;i<question.parts.length;i++)
		{
			qobj.parts.push(this.partSuspendData(question.parts[i]));
		}

		return qobj;
	},

	/** Create suspend data object for a part
	 * @param {Numbas.parts.Part} part
	 * @returns {Numbas.storage.part_suspend_data}
	 * @see Numbas.storage.SCORMStorage#setSuspendData
	 */
	partSuspendData: function(part)
	{
		var pobj = {
			answered: part.answered,
			stepsShown: part.stepsShown,
			stepsOpen: part.stepsOpen
		};
		switch(part.type)
		{
		case 'gapfill':
			pobj.gaps=[];
			for(var i=0;i<part.gaps.length;i++)
			{
				pobj.gaps.push(this.partSuspendData(part.gaps[i]));
			}
			break;
		case '1_n_2':
		case 'm_n_2':
		case 'm_n_x':
			pobj.shuffleChoices = Numbas.math.inverse(part.shuffleChoices);
			pobj.shuffleAnswers = Numbas.math.inverse(part.shuffleAnswers);
			break;
        case 'extension':
            pobj.extension_data = part.createSuspendData();
            break;
		}

		pobj.steps = [];
		for(var i=0;i<part.steps.length;i++)
		{
			pobj.steps.push(this.partSuspendData(part.steps[i]));
		}

		return pobj;
	},

	/** Get the suspend data from the SCORM data model
	 * @returns {Numbas.storage.exam_suspend_data}
	 */
	getSuspendData: function()
	{
		try {
			if(!this.suspendData)
			{
				var suspend_data = this.get('suspend_data');
				if(suspend_data.length)
					this.suspendData = JSON.parse(suspend_data);
			}
			if(!this.suspendData) {
				throw(new Numbas.Error('scorm.no exam suspend data'));
			}
		} catch(e) {
			throw(new Numbas.Error('scorm.error loading suspend data',{message: e.message}));
		}
		return this.suspendData;
	},

	/** Get suspended exam info
	 * @param {Numbas.Exam} exam
	 * @returns {Numbas.storage.exam_suspend_data}
	 */
	load: function(exam) 
	{
		this.exam = exam;

		this.get_student_name();

		var eobj = this.getSuspendData();
		this.set('exit','suspend');
		
		var currentQuestion = this.get('location');
		if(currentQuestion.length)
			currentQuestion=parseInt(currentQuestion,10);
		else
			currentQuestion=undefined;

		var score = parseInt(this.get('score.raw'),10);

		return {
            timeRemaining: eobj.timeRemaining || 0,
            duration: eobj.duration || 0 ,
            questionSubsets: eobj.questionSubsets,
            start: eobj.start,
            score: score,
            currentQuestion: currentQuestion
		};
	},

	/** Get suspended info for a question
	 * @param {Numbas.Question} question
	 * @returns {Numbas.storage.question_suspend_data}
	 */
	loadQuestion: function(question) 
	{
		try {
			var eobj = this.getSuspendData();
			var qobj = eobj.questions[question.number];
			if(!qobj) {
				throw(new Numbas.Error('scorm.no question suspend data'));
			}
			var id = this.getQuestionId(question);
			var index = this.questionIndices[id];

			var variables = {};
			for(var name in qobj.variables)
			{
				variables[name] = Numbas.jme.evaluate(qobj.variables[name],question.scope);
			}

			return {
					name: qobj.name,
					score: parseInt(this.get('objectives.'+index+'.score.raw') || 0,10),
					visited: qobj.visited,
					answered: qobj.answered,
					submitted: qobj.submitted,
					adviceDisplayed: qobj.adviceDisplayed,
					revealed: qobj.revealed,
					variables: variables
			};
		} catch(e) {
			throw(new Numbas.Error('scorm.error loading question',{'number':question.number,message:e.message}));
		}
	},

	/** Get suspended info for a part
	 * @param {Numbas.parts.Part} part
	 * @returns {Numbas.storage.part_suspend_data}
	 */
	loadPart: function(part)
	{
		try {
			var eobj = this.getSuspendData();
			var pobj = eobj.questions[part.question.number];
			var re = /(p|g|s)(\d+)/g;
			while(m = re.exec(part.path))
			{
				var i = parseInt(m[2]);
				switch(m[1])
				{
				case 'p':
					pobj = pobj.parts[i];
					break;
				case 'g':
					pobj = pobj.gaps[i];
					break;
				case 's':
					pobj = pobj.steps[i];
					break;
				}
			}
			if(!pobj) {
				throw(new Numbas.Error('scorm.no part suspend data'));
			}

			var id = this.getPartId( part );
			var index = this.partIndices[id];
			var sc = this;
			function get(key) { return sc.get('interactions.'+index+'.'+key); };

			pobj.answer = get('learner_response');

			return pobj;
		} catch(e) {
			throw(new Numbas.Error('scorm.error loading part',{part:part.path,message:e.message}));
		}
	},

	/** Load a {@link Numbas.parts.JMEPart}
	 * @param {Numbas.parts.Part} part
	 * @returns {Numbas.storage.part_suspend_data}
	 */
	loadJMEPart: function(part)
	{
		var out = this.loadPart(part);
		out.studentAnswer = out.answer || '';
		return out;
	},

	/** Load a {@link Numbas.parts.PatternMatchPart}
	 * @param {Numbas.parts.Part} part
	 * @returns {Numbas.storage.part_suspend_data}
	 */
	loadPatternMatchPart: function(part)
	{
		var out = this.loadPart(part);
		out.studentAnswer = out.answer || '';
		return out;
	},

	/** Load a {@link Numbas.parts.NumberEntryPart}
	 * @param {Numbas.parts.Part} part
	 * @returns {Numbas.storage.part_suspend_data}
	 */
	loadNumberEntryPart: function(part)
	{
		var out = this.loadPart(part);
		out.studentAnswer = out.answer || '';
		return out;
	},

	/** Load a {@link Numbas.parts.NumberEntryPart}
	 * @param {Numbas.parts.Part} part
	 * @returns {Numbas.storage.part_suspend_data}
	 */
	loadMatrixEntryPart: function(part)
	{
		var out = this.loadPart(part);
		if(out.answer) {
			out.studentAnswer = JSON.parse(out.answer);
		} else {
			out.studentAnswer = null;
		}
		return out;
	},

	/** Load a {@link Numbas.parts.MultipleResponsePart}
	 * @param {Numbas.parts.Part} part
	 * @returns {Numbas.storage.part_suspend_data}
	 */
	loadMultipleResponsePart: function(part)
	{
		var out = this.loadPart(part);

		if(part.numAnswers===undefined)
			return out;
		var ticks = [];
		var w = part.numAnswers;
		var h = part.numChoices;
		if(w==0 || h==0) {
			out.ticks = [];
			return out;
		}
		for(var i=0;i<w;i++)
		{
			ticks.push([]);
			for(var j=0;j<h;j++)
			{
				ticks[i].push(false);
			}
		}
		var tick_re=/(\d+)-(\d+)/;
		var bits = out.answer.split('[,]');
		for(var i=0;i<bits.length;i++)
		{
			var m = bits[i].match(tick_re);
			if(m)
			{
				var x = parseInt(m[1],10);
				var y = parseInt(m[2],10);
				ticks[x][y]=true;
			}
		}
		out.ticks = ticks;
		return out;
	},

	/** Load a {@link Numbas.parts.ExtensionPart}
	 * @param {Numbas.parts.Part} part
	 * @returns {Numbas.storage.part_suspend_data}
	 */
	loadExtensionPart: function(part)
	{
        var out = this.loadPart(part);
        return out;
    },

	/** Record duration of the current session
	 */
	setSessionTime: function()
	{
		var timeSpent = new Date(this.exam.timeSpent*1000);
		var sessionTime = 'PT'+timeSpent.getHours()+'H'+timeSpent.getMinutes()+'M'+timeSpent.getSeconds()+'S';
		this.set('session_time',sessionTime);
	},


	/** Call this when the exam is started (when {@link Numbas.Exam#begin} runs, not when the page loads) */
	start: function() 
	{
		this.set('completion_status','incomplete');
	},

	/** Call this when the exam is paused ({@link Numbas.Exam#pause}) */
	pause: function() 
	{
		this.setSuspendData();
	},

	/** Call this when the exam is resumed ({@link Numbas.Exam#resume}) */
	resume: function() {},

	/** Call this when the exam ends ({@link Numbas.Exam#end}) */
	end: function()
	{
		this.setSessionTime();
		this.set('success_status',this.exam.passed ? 'passed' : 'failed');
		this.set('completion_status','completed');
		pipwerks.SCORM.quit();
	},

	/** Get the student's ID
	 * @returns {String}
	 */
	getStudentID: function() {
		var id = this.get('learner_id');
		return id || null;
	},

	/** Get entry state: `ab-initio`, or `resume`
	 * @returns {String}
	 */
	getEntry: function() 
	{
		return this.get('entry');
	},

	/** Get viewing mode: 
	 *
	 * * `browse` - see exam info, not questions
	 * * `normal` - sit exam
	 * * `review` - look at completed exam
	 * @returns {String}
	 */
	getMode: function() 
	{
		return this.get('mode');
	},

	/** Call this when the student moves to a different question
	 * @param {Numbas.Question} question
	 */
	changeQuestion: function(question)
	{
		this.set('location',question.number);	//set bookmark
		this.setSuspendData();	//because currentQuestion.visited has changed
	},

	/** Call this when a part is answered
	 * @param {Numbas.parts.Part} part
	 */
	partAnswered: function(part)
	{
		var id = this.getPartId(part);
		var index = this.partIndices[id];

		var prepath = 'interactions.'+index+'.';

		this.set(prepath+'result',part.score);

		switch(part.type)
		{
		case 'jme':
			this.set(prepath+'learner_response',part.studentAnswer);
			break;
		case 'patternmatch':
			this.set(prepath+'learner_response',part.studentAnswer);
			break;
		case 'numberentry':
			this.set(prepath+'learner_response',part.studentAnswer);
			break;
		case 'matrix':
			this.set(prepath+'learner_response',JSON.stringify(part.studentAnswer));
			break;
		case '1_n_2':
		case 'm_n_2':
		case 'm_n_x':
			var s='';
			for(var i=0;i<part.numAnswers;i++)
			{
				for( var j=0;j<part.numChoices;j++ )
				{
					if(part.ticks[i][j])
					{
						if(s.length){s+='[,]';}
						s+=i+'-'+j;
					}
				}
			}
			this.set(prepath+'learner_response',s);
			break;
		}
		this.setSuspendData();
	},

	/** Save exam-level details (just score at the mo)
	 * @param {Numbas.Exam} exam
	 */
	saveExam: function(exam)
	{
		if(exam.loading)
			return;

		//update total exam score and so on
		this.set('score.raw',exam.score);
		this.set('score.scaled',exam.score/exam.mark || 0);
	},

	/* Save details about a question - save score and success status
	 * @param {Numbas.Question} question
	 */
	saveQuestion: function(question) 
	{
		if(question.exam.loading)
			return;

		var id = this.getQuestionId(question);

		if(!(id in this.questionIndices))
			return;

		var index = this.questionIndices[id];


		var prepath = 'objectives.'+index+'.';

		this.set(prepath+'score.raw',question.score);
		this.set(prepath+'score.scaled',question.score/question.marks || 0);
		this.set(prepath+'success_status', question.score==question.marks ? 'passed' : 'failed' );
		this.set(prepath+'completion_status', question.answered ? 'completed' : 'incomplete' );
	},

	/** Record that a question has been submitted
	 * @param {Numbas.Question} question
	 */
	questionSubmitted: function(question)
	{
		this.save();
	},

	/** Record that the student displayed question advice
	 * @param {Numbas.Question} question
	 */
	adviceDisplayed: function(question)
	{
		this.setSuspendData();
	},

	/** Record that the student revealed the answers to a question
	 * @param {Numbas.Question} question
	 */
	answerRevealed: function(question)
	{
		this.setSuspendData();
		this.save();
	},

	/** Record that the student showed the steps for a part
	 * @param {Numbas.parts.Part} part
	 */
	stepsShown: function(part)
	{
		this.setSuspendData();
		this.save();
	},
	
	/** Record that the student hid the steps for a part
	 * @param {Numbas.parts.Part} part
	 */
	stepsHidden: function(part)
	{
		this.setSuspendData();
		this.save();
	}
	
};

});<|MERGE_RESOLUTION|>--- conflicted
+++ resolved
@@ -339,11 +339,7 @@
         var all_variables = question.scope.allVariables();
 		for(var name in all_variables)
 		{
-<<<<<<< HEAD
-			qobj.variables[name] = Numbas.jme.display.treeToJME({tok: all_variables[name]},{niceNumber:false});
-=======
-            qobj.variables[name] = Numbas.jme.display.treeToJME({tok: question.scope.variables[name]},{niceNumber:false, wrapexpressions: true});
->>>>>>> 8f8551a9
+			qobj.variables[name] = Numbas.jme.display.treeToJME({tok: all_variables[name]},{niceNumber:false, wrapexpressions: true});
 		}
 
 		qobj.parts = [];
