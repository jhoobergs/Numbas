--- conflicted
+++ resolved
@@ -517,11 +517,8 @@
      * @property {Boolean} showFeedbackIcon - Show the tick/cross feedback symbol after this part is submitted?
      * @property {Boolean} hasVariableReplacements - Does this part have any variable replacement rules?
      * @property {String} variableReplacementStrategy - `'originalfirst'` or `'alwaysreplace'`
-<<<<<<< HEAD
      * @property {String} adaptiveObjective - objective that this part's score counts towards
-=======
      * @property {Number} adaptiveMarkingPenalty - Number of marks to deduct when adaptive marking is used
->>>>>>> 518b4a12
      */
     settings:
     {
@@ -532,11 +529,8 @@
         showFeedbackIcon: true,
         hasVariableReplacements: false,
         variableReplacementStrategy: 'originalfirst',
-<<<<<<< HEAD
-        adaptiveObjective: ''
-=======
+        adaptiveObjective: '',
         adaptiveMarkingPenalty: 0
->>>>>>> 518b4a12
     },
 
     /** The script to mark this part - assign credit, and give messages and feedback.
@@ -827,11 +821,8 @@
                         this.setWarnings(result.warnings);
                         this.markingFeedback = result.markingFeedback;
                         this.finalised_result = result.finalised_result;
-<<<<<<< HEAD
                         this.marking_values = result.values;
-=======
                         this.adaptiveMarkingUsed = adaptiveMarkingUsed;
->>>>>>> 518b4a12
                         this.credit = result.credit;
                         this.answered = result.answered;
                     }
