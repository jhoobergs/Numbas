--- conflicted
+++ resolved
@@ -305,22 +305,13 @@
 	doesMarking: true,
 
 	/** Properties set when the part is generated
-<<<<<<< HEAD
-	 * @type {object}
-	 * @property {number} stepsPenalty - Number of marks to deduct when the steps are shown
-	 * @property {boolean} enableMinimumMarks - Is there a lower limit on the score the student can be awarded for this part?
-	 * @property {number} minimumMarks - Lower limit on the score the student can be awarded for this part
-	 * @property {boolean} showCorrectAnswer - Show the correct answer on reveal?
-	 * @property {boolean} hasVariableReplacements - Does this part have any variable replacement rules?
-     * @property {object} markingScript
-=======
 	 * @type {Object}
 	 * @property {Number} stepsPenalty - Number of marks to deduct when the steps are shown
 	 * @property {Boolean} enableMinimumMarks - Is there a lower limit on the score the student can be awarded for this part?
 	 * @property {Number} minimumMarks - Lower limit on the score the student can be awarded for this part
 	 * @property {Boolean} showCorrectAnswer - Show the correct answer on reveal?
 	 * @property {Boolean} hasVariableReplacements - Does this part have any variable replacement rules?
->>>>>>> 0a09963a
+     * @property {Object} markingScript
 	 */
 	settings: 
 	{
@@ -646,13 +637,8 @@
 
 	/** Calculate the correct answer in the given scope, and mark the student's answer
 	 * @param {Numbas.jme.Scope} scope - scope in which to calculate the correct answer
-<<<<<<< HEAD
-	 * @param {object} feedback - dictionary of existing `warnings` and `markingFeedback` lists, to add to - copies of these are returned with any additional feedback appended
-	 * @returns {object} - dictionary with `warnings` {string[]}, `markingFeedback` {feedbackmessage[]}, `credit` {number} and `answered` {boolean}
-=======
 	 * @param {Object.<Array.<String>>} feedback - dictionary of existing `warnings` and `markingFeedback` lists, to add to - copies of these are returned with any additional feedback appended
 	 * @returns {Numbas.parts.marking_results}
->>>>>>> 0a09963a
 	 */
 	markAgainstScope: function(scope,feedback) {
 		this.setWarnings(feedback.warnings.slice());
@@ -922,15 +908,6 @@
 		});
 	},
 
-<<<<<<< HEAD
-=======
-	/** Is the student's answer acceptable?
-	 * @abstract
-	 * @returns {Boolean}
-	 */
-	validate: function() { return true; },
-
->>>>>>> 0a09963a
 	/** Show the steps, as a result of the student asking to show them.
 	 * If the answers have not been revealed, we should apply the steps penalty.
 	 *
