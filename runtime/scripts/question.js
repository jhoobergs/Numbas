/*
Copyright 2011-14 Newcastle University
   Licensed under the Apache License, Version 2.0 (the "License");
   you may not use this file except in compliance with the License.
   You may obtain a copy of the License at
       http://www.apache.org/licenses/LICENSE-2.0
   Unless required by applicable law or agreed to in writing, software
   distributed under the License is distributed on an "AS IS" BASIS,
   WITHOUT WARRANTIES OR CONDITIONS OF ANY KIND, either express or implied.
   See the License for the specific language governing permissions and
   limitations under the License.
*/
/** @file The {@link Numbas.Question} object */
Numbas.queueScript('standard_parts',['parts/jme','parts/patternmatch','parts/numberentry','parts/matrixentry','parts/multipleresponse','parts/gapfill','parts/information','parts/extension'],function() {});
Numbas.queueScript('question',['base','schedule','jme','jme-variables','util','part','standard_parts'],function() {
var util = Numbas.util;
var jme = Numbas.jme;
var math = Numbas.math;
/** Create a {@link Numbas.Question} object from an XML definition
 * @memberof Numbas
 * @param {Element} xml
 * @param {Number} number - the number of the question in the exam
 * @param {Numbas.Exam} [exam] - the exam this question belongs to
 * @param {Numbas.QuestionGroup} [group] - the group this question belongs to
 * @param {Numbas.jme.Scope} [scope] - the global JME scope
 * @param {Numbas.storage.BlankStorage} [store] - the storage engine to use
 * @returns {Numbas.Question}
 */
var createQuestionFromXML = Numbas.createQuestionFromXML = function(xml, number, exam, group, scope, store) {
    try {
        var q = new Question(number, exam, group, scope, store);
        q.loadFromXML(xml);
        q.finaliseLoad();
    } catch(e) {
        throw(new Numbas.Error('question.error creating question',{number: number, message: e.message}));
    }
    return q;
}
/** Create a {@link Numbas.Question} object from a JSON object
 * @memberof Numbas
 * @param {Object} data
 * @param {Number} number - the number of the question in the exam
 * @param {Numbas.Exam} [exam] - the exam this question belongs to
 * @param {Numbas.QuestionGroup} [group] - the group this question belongs to
 * @param {Numbas.jme.Scope} [scope] - the global JME scope
 * @param {Numbas.storage.BlankStorage} [store] - the storage engine to use
 * @returns {Numbas.Question}
 */
var createQuestionFromJSON = Numbas.createQuestionFromJSON = function(data, number, exam, group, scope, store) {
    try {
        var q = new Question(number, exam, group, scope, store);
        q.loadFromJSON(data);
        q.finaliseLoad();
    } catch(e) {
        throw(new Numbas.Error('question.error creating question',{number: number, message: e.message},e));
    }
    return q;
}
/** Keeps track of all info to do with an instance of a single question
 *
 * @constructor
 * @memberof Numbas
 * @param {Number} number - index of this question in the exam (starting at 0)
 * @param {Numbas.Exam} [exam] - parent exam
 * @param {Numbas.QuestionGroup} [group] - group this question belongs to
 * @param {Numbas.jme.Scope} [gscope=Numbas.jme.builtinScope] - global JME scope
 * @param {Numbas.storage.BlankStorage} [store] - the storage engine to use
 */
var Question = Numbas.Question = function( number, exam, group, gscope, store)
{
    var q = this;
    q.store = store;
    q.signals = new Numbas.schedule.SignalBox(function(e) {
        e.message = R('question.error',{'number':q.number+1,message:e.message});
        throw(e);
    });
    q.signals.on('partsGenerated',function() {
        q.setErrorCarriedForwardBackReferences();
    })
    q.exam = exam;
    q.group = group;
    q.adviceThreshold = q.exam ? q.exam.adviceGlobalThreshold : 0;
    q.number = number;
    gscope = gscope || (exam && exam.scope) || Numbas.jme.builtinScope;
    q.scope = new jme.Scope(gscope);
    q.scope.question = q;
    q.preamble = {
        'js': '',
        'css': ''
    };
    q.functionsTodo = [];
    q.variablesTodo = {};
    q.rulesets = {};
    q.variablesTest = {
        condition: '',
        maxRuns: 10
    };
    q.parts = [];
    q.partDictionary = {};
    q.extraPartOrder = [];
}

/** The question preamble has been loaded but not run yet- this happens before any variables, functions, rulesets or parts are generated.
 * @event Numbas.Question#preambleLoaded
 * @see Numbas.Question#event:preambleRun
 */
/** The question preamble has been run.
 * @event Numbas.Question#preambleRun
 */
/** The question's function definitions have been loaded, but the corresponding {@link Numbas.jme.funcObj} objects have not been added to the scope yet.
 * @event Numbas.Question#functionsLoaded
 * @see Numbas.Question#event:functionsMade
 */
/** The question's functions have been made and added to the question's scope.
 * @event Numbas.Question#functionsMade
 */
/** The question's ruleset  definitions have been loaded, but the {@link Numbas.jme.rules.Ruleset} objects have not been added to the scope yet.
 * @event Numbas.Question#rulesetsLoaded
 * @see Numbas.Question#event:rulesetsMade
 */
/** The question's rulesets have been made and added to the question's scope.
 * @event Numbas.Question#rulesetsMade
 */
/** Trigger this when you're ready to evaluate the question's variables. In an exam context, the {@link Numbas.Exam} object triggers this event.
 * If the question has been created standalone, this event must be triggered in order for the question to finish loading.
 * @event Numbas.Question#generateVariables
 */
/** The variable definitions have been loaded, but their values have not been generated yet.
 * @event Numbas.Question#variableDefinitionsLoaded
 * @see Numbas.Question#event:variablesSet
 * @see Numbas.Question#event:variablesGenerated
 */
/** The parts of the question have been generated.
 * If resuming an attempt, the parts have not yet been restored to the saved state.
 * @event Numbas.Question#partsGenerated
 * @see Numbas.Question#event:partsResumed
 */
/** Triggered when resuming a saved attempt: the question's parts have been restored to the saved state.
 * @event Numbas.Question#partsResumed
 */
/** The variables have been evaluated, but {@link Numbas.Question.unwrappedVariables} has not been set yet.
 * @event Numbas.Question#variablesSet
 */
/** The variables have been generated and added to the scope, and are ready to use.
 * @event Numbas.Question#variablesGenerated
 */
/** The question is fully loaded and ready to use.
 * @event Numbas.Question#ready
 */
/** The question's HTML has been generated and attached to the page.
 * @event Numbas.Question#HTMLAttached
 */

Question.prototype = /** @lends Numbas.Question.prototype */
{
    /** How should parts be shown? 
     *
     * * `all`: all available parts are generated straight away
     * * `explore`: parts are only generated when required
     * @type {String}
     */
    partsMode: 'all',

    /** Maximum available marks in explore mode.
     * @type {Number}
     */
    maxMarks: 0,

    /** When should information about objectives be shown to the student? ``'always'`` or ``'when-active'``.
     * @type {String}
     */
    objectiveVisibility: 'always',

    /** When should information about penalties be shown to the student? ``'always'`` or ``'when-active'``.
     * @type {String}
     */
    penaltyVisibility: 'always',

    /** In explore mode, the part that the student is currently looking at.
     * @type {Numbas.parts.Part}
     */
    currentPart: null,

    /** Signals produced while loading this question.
     * @type {Numbas.schedule.SignalBox} 
     * */
    signals: undefined,

    /** Storage engine
     * @type {Numbas.storage.BlankStorage}
     */
    store: undefined,
    /** Load the question's settings from an XML <question> node
     * @param {Element} xml
     * @fires Numbas.Question#preambleLoaded
     * @fires Numbas.Question#functionsLoaded
     * @fires Numbas.Question#rulesetsLoaded
     * @fires Numbas.Question#variableDefinitionsLoaded
     * @fires Numbas.Question#partsGenerated
     * @listens Numbas.Question#event:variablesGenerated
     */
    loadFromXML: function(xml) {
        var q = this;
        var tryGetAttribute = Numbas.xml.tryGetAttribute;
        q.xml = xml;
        q.originalXML = q.xml;
<<<<<<< HEAD

        tryGetAttribute(q,q.xml,'.',['name','customName','partsMode','maxMarks','objectiveVisibility','penaltyVisibility']);
        if(q.customName.trim()!='') {
            q.name = q.customName.trim();
        }
=======
        //get question's name
        tryGetAttribute(q,q.xml,'.','name');

        var statementNode = q.xml.selectSingleNode('statement/content/span');
        q.statement = statementNode.innerHTML;
        var adviceNode = q.xml.selectSingleNode('advice/content/span');
        q.advice = adviceNode.innerHTML;
>>>>>>> dc36896b

        var preambleNodes = q.xml.selectNodes('preambles/preamble');
        for(var i = 0; i<preambleNodes.length; i++) {
            var lang = preambleNodes[i].getAttribute('language');
            q.preamble[lang] = Numbas.xml.getTextContent(preambleNodes[i]);
        }
        q.signals.trigger('preambleLoaded');

        q.functionsTodo = Numbas.xml.loadFunctions(q.xml,q.scope);
        q.signals.trigger('functionsLoaded');

        //make rulesets
        var rulesetNodes = q.xml.selectNodes('rulesets/set');
        q.rulesets = {};
        for(var i=0; i<rulesetNodes.length; i++) {
            var name = rulesetNodes[i].getAttribute('name');
            var set = [];
            //get new rule definitions
            defNodes = rulesetNodes[i].selectNodes('ruledef');
            for( var j=0; j<defNodes.length; j++ ) {
                var pattern = defNodes[j].getAttribute('pattern');
                var result = defNodes[j].getAttribute('result');
                var conditions = [];
                var conditionNodes = defNodes[j].selectNodes('conditions/condition');
                for(var k=0; k<conditionNodes.length; k++) {
                    conditions.push(Numbas.xml.getTextContent(conditionNodes[k]));
                }
                var rule = new Numbas.jme.display.Rule(pattern,conditions,result);
                set.push(rule);
            }
            //get included sets
            var includeNodes = rulesetNodes[i].selectNodes('include');
            for(var j=0; j<includeNodes.length; j++) {
                set.push(includeNodes[j].getAttribute('name'));
            }
            q.rulesets[name] = set;
        }
        q.signals.trigger('rulesetsLoaded');

        var objectiveNodes = q.xml.selectNodes('objectives/scorebin');
        q.objectives = [];
        for(var i=0; i<objectiveNodes.length; i++) {
            var objective = {
                name: '',
                limit: 0,
                score: 0,
                answered: false
            };
            tryGetAttribute(objective, objectiveNodes[i], '.', ['name', 'limit']);
            q.objectives.push(objective);
        }

        var penaltyNodes = q.xml.selectNodes('penalties/scorebin');
        q.penalties = [];
        for(var i=0; i<penaltyNodes.length; i++) {
            var penalty = {
                name: '',
                limit: 0,
                score: 0,
                applied: false
            };
            tryGetAttribute(penalty, penaltyNodes[i], '.', ['name', 'limit']);
            q.penalties.push(penalty);
        }

        q.variablesTodo = Numbas.xml.loadVariables(q.xml,q.scope);
        tryGetAttribute(q.variablesTest,q.xml,'variables',['condition','maxRuns'],[]);
        q.signals.trigger('variableDefinitionsLoaded');
        q.signals.on('variablesGenerated',function() {
            var doc = Sarissa.getDomDocument();
            doc.appendChild(q.originalXML.cloneNode(true));    //get a fresh copy of the original XML, to sub variables into
            q.xml = doc.selectSingleNode('question');
            q.xml.setAttribute('number',q.number);
        });
        q.signals.on('variablesGenerated', function() {
            var partNodes = q.xml.selectNodes('parts/part');
            switch(q.partsMode) {
                case 'all':
                    //load parts
                    for(var j = 0; j<partNodes.length; j++) {
                        var part = Numbas.createPartFromXML(partNodes[j], 'p'+j,q,null, q.store);
                        q.addPart(part,j);
                    }
                    break;
                case 'explore':
                    var partNode = q.xml.selectSingleNode('parts/part');
                    q.addExtraPartFromXML(0);
                    break;
            }
            q.signals.trigger('partsGenerated');
        });
    },

    /** Create a part with the given XML definition, using the given scope, and add it to this question.
     *  The question's variables are remade using the given dictionary of changed variables
     *  @param {Number} xml_index - the index of the part's definition in the XML
     *  @param {Numbas.jme.Scope} scope
     *  @param {Object.<Numbas.jme.token>} variables
     *  @param {Numbas.parts.Part} [previousPart] - the part that this part follows on from
     *  @param {Number} [index] - the position of the part in the parts list (added to the end if not given)
     *  @returns {Numbas.parts.Part}
     */
    addExtraPartFromXML: function(xml_index,scope,variables,previousPart,index) {
        this.extraPartOrder.push(xml_index);
        var xml = this.xml.selectNodes('parts/part')[xml_index].cloneNode(true);
        this.xml.selectSingleNode('parts').appendChild(xml);
        scope = scope || this.scope;
        var j = this.parts.length;
        variables = variables || {};
        var pscope = Numbas.jme.variables.remakeVariables(this.variablesTodo, variables, scope);
        var p = Numbas.createPartFromXML(xml,'p'+j,this,null,this.store, pscope);
        var index = index!==undefined ? index : this.parts.length;
        this.addPart(p,index);
        p.assignName(index,this.parts.length-1);
        p.previousPart = previousPart;
        this.setCurrentPart(p);
        this.updateScore();
        return p;
    },

    /** Set the currently displayed part
     * @param {Numbas.parts.Part} part
     */
    setCurrentPart: function(part) {
        this.currentPart = part;
        if(this.display) {
            this.display.currentPart(part.display);
        }
    },

    /** Load the question's settings from a JSON object
     * @param {Object} data
     * @fires Numbas.Question#preambleLoaded
     * @fires Numbas.Question#functionsLoaded
     * @fires Numbas.Question#rulesetsLoaded
     * @fires Numbas.Question#variableDefinitionsLoaded
     * @fires Numbas.Question#partsGenerated
     * @listens Numbas.Question#event:variablesGenerated
     */
    loadFromJSON: function(data) {
        var q = this;
        var tryLoad = Numbas.json.tryLoad;
        var tryGet = Numbas.json.tryGet;
        tryLoad(data,['name','statement','advice'],q);
        var preambles = tryGet(data,'preamble');
        if(preambles) {
            Object.keys(preambles).forEach(function(key) {
                q.preamble[key] = preambles[key];
            });
        }
        q.signals.trigger('preambleLoaded');
        var functions = tryGet(data,'functions');
        if(functions) {
            q.functionsTodo = Object.keys(functions).map(function(name) {
                var fd = functions[name];
                return {
                    name: name,
                    definition: fd.definition,
                    language: fd.language,
                    outtype: fd.type,
                    parameters: fd.parameters.map(function(p){ return {name:p[0], type: p[1]}})
                };
            });
        }
        q.signals.trigger('functionsLoaded');
        var rulesets = tryGet(data,'rulesets');
        if(rulesets) {
            Object.keys(rulesets).forEach(function(name) {
                q.rulesets[name] = rulesets[name];
            });
        }
        q.signals.trigger('rulesetsLoaded');
        var variables = tryGet(data,'variables');
        if(variables) {
            Object.keys(variables).map(function(name) {
                var vd = variables[name];
                var definition = vd.definition+'';
                if(name.trim()=='') {
                    if(definition=='') {
                        return;
                    }
                    throw(new Numbas.Error('jme.variables.empty name'));
                }
                if(definition.trim()=='') {
                    throw(new Numbas.Error('jme.variables.empty definition',{name:name}));
                }
                try {
                    var tree = Numbas.jme.compile(definition);
                } catch(e) {
                    throw(new Numbas.Error('variable.error in variable definition',{name:name}));
                }
                var vars = Numbas.jme.findvars(tree);
                q.variablesTodo[name.toLowerCase()] = {
                    tree: tree,
                    vars: vars
                }
            });
        }
        var variablesTest = tryGet(data,'variablesTest');
        if(variablesTest) {
            tryLoad(variablesTest,['condition','maxRuns'],q.variablesTest);
        }
        q.signals.trigger('variableDefinitionsLoaded');
        q.signals.on('variablesGenerated', function() {
            var parts = tryGet(data,'parts');
            if(parts) {
                parts.forEach(function(pd,i) {
                    var p = Numbas.createPartFromJSON(pd, 'p'+i, q, q.store);
                    q.addPart(p,i);
                });
            }
            q.signals.trigger('partsGenerated');
        });
    },

    setErrorCarriedForwardBackReferences: function() {
        var q = this;
        this.allParts().forEach(function(p) {
            p.settings.errorCarriedForwardReplacements.forEach(function(r) {
                var p2 = q.getPart(r.part);
                p2.errorCarriedForwardBackReferences[p.path] = true;
            });
        });
    },

    allParts: function() {
        return this.parts.reduce(function(out, p) {
            return out.concat([p],p.gaps,p.steps);
        },[]);
    },

    /** Add a part to the question
     * @param {Numbas.parts.Part} part
     * @param {Number} index
     */
    addPart: function(part, index) {
        this.parts.splice(index, 0, part);
        if(this.display) {
            this.display.addPart(part);
        }
        this.updateScore();
    },

    /** Remove a part from the question
     * @param {Numbas.parts.Part} part
     */
    removePart: function(part) {
        this.parts = this.parts.filter(function(p2) { return p2!=part; });
        this.display.removePart(part);
        this.updateScore();
        if(this.partsMode=='explore' && this.currentPart==part) {
            if(part.previousPart) {
                this.setCurrentPart(part.previousPart);
            } else {
                this.setCurrentPart(this.parts[0]);
            }
        }
    },

    /** Perform any tidying up or processing that needs to happen once the question's definition has been loaded
     * @fires Numbas.Question#functionsMade
     * @fires Numbas.Question#rulesetsMade
     * @fires Numbas.Question#variablesSet
     * @fires Numbas.Question#variablesGenerated
     * @fires Numbas.Question#ready
     * @listens Numbas.Question#event:preambleLoaded
     * @listens Numbas.Question#event:functionsLoaded
     * @listens Numbas.Question#event:rulesetsLoaded
     * @listens Numbas.Question#event:generateVariables
     * @listens Numbas.Question#event:functionsMade
     * @listens Numbas.Question#event:rulesetsMade
     * @listens Numbas.Question#event:variableDefinitionsLoaded
     * @listens Numbas.Question#event:variablesSet
     * @listens Numbas.Question#event:variablesGenerated
     * @listens Numbas.Question#event:partsGenerated
     * @listens Numbas.Question#event:ready
     * @listens Numbas.Question#event:HTMLAttached
     */
    finaliseLoad: function() {
        var q = this;
        q.signals.on('preambleLoaded', function() {
            q.runPreamble();
            if(q.partsMode=='explore') {
                if(q.maxMarks==0) {
                    q.objectives.forEach(function(o) {
                        q.maxMarks += o.limit;
                    });
                }
            }
        });
        q.signals.on('functionsLoaded', function() {
            q.scope.functions = Numbas.jme.variables.makeFunctions(q.functionsTodo,q.scope,{question:q});
            q.signals.trigger('functionsMade');
        });
        q.signals.on('rulesetsLoaded',function() {
            Numbas.jme.variables.makeRulesets(q.rulesets,q.scope);
            q.signals.trigger('rulesetsMade');
        });
        q.signals.on(['generateVariables','functionsMade','rulesetsMade', 'variableDefinitionsLoaded'], function() {
            var conditionSatisfied = false;
            var condition = jme.compile(q.variablesTest.condition);
            var runs = 0;
            var scope;
            while(runs<q.variablesTest.maxRuns && !conditionSatisfied) {
                runs += 1;
                scope = new jme.Scope([q.scope]);
                var result = jme.variables.makeVariables(q.variablesTodo,scope,condition);
                conditionSatisfied = result.conditionSatisfied;
            }
            if(!conditionSatisfied) {
                throw(new Numbas.Error('jme.variables.question took too many runs to generate variables'));
            } else {
                q.scope = scope;
            }
            q.signals.trigger('variablesSet');
        });
        q.signals.on('variablesSet',function() {
            q.scope = new jme.Scope([q.scope]);
            q.scope.flatten();
            q.local_definitions = {
                variables: Object.keys(q.variablesTodo),
                functions: Object.keys(q.functionsTodo),
                rulesets: Object.keys(q.rulesets)
            };
            q.unwrappedVariables = {};
            var all_variables = q.scope.allVariables()
            for(var name in all_variables) {
                q.unwrappedVariables[name] = Numbas.jme.unwrapValue(all_variables[name]);
            }
            q.signals.trigger('variablesGenerated');
        });
        q.signals.on('variablesGenerated',function() {
            q.name = jme.contentsubvars(q.name,q.scope);
        });
        if(Numbas.display && q.exam && q.exam.display) {
            q.display = new Numbas.display.QuestionDisplay(q);
        }
        q.signals.on('partsGenerated', function() {
            var i = 0;
            q.parts.forEach(function(p) {
                var hasName = p.assignName(i,q.parts.length-1);
                i += hasName ? 1 : 0;
            });
        });
        q.signals.on(['variablesGenerated','partsGenerated'], function() {
            //initialise display - get question HTML, make menu item, etc.
            q.display && q.display.makeHTML();
        });
        q.signals.on(['variablesGenerated','partsGenerated'], function() {
            q.signals.trigger('ready');
        });
        q.signals.on('ready',function() {
            q.updateScore();
        });
        q.signals.on(['ready','HTMLAttached'], function() {
            q.display && q.display.showScore();
        });
    },
    generateVariables: function() {
        this.signals.trigger('generateVariables');
    },
    /** Load saved data about this question from storage
     * @fires Numbas.Question#variablesSet
     * @fires Numbas.Question#partsResumed
     * @listens Numbas.Question#event:partsGenerated
     * @listens Numbas.Question#event:ready
     */
    resume: function() {
        if(!this.store) {
            return;
        }
        var q = this;
        // check the suspend data was for this question - if the test is updated and the question set changes, this won't be the case!
        var qobj = this.store.loadQuestion(q);
        if(qobj.name && qobj.name!=q.name) {
            throw(new Numbas.Error('question.loaded name mismatch'));
        }
        for(var x in qobj.variables) {
            q.scope.setVariable(x,qobj.variables[x]);
        }
        q.signals.trigger('variablesSet');
        q.signals.on('partsGenerated', function() {
            q.parts.forEach(function(part) {
                if(loading) {
                    part.resume();
                }
            });
            function submit_part(part) {
                if(part.answered) {
                    part.submit();
                }
                if(part.resume_stagedAnswer!==undefined) {
                    part.stagedAnswer = part.resume_stagedAnswer;
                }
            }
            q.signals.on('ready',function() {
                q.parts.forEach(function(part) {
                    part.steps.forEach(submit_part);
                    submit_part(part);
                });
            });
            q.signals.trigger('partsResumed');
        });
        q.signals.on('partsResumed',function() {
            q.adviceDisplayed = qobj.adviceDisplayed;
            q.answered = qobj.answered;
            q.revealed = qobj.revealed;
            q.submitted = qobj.submitted;
            q.visited = qobj.visited;
            q.score = qobj.score;
            if(q.revealed) {
                q.revealAnswer(true);
            } else if(q.adviceDisplayed) {
                q.getAdvice(true);
            }
            q.display && q.display.resume();
            q.updateScore();
            if(q.partsMode=='explore') {
                q.setCurrentPart(q.getPart(qobj.currentPart));
            }
        });
    },
    /** XML definition of this question
     * @type {Element}
     */
    xml: null,
    /** Position of this question in the exam
     * @type {Number}
     */
    number: -1,
    /** The question's name
     * @type {String}
     */
    name: '',
    /** The question's statement text
     * @type {String}
     */
    statement: '',
    /** The question's advice text
     * @type {String}
     */
    advice: '',
    /** The JME scope for this question. Contains variables, functions and rulesets defined in this question
     * @type {Numbas.jme.Scope}
     */
    scope: null,
    /** Maximum marks available for this question
     * @type {Number}
     */
    marks: 0,
    /** Student's score on this question
     * @type {Number}
     */
    score: 0,
    /** Has this question been seen by the student? For determining if you can jump back to this question, when {@link Numbas.Question.navigateBrowse} is disabled.
     * @type {Boolean}
     */
    visited: false,
    /** Has this question been answered satisfactorily?
     * @type {Boolean}
     */
    answered: false,
    /** Number of times this question has been submitted.
     * @type {Number}
     */
    submitted: 0,
    /** Has the advice been displayed?
     * @type {Boolean}
     */
    adviceDisplayed: false,
    /** Have the correct answers been revealed?
     * @type {Boolean}
     */
    revealed: false,
    /** Parts belonging to this question, in the order they're displayed.
     * @type {Numbas.parts.Part}
     */
    parts: [],
    /** Dictionary mapping part addresses (of the form `qXpY[gZ]`) to {@link Numbas.parts.Part} objects.
     * @type {Object.<Numbas.parts.Part>}
     */
    partDictionary: {},
    /** The indices in the definition of the extra parts that have been added to this question
     * @type {Array.<Number>}
     */
    extraPartOrder: [],
    /** Associated display object
     * @type {Numbas.display.QuestionDisplay}
     */
    display: undefined,
    /** Callbacks to run when various events happen
     * @property {Array.<function>} HTMLAttached - Run when the question's HTML has been attached to the page.
     * @property {Array.<function>} variablesGenerated - Run when the question's variables have been generated.
     * @type {Object.<Array.<function>>}
     */
    callbacks: {
    },
    /** Leave this question - called when moving to another question, or showing an info page.
     * @see Numbas.display.QuestionDisplay.leave
     */
    leave: function() {
        this.display && this.display.leave();
    },
    /** Execute the question's JavaScript preamble - should happen as soon as the configuration has been loaded from XML, before variables are generated. 
     * @fires Numbas.Question#preambleRun
     */
    runPreamble: function() {
        with({
            question: this
        }) {
            var js = '(function() {'+this.preamble.js+'\n})()';
            try{
                eval(js);
            } catch(e) {
                var errorName = e.name=='SyntaxError' ? 'question.preamble.syntax error' : 'question.preamble.error';
                throw(new Numbas.Error(errorName,{'number':this.number+1,message:e.message}));
            }
        }
        this.signals.trigger('preambleRun');
    },
    /** Get the part object corresponding to a path
     * @param {Numbas.parts.partpath} path
     * @returns {Numbas.parts.Part}
     */
    getPart: function(path)
    {
        return this.partDictionary[path];
    },

    /** Get the explore mode objective with the given name
     * @param {String} name
     * @returns {Object}
     */
    getObjective: function(name) {
        return this.objectives.find(function(o){ return o.name==name; });
    },

    /** Get the explore mode penalty with the given name
     * @param {String} name
     * @returns {Object}
     */
    getPenalty: function(name) {
        return this.penalties.find(function(p){ return p.name==name; });
    },

    /** Show the question's advice
     * @param {Boolean} dontStore - Don't tell the storage that the advice has been shown - use when loading from storage!
     */
    getAdvice: function(dontStore)
    {
        if(!Numbas.is_instructor && this.exam && !this.exam.settings.reviewShowAdvice) {
            return;
        }
        this.adviceDisplayed = true;
        this.display && this.display.showAdvice(true);
        if(this.store && !dontStore) {
            this.store.adviceDisplayed(this);
        }
    },
    /** Reveal the correct answers to the student
     * @param {Boolean} dontStore - Don't tell the storage that the advice has been shown - use when loading from storage!
     */
    revealAnswer: function(dontStore)
    {
        this.revealed = true;
        //display advice if allowed
        this.getAdvice(dontStore);
        //part-specific reveal code. Might want to do some logging in future?
        for(var i=0; i<this.parts.length; i++) {
            this.parts[i].revealAnswer(dontStore);
        }
        if(this.display) {
            //display revealed answers
            this.display.end();
            this.display.revealAnswer();
            this.display.showScore();
        }
        if(this.store && !dontStore) {
            this.store.answerRevealed(this);
        }
        this.exam && this.exam.updateScore();
    },
    /** Validate the student's answers to the question. True if all parts are either answered or have no marks available.
     * @returns {Boolean}
     */
    validate: function()
    {
        switch(this.partsMode) {
            case 'all':
                var success = true;
                for(var i=0; i<this.parts.length; i++)
                {
                    success = success && (this.parts[i].answered || this.parts[i].marks==0);
                }
                return success;
            case 'explore':
                var numAnswered = 0;
                var numMarked = 0;
                this.parts.forEach(function(p) {
                    if(p.doesMarking) {
                        numMarked += 1;
                        if(p.answered) {
                            numAnswered += 1;
                        }
                    }
                });
                return numMarked>0 && numAnswered == numMarked;
        }
    },
    /** Has anything been changed since the last submission? If any part has `isDirty` set to true, return true.
     * @returns {Boolean}
     */
    isDirty: function()
    {
        if(this.revealed) {
            return false;
        }
        for(var i=0;i<this.parts.length; i++) {
            if(this.parts[i].isDirty)
                return true;
        }
        return false;
    },
    /** Show a warning and return true if the question is dirty.
     * @see Numbas.Question#isDirty
     * @returns {Boolean}
     */
    leavingDirtyQuestion: function() {
        if(this.answered && this.isDirty()) {
            Numbas.display && Numbas.display.showAlert(R('question.unsubmitted changes',{count:this.parts.length}));
            return true;
        }
    },
    /** Calculate the student's total score for this question - adds up all part scores
     */
    calculateScore: function()
    {
        var q = this;
        var score = 0;
        var marks = 0;

        switch(this.partsMode) {
            case 'all':
                for(var i=0; i<this.parts.length; i++) {
                    var part = this.parts[i];
                    score += part.score;
                    marks += part.marks;
                }
                break;
            case 'explore':
                marks = this.maxMarks;
                this.objectives.forEach(function(o) {
                    o.score = 0;
                    o.answered = false;
                });
                this.penalties.forEach(function(p) {
                    p.score = 0;
                    p.applied = false;
                });
                var defaultObjective = {score: 0, answered: false, limit: this.maxMarks};
                for(var i=0; i<this.parts.length; i++) {
                    var part = this.parts[i];
                    var objective = this.getObjective(part.settings.exploreObjective) || defaultObjective;
                    objective.score += part.score;
                    objective.answered = objective.answered || part.answered;

                    part.nextParts.forEach(function(np) {
                        if(np.instance) {
                            var penalty = q.getPenalty(np.penalty);
                            if(penalty) {
                                penalty.score += np.penaltyAmount;
                                penalty.applied = true;
                            }
                        }
                    });
                }
                var objectives = this.objectives.concat([defaultObjective]);
                objectives.forEach(function(o) {
                    o.score = Math.min(o.limit,o.score);
                    score += o.score;
                });
                this.penalties.forEach(function(p) {
                    p.score = Math.min(p.limit,p.score);
                    score -= p.score;
                });
                score = Math.min(this.maxMarks, Math.max(0,score));
                break;
        }
        this.score = score;
        this.marks = marks;
        this.answered = this.validate();
    },
    /** Submit every part in the question */
    submit: function()
    {
        //submit every part
        for(var i=0; i<this.parts.length; i++)
        {
            this.parts[i].submit();
        }
        //validate every part
        //displays warning messages if appropriate,
        //and returns false if any part is not completed sufficiently
        this.answered = this.validate();
        //keep track of how many times question successfully submitted
        if(this.answered)
            this.submitted += 1;
        this.updateScore();
        if(this.exam && this.exam.adviceType == 'threshold' && 100*this.score/this.marks < this.adviceThreshold ) {
            this.getAdvice();
        }
        this.store && this.store.questionSubmitted(this);
    },
    /** Recalculate the student's score, update the display, and notify storage. */
    updateScore: function()
    {
        //calculate score
        this.calculateScore();
        //update total exam score
        this.exam && this.exam.updateScore();
        //display score - ticks and crosses etc.
        this.display && this.display.showScore();
        //notify storage
        this.store && this.store.saveQuestion(this);
    },
    /** Add a callback function to run when the question's HTML is attached to the page
     *
     * @param {Function} fn
     * @deprecated Use {@link Numbas.Question#signals} instead.
     * @listens Numbas.Question#event:HTMLAttached
     */
    onHTMLAttached: function(fn) {
        this.signals.on('HTMLAttached',fn);
    },
    /** Add a callback function to run when the question's variables are generated (but before the HTML is attached)
     *
     * @param {Function} fn
     * @deprecated Use {@link Numbas.Question#signals} instead.
     * @listens Numbas.Question#event:variablesGenerated
     */
    onVariablesGenerated: function(fn) {
        this.signals.on('variablesGenerated',fn);
    }
};
});<|MERGE_RESOLUTION|>--- conflicted
+++ resolved
@@ -204,21 +204,16 @@
         var tryGetAttribute = Numbas.xml.tryGetAttribute;
         q.xml = xml;
         q.originalXML = q.xml;
-<<<<<<< HEAD
 
         tryGetAttribute(q,q.xml,'.',['name','customName','partsMode','maxMarks','objectiveVisibility','penaltyVisibility']);
         if(q.customName.trim()!='') {
             q.name = q.customName.trim();
         }
-=======
-        //get question's name
-        tryGetAttribute(q,q.xml,'.','name');
 
         var statementNode = q.xml.selectSingleNode('statement/content/span');
         q.statement = statementNode.innerHTML;
         var adviceNode = q.xml.selectSingleNode('advice/content/span');
         q.advice = adviceNode.innerHTML;
->>>>>>> dc36896b
 
         var preambleNodes = q.xml.selectNodes('preambles/preamble');
         for(var i = 0; i<preambleNodes.length; i++) {
