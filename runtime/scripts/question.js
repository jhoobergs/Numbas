/*
Copyright 2011-14 Newcastle University

   Licensed under the Apache License, Version 2.0 (the "License");
   you may not use this file except in compliance with the License.
   You may obtain a copy of the License at

       http://www.apache.org/licenses/LICENSE-2.0

   Unless required by applicable law or agreed to in writing, software
   distributed under the License is distributed on an "AS IS" BASIS,
   WITHOUT WARRANTIES OR CONDITIONS OF ANY KIND, either express or implied.
   See the License for the specific language governing permissions and
   limitations under the License.
*/

/** @file The {@link Numbas.Question} object */

Numbas.queueScript('standard_parts',['parts/jme','parts/patternmatch','parts/numberentry','parts/matrixentry','parts/multipleresponse','parts/gapfill','parts/information','parts/extension'],function() {});

Numbas.queueScript('question',['base','schedule','display','jme','jme-variables','xml','util','scorm-storage','part','standard_parts'],function() {

var util = Numbas.util;
var jme = Numbas.jme;
var math = Numbas.math;

var job = Numbas.schedule.add;

var tryGetAttribute = Numbas.xml.tryGetAttribute;

/** Keeps track of all info to do with an instance of a single question
 *
 * @constructor
 * @memberof Numbas
 * @param {Numbas.Exam} exam - parent exam
 * @param {Numbas.QuestionGroup} group - group this question belongs to
 * @param {Element} xml
 * @param {number} number - index of this question in the exam (starting at 0)
 * @param {boolean} loading - is this question being resumed from an existing session?
 * @param {Numbas.jme.Scope} gscope - global JME scope
 */
var Question = Numbas.Question = function( exam, group, xml, number, loading, gscope)
{
	var question = this;
	var q = question;
	q.exam = exam;
    q.group = group;
	q.adviceThreshold = q.exam.adviceGlobalThreshold;
	q.xml = xml;
	q.originalXML = q.xml;
	q.number = number;
	q.scope = new jme.Scope(gscope);
    q.scope.question = q;
	q.preamble = {
		'js': '',
		'css': ''
	};
	q.callbacks = {
		HTMLAttached: [],
		variablesGenerated: []
	};

	//get question's name
	tryGetAttribute(q,q.xml,'.','name');

	job = function(fn,that) {
		function handleError(e) {
			e.message = R('question.error',{'number':q.number+1,message:e.message});
			throw(e);
		}
		Numbas.schedule.add({task: fn, error: handleError},that);
	}

	if(loading)
	{
		// check the suspend data was for this question - if the test is updated and the question set changes, this won't be the case!
		var qobj = Numbas.store.loadQuestion(q);

		if(qobj.name && qobj.name!=q.name) {
			throw(new Numbas.Error('question.loaded name mismatch'));
		}
	}

	job(function() {
		var preambleNodes = q.xml.selectNodes('preambles/preamble');
		for(var i = 0; i<preambleNodes.length; i++) {
			var lang = preambleNodes[i].getAttribute('language');
			q.preamble[lang] = Numbas.xml.getTextContent(preambleNodes[i]);
		}

		q.runPreamble();
	});

	job(function() {
		var functionsTodo = Numbas.xml.loadFunctions(q.xml,q.scope);
		q.scope.functions = Numbas.jme.variables.makeFunctions(functionsTodo,q.scope,{question:q});
		//make rulesets
		var rulesetNodes = q.xml.selectNodes('rulesets/set');

		var sets = {};
		sets['default'] = ['unitFactor','unitPower','unitDenominator','zeroFactor','zeroTerm','zeroPower','collectNumbers','zeroBase','constantsFirst','sqrtProduct','sqrtDivision','sqrtSquare','otherNumbers'];
		for(var i=0; i<rulesetNodes.length; i++)
		{
			var name = rulesetNodes[i].getAttribute('name');
			var set = [];

			//get new rule definitions
			defNodes = rulesetNodes[i].selectNodes('ruledef');
			for( var j=0; j<defNodes.length; j++ )
			{
				var pattern = defNodes[j].getAttribute('pattern');
				var result = defNodes[j].getAttribute('result');
				var conditions = [];
				var conditionNodes = defNodes[j].selectNodes('conditions/condition');
				for(var k=0; k<conditionNodes.length; k++)
				{
					conditions.push(Numbas.xml.getTextContent(conditionNodes[k]));
				}
				var rule = new Numbas.jme.display.Rule(pattern,conditions,result);
				set.push(rule);
			}

			//get included sets
			var includeNodes = rulesetNodes[i].selectNodes('include');
			for(var j=0; j<includeNodes.length; j++ )
			{
				set.push(includeNodes[j].getAttribute('name'));
			}

			sets[name] = set;
		}

<<<<<<< HEAD
		for(var name in sets)
		{
			q.scope.rulesets[name] = Numbas.jme.collectRuleset(sets[name],q.scope.allRulesets());
		}
=======
        Numbas.jme.variables.makeRulesets(sets,q.scope);
>>>>>>> 31c0b500
	});

	job(function() {
		var variablesTodo = q.variablesTodo = Numbas.xml.loadVariables(q.xml,q.scope);
		if(loading)
		{
			var qobj = Numbas.store.loadQuestion(q);
			for(var x in qobj.variables)
			{
				q.scope.variables[x] = qobj.variables[x];
			}
		}
		else
		{
			q.variablesTest = {
				condition: '',
				maxRuns: 10
			};
			tryGetAttribute(q.variablesTest,q.xml,'variables',['condition','maxRuns'],[]);
			var conditionSatisfied = false;
			var condition = jme.compile(q.variablesTest.condition);
			var runs = 0;
			var scope;
			while(runs<q.variablesTest.maxRuns && !conditionSatisfied) {
				runs += 1;
				scope = new jme.Scope([q.scope]);
				var result = jme.variables.makeVariables(variablesTodo,q.scope,condition);
				scope.variables = result.variables;
				conditionSatisfied = result.conditionSatisfied;
			}
			if(!conditionSatisfied) {
				throw(new Numbas.Error('jme.variables.question took too many runs to generate variables'));
			} else {
				q.scope = scope;
			}
		}
	
		q.scope = new jme.Scope([q.scope]);
        q.scope.flatten();

		q.unwrappedVariables = {};
        var all_variables = q.scope.allVariables()
		for(var name in all_variables) {
			q.unwrappedVariables[name] = Numbas.jme.unwrapValue(all_variables[name]);
		}

		q.runCallbacks('variablesGenerated');
	});

	job(this.subvars,this);

	job(function()
	{
		//initialise display - get question HTML, make menu item, etc.
		q.display = new Numbas.display.QuestionDisplay(q);
	});

	job(function() 
	{
		//load parts
		q.parts=new Array();
		q.partDictionary = {};
		var parts = q.xml.selectNodes('parts/part');
		for(var j = 0; j<parts.length; j++)
		{
			var part = Numbas.createPart(parts[j], 'p'+j,q,null, loading);
			q.parts[j] = part;
			q.marks += part.marks;
		}

		q.display.makeHTML();
	});
	job(function() {
		q.runCallbacks('HTMLAttached');
	});
	job(function() {
		if(loading)
		{
			var qobj = Numbas.store.loadQuestion(q);

			q.adviceDisplayed = qobj.adviceDisplayed;
			q.answered = qobj.answered;
			q.revealed = qobj.revealed;
			q.submitted = qobj.submitted;
			q.visited = qobj.visited;
			q.score = qobj.score;

			if(q.revealed)
				q.revealAnswer(true);
			else if(q.adviceDisplayed)
				q.getAdvice(true);

			for(var j=0;j<q.parts.length;j++) {
				q.parts[j].display.restoreAnswer();
			}
		}

		q.updateScore();
		
		q.display.showScore();
	});

}
Question.prototype = /** @lends Numbas.Question.prototype */ 
{
	/** XML definition of this question 
	 * @type {Element}
	 */
	xml: null,
	/** Position of this question in the exam
	 * @type {number}
	 */
	number: -1,
	/** Name - shouldn't be shown to students
	 * @type {string}
	 */
	name: '',
	
	/** Maximum marks available for this question
	 * @type {number}
	 */
	marks: 0,

	/** Student's score on this question
	 * @type {number}
	 */
	score: 0,

	/** Percentage score below which the advice is revealed
	 * @type {number}
	 */
	adviceThreshold: 0,

	/** Has this question been seen by the student? For determining if you can jump back to this question, when {@link Numbas.Question.navigateBrowse} is disabled.
	 * @type {boolean}
	 */
	visited: false,

	/** Has this question been answered satisfactorily?
	 * @type {boolean}
	 */
	answered: false,

	/** Number of times this question has been submitted.
	 * @type {number}
	 */
	submitted: 0,

	/** Has the advice been displayed?
	 * @type {boolean}
	 */
	adviceDisplayed: false,

	/** Have correct answers been revealed?
	 * @type {boolean}
	 */
	revealed: false,

	/** Parts belonging to this question, in the order they're displayed.
	 * @type {Numbas.parts.Part}
	 */
	parts: [],

	/** Dictionary mapping part addresses (of the form `qXpY[gZ]`) to {@link Numbas.parts.Part} objects.
	 * @type {object}
	 */
	partDictionary: {},

	/** Associated display object
	 * @type {Numbas.display.QuestionDisplay}
	 */
	display: undefined,

	/** Callbacks to run when the question's HTML is attached to the page
	 * @type {object.Array.<function>}
	 */
	callbacks: {
		HTMLAttached: [],
		variablesGenerated: []
	},

	/** Run the callbacks for a given event
	 *
	 * @param {string} name - name of the event
	 */
	runCallbacks: function(name) {
		var callbacks = this.callbacks[name];
		for(var i=0;i<callbacks.length;i++) {
			callbacks[i](this);
		}
	},

	/** Leave this question - called when moving to another question, or showing an info page. 
	 * @see Numbas.display.QuestionDisplay.leave
	 */
	leave: function() {
		this.display.leave();
	},

	/** Execute the question's JavaScript preamble - should happen as soon as the configuration has been loaded from XML, before variables are generated. */
	runPreamble: function() {
		with({
			question: this
		}) {
			var js = '(function() {'+this.preamble.js+'\n})()';
			try{
				eval(js);
			} catch(e) {
				var errorName = e.name=='SyntaxError' ? 'question.preamble.syntax error' : 'question.preamble.error';
				throw(new Numbas.Error(errorName,{'number':this.number+1,message:e.message}));
			}
		}
	},

	/** Substitute the question's variables into its XML - clones the XML so the original is untouched.
	 */
	subvars: function()
	{
		var q = this;
		var doc = Sarissa.getDomDocument();
		doc.appendChild(q.originalXML.cloneNode(true));	//get a fresh copy of the original XML, to sub variables into
		q.xml = doc.selectSingleNode('question');
		q.xml.setAttribute('number',q.number);
		q.name = jme.contentsubvars(q.name,q.scope);
	},

	/** Get the part object corresponding to a path
	 * @param {partpath} path
	 * @returns {Numbas.parts.Part}
	 */
	getPart: function(path)
	{
		return this.partDictionary[path];
	},

	/** Show the question's advice
	 * @param {boolean} dontStore - Don't tell the storage that the advice has been shown - use when loading from storage!
	 */
	getAdvice: function(dontStore)
	{
		this.adviceDisplayed = true;
		this.display.showAdvice(true);
		if(!dontStore)
			Numbas.store.adviceDisplayed(this);
	},

	/** Reveal the correct answers to the student
	 * @param {booelan} dontStore - Don't tell the storage that the advice has been shown - use when loading from storage!
	 */
	revealAnswer: function(dontStore)
	{
		this.revealed = true;
		
		//display advice if allowed
		this.getAdvice(dontStore);

		//part-specific reveal code. Might want to do some logging in future? 
		for(var i=0; i<this.parts.length; i++) {
			this.parts[i].revealAnswer(dontStore);
        }

		//display revealed answers
		this.display.end();
		this.display.revealAnswer();

		this.display.showScore();

		if(!dontStore) {
			Numbas.store.answerRevealed(this);
		}

		this.exam.updateScore();
	},

	/** Validate the student's answers to the question. True if all parts are either answered or have no marks available.
	 * @returns {boolean}
	 */
	validate: function()
	{
		var success = true;
		for(i=0; i<this.parts.length; i++)
		{
			success = success && (this.parts[i].answered || this.parts[i].marks==0);
		}
		return success;
	},

	/** Has anything been changed since the last submission? If any part has `isDirty` set to true, return true.
	 * @returns {boolean}
	 */
	isDirty: function()
	{
        if(this.revealed) {
            return false;
        }
		for(var i=0;i<this.parts.length; i++) {
			if(this.parts[i].isDirty)
				return true;
		}
		return false;
	},

	/** Show a warning and return true if the question is dirty.
	 * @see Numbas.Question.isDirty
	 * @returns {boolean}
	 */
	leavingDirtyQuestion: function() {
		if(this.answered && this.isDirty()) {
			Numbas.display.showAlert(R('question.unsubmitted changes',{count:this.parts.length}));
			return true;
		}
	},

	/** Mark the student's answer to a given part/gap/step.
	 */
	doPart: function(answerList, partRef)
	{
		var part = this.getPart(partRef);
		if(!part)
			throw(new Numbas.Error('question.no such part',{path:partRef}));
		part.storeAnswer(answerList);
	},

	/** Calculate the student's total score for this questoin - adds up all part scores 
	 */
	calculateScore: function()
	{
		var tmpScore=0;
		var answered = true;
		for(var i=0; i<this.parts.length; i++)
		{
			tmpScore += this.parts[i].score;
			answered = answered && this.parts[i].answered;
		}
		this.answered = answered;
		
		this.score = tmpScore;
	},


	/** Submit every part in the question */
	submit: function()
	{
		//submit every part
		for(var i=0; i<this.parts.length; i++)
		{
			this.parts[i].submit();
		}

		//validate every part
		//displays warning messages if appropriate, 
		//and returns false if any part is not completed sufficiently
		this.answered = this.validate();

		//keep track of how many times question successfully submitted
		if(this.answered)
			this.submitted += 1;

		//display message about success or failure
		if(! this.answered )
		{
			Numbas.display.showAlert(R('question.can not submit'));
			this.display.scrollToError();
		}

							
		this.updateScore();

		if(this.exam.adviceType == 'threshold' && 100*this.score/this.marks < this.adviceThreshold )
		{
			this.getAdvice();
		}
		Numbas.store.questionSubmitted(this);
	},

	/** Recalculate the student's score, update the display, and notify storage. */
	updateScore: function()
	{
		//calculate score - if warning is uiPrevent then score is 0
		this.calculateScore('uwNone');

		//update total exam score
		this.exam.updateScore();

		//display score - ticks and crosses etc.
		this.display.showScore();

		//notify storage
		Numbas.store.saveQuestion(this);
	},

	/** Add a callback function to run when the question's HTML is attached to the page
	 *
	 * @param {function} fn
	 */
	onHTMLAttached: function(fn) {
		this.callbacks.HTMLAttached.push(fn);
	},

	/** Add a callback function to run when the question's variables are generated (but before the HTML is attached)
	 *
	 * @param {function} fn
	 */
	onVariablesGenerated: function(fn) {
		this.callbacks.variablesGenerated.push(fn);
	}
};

});<|MERGE_RESOLUTION|>--- conflicted
+++ resolved
@@ -130,14 +130,7 @@
 			sets[name] = set;
 		}
 
-<<<<<<< HEAD
-		for(var name in sets)
-		{
-			q.scope.rulesets[name] = Numbas.jme.collectRuleset(sets[name],q.scope.allRulesets());
-		}
-=======
         Numbas.jme.variables.makeRulesets(sets,q.scope);
->>>>>>> 31c0b500
 	});
 
 	job(function() {
