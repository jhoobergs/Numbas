--- conflicted
+++ resolved
@@ -38,7 +38,6 @@
 var MultipleResponsePart = Numbas.parts.MultipleResponsePart = function(path, question, parentPart)
 {
     var p = this;
-<<<<<<< HEAD
     var settings = this.settings;
     util.copyinto(MultipleResponsePart.prototype.settings,settings);
 
@@ -122,117 +121,10 @@
 
                 switch(value.type) {
                 case 'string':
+                case 'number':
                     var d = document.createElement('d');
-                    d.innerHTML = value.value;
+                    d.innerHTML = value.type == 'string' ? value.value : Numbas.math.niceNumber(value.value);
                     var newNode;
-=======
-	var settings = this.settings;
-	util.copyinto(MultipleResponsePart.prototype.settings,settings);
-
-	//work out marks available
-	tryGetAttribute(settings,this.xml,'marking/maxmarks','enabled','maxMarksEnabled');
-	if(settings.maxMarksEnabled) {
-		tryGetAttribute(this,this.xml,'marking/maxmarks','value','marks');
-	} else {
-		tryGetAttribute(this,this.xml,'.','marks');
-	}
-	this.marks = util.parseNumber(this.marks) || 0;
-
-	//get minimum marks setting
-	tryGetAttribute(settings,this.xml,'marking/minmarks','enabled','minMarksEnabled');
-	if(settings.minMarksEnabled) {
-		tryGetAttribute(this.settings,this.xml,'marking/minmarks','value','minimumMarks');
-	}
-	this.settings.minimumMarks = util.parseNumber(this.settings.minimumMarks) || 0;
-
-	//get restrictions on number of choices
-	var choicesNode = this.xml.selectSingleNode('choices');
-	if(!choicesNode) {
-		this.error('part.mcq.choices missing');
-	}
-
-	tryGetAttribute(settings,null,choicesNode,['minimumexpected','maximumexpected','order','displayType'],['minAnswers','maxAnswers','choiceOrder']);
-
-	var minAnswers = jme.subvars(settings.minAnswers, this.question.scope);
-	minAnswers = jme.evaluate(settings.minAnswers,this.question.scope);
-	if(minAnswers && minAnswers.type=='number') {
-		settings.minAnswers = minAnswers.value;
-	} else {
-		this.error('part.setting not present','minimum answers');
-	}
-
-	var maxAnswers = jme.subvars(settings.maxAnswers, question.scope);
-	maxAnswers = jme.evaluate(settings.maxAnswers,this.question.scope);
-	if(maxAnswers && maxAnswers.type=='number') {
-		settings.maxAnswers = maxAnswers.value;
-	} else {
-		this.error('part.setting not present','maximum answers');
-	}
-
-	var choiceNodes = choicesNode.selectNodes('choice');
-
-	var answersNode, answerNodes;
-	
-	//get number of answers and answer order setting
-	if(this.type == '1_n_2' || this.type == 'm_n_2') {
-		// the XML for these parts lists the options in the <choices> tag, but it makes more sense to list them as answers
-		// so swap "answers" and "choices"
-		// this all stems from an extremely bad design decision made very early on
-		this.flipped = true;
-		this.numAnswers = choiceNodes.length;
-		this.numChoices = 1;
-		settings.answerOrder = settings.choiceOrder;
-		settings.choiceOrder = '';
-		answersNode = choicesNode;
-		answerNodes = choiceNodes;
-		choicesNode = null;
-	} else {
-		this.flipped = false;
-		this.numChoices = choiceNodes.length;
-		answersNode = this.xml.selectSingleNode('answers');
-		if(answersNode) {
-			tryGetAttribute(settings,null,answersNode,'order','answerOrder');
-			answerNodes = answersNode.selectNodes('answer');
-			this.numAnswers = answerNodes.length;
-		}
-	}
-	var def;
-
-	function loadDef(def,scope,topNode,nodeName) {
-		var values = jme.evaluate(def,scope);
-        if(values.type!='list') {
-            p.error('part.mcq.options def not a list',nodeName);
-        }
-		var numValues = values.value.length;
-		values.value.map(function(value) {
-			var node = xml.ownerDocument.createElement(nodeName);
-			var content = xml.ownerDocument.createElement('content');
-			var span = xml.ownerDocument.createElement('span');
-			content.appendChild(span);
-			node.appendChild(content);
-			topNode.appendChild(node);
-
-			switch(value.type) {
-			case 'string':
-            case 'number':
-                var d = document.createElement('d');
-                d.innerHTML = value.type == 'string' ? value.value : Numbas.math.niceNumber(value.value);
-                var newNode;
-                try {
-		    		newNode = xml.ownerDocument.importNode(d,true);
-                } catch(e) {
-                    d = Numbas.xml.dp.parseFromString('<d>'+value.value.replace(/&(?!amp;)/g,'&amp;')+'</d>','text/xml').documentElement;
-		    		newNode = xml.ownerDocument.importNode(d,true);
-                }
-				while(newNode.childNodes.length) {
-					span.appendChild(newNode.childNodes[0]);
-				}
-
-				break;
-			case 'html':
-				var selection = $(value.value);
-                for(var i=0;i<selection.length;i++) {
->>>>>>> 458189d1
                     try {
                         newNode = xml.ownerDocument.importNode(d,true);
                     } catch(e) {
