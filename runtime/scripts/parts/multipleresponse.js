--- conflicted
+++ resolved
@@ -414,17 +414,10 @@
 	 */
 	ticks: [],
 	
-<<<<<<< HEAD
     /** The script to mark this part - assign credit, and give messages and feedback.
      * @type {Numbas.marking.MarkingScript}
      */
     markingScript: Numbas.marking_scripts.multipleresponse,
-=======
-	/** Has the student given the wrong number of responses?
-	 * @type {Boolean}
-	 */
-	wrongNumber: false,
->>>>>>> 0a09963a
 
 	/** Number of choices - used by `m_n_x` parts
 	 * @type {Number}
