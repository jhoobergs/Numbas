--- conflicted
+++ resolved
@@ -71,7 +71,6 @@
         tryLoad(data, ['precisionPartialCredit', 'strictPrecision', 'showPrecisionHint', 'precision', 'precisionType', 'precisionMessage'], settings, ['precisionPC', 'strictPrecision', 'showPrecisionHint', 'precisionString', 'precisionType', 'precisionMessage']);
     },
 
-<<<<<<< HEAD
     finaliseLoad: function() {
         var settings = this.settings;
         if(settings.precisionType!='none') {
@@ -84,15 +83,6 @@
             this.error(e.message);
         }
 
-        var displayAnswer = (settings.minvalue + settings.maxvalue)/2;
-        if(settings.correctAnswerFraction) {
-            var diff = Math.abs(settings.maxvalue-settings.minvalue)/2;
-            var accuracy = Math.max(15,Math.ceil(-Math.log(diff)));
-            settings.displayAnswer = jme.display.jmeRationalNumber(displayAnswer,{accuracy:accuracy});
-        } else {
-            settings.displayAnswer = math.niceNumber(displayAnswer,{precisionType: settings.precisionType,precision:settings.precision, style: settings.correctAnswerStyle});
-        }
-
         this.stagedAnswer = '';
 
         if(Numbas.display) {
@@ -108,28 +98,6 @@
 		this.stagedAnswer = pobj.studentAnswer+'';
     },
 
-=======
-    try {
-    	this.getCorrectAnswer(this.question.scope);
-    } catch(e) {
-        this.error(e.message);
-    }
-
-	var messageNode = this.xml.selectSingleNode('answer/precision/message');
-	if(messageNode)
-		settings.precisionMessage = $.xsl.transform(Numbas.xml.templates.question,messageNode).string;
-
-	this.display = new Numbas.display.NumberEntryPartDisplay(this);
-	
-	if(loading)
-	{
-		var pobj = Numbas.store.loadNumberEntryPart(this);
-		this.stagedAnswer = [pobj.studentAnswer+''];
-	}
-}
-NumberEntryPart.prototype = /** @lends Numbas.parts.NumberEntryPart.prototype */
-{
->>>>>>> 0faab21c
 	/** The student's last submitted answer */
 	studentAnswer: '',
 
