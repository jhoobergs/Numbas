Numbas.queueScript('display-base',['controls','math','xml','util','timing','jme','jme-display'],function() {
var util = Numbas.util;
var jme = Numbas.jme;
/** @namespace Numbas.display */
var display = Numbas.display = /** @lends Numbas.display */ {
    /** Localise strings in page HTML - for tags with an attribute `data-localise`, run that attribute through R.js to localise it, and replace the tag's HTML with the result
     */
    localisePage: function() {
        $('[data-localise]').each(function() {
            var localString = R($(this).data('localise'));
            $(this).html(localString);
        });
    },
    /** Get the attribute with the given name or, if it doesn't exist, look for localise-<name>.
     * If that exists, localise its value and set the desired attribute, then return it.
     * @param {Element} elem
     * @param {String} name
     * @returns {String}
     */
    getLocalisedAttribute: function(elem, name) {
        var attr_localise;
        var attr = elem.getAttribute(name);
        if(!attr && (attr_localise = elem.getAttribute('localise-'+name))) {
            attr = R(attr_localise);
            elem.setAttribute(name,attr);
        }
        return attr;
    },
    /** Update the progress bar when loading
     */
    showLoadProgress: function()
    {
        var p= 100 * Numbas.schedule.completed / Numbas.schedule.total;
        $('#loading .progress-bar').width(p+'%');
    },
    /** Initialise the display. Called as soon as the page loads.
     */
    init: function()
    {
        //hide the various content-display bits
        $('.mainDisplay > *').hide();
        //show the page;
        $('#loading').hide();
        $('#everything').show();
        Knockout.applyBindings(Numbas.exam.display);
        for(var i=0;i<Numbas.exam.questionList.length;i++) {
            Numbas.exam.display.applyQuestionBindings(Numbas.exam.questionList[i]);
        }
        $(document).keydown( function(e)
        {
            if(!Numbas.exam.inProgress) { return; }
            if($('input:focus').length || $('#jqibox').is(':visible'))
                return;
            switch(e.keyCode)
            {
            case 37:
                Numbas.controls.previousQuestion();
                break;
            case 39:
                Numbas.controls.nextQuestion();
                break;
            }
        });
        Numbas.exam.display.questions().map(function(q) {
            q.init();
        });
        // hide the side nav when you click a question selector
        $('.question-nav').on('click','#navMenu.in .questionSelector a',function() {
        });
        // bind buttons in the modals
        $('.modal button.ok').on('click',function() {
            display.modal.ok();
            display.modal.ok = display.modal.cancel = function() {};
        })
        $('#confirm-modal,#alert-modal').on('shown.bs.modal',function() {
            $(this).find('.modal-footer .ok').focus();
        });
        $('.modal button.cancel').on('click',function() {
            display.modal.cancel();
            display.modal.ok = display.modal.cancel = function() {};
        })

        var lightbox = document.querySelector('#lightbox');
        function show_lightbox() {
            lightbox.classList.add('shown');
            lightbox.focus();
        }
        function hide_lightbox() {
            lightbox.classList.remove('shown');
            lightbox.innerHTML = '';
        }
        $('#questionDisplay').on('click','img,object',function(e) {
            var elem = e.target.cloneNode();
            elem.removeAttribute('width');
            elem.removeAttribute('height');
            console.log(elem.height, elem.width);
            var box = e.target.getBoundingClientRect();
            console.log(box.width,box.height);
            if(elem.width>box.width || elem.height>box.height) {
                lightbox.innerHTML = '';
                lightbox.appendChild(elem);
                show_lightbox();
            }
        });
        lightbox.addEventListener('click',hide_lightbox);
        document.body.addEventListener('keyup',function() {
            if(lightbox.classList.contains('shown')) {
                hide_lightbox();
            }
        });
    },
    //alert / confirm boxes
    //
    /** Callback functions for the modals
     * @type {Object.<function>}
     */
    modal: {
        ok: function() {},
        cancel: function() {}
    },
    /** Show an alert dialog
     * @param {String} msg - message to show the user
     * @param {function} fnOK - callback when OK is clicked
     */
    showAlert: function(msg,fnOK) {
        fnOK = fnOK || function() {};
        this.modal.ok = fnOK;
        $('#alert-modal .modal-body').html(msg);
        $('#alert-modal').modal('show');
        $('#alert-modal .modal-footer .ok').focus();
    },
    /** Show a confirmation dialog box
     * @param {String} msg - message to show the user
     * @param {function} fnOK - callback if OK is clicked
     * @param {function} fnCancel - callback if cancelled
     */
    showConfirm: function(msg,fnOK,fnCancel) {
        this.modal.ok = fnOK || function(){};
        this.modal.cancel = fnCancel || function(){};
        $('#confirm-modal .modal-body').html(msg);
        $('#confirm-modal').modal('show');
    },
    /** Make MathJax typeset any maths in the selector
     * @param {jQuery|Element} [selector] - elements to typeset. If not given, the whole page is typeset
     * @param {function} callback - function to call when typesetting is finished
     */
    typeset: function(selector,callback)
    {
        try
        {
            if(!selector)
                selector = $('body');
            $(selector).each(function(i,elem) {
                display.MathJaxQueue.Push(['Typeset',MathJax.Hub,elem]);
            });
            if(callback)
                display.MathJaxQueue.Push(callback);
        }
        catch(e)
        {
            if(MathJax===undefined && !display.failedMathJax)
            {
                display.failedMathJax = true;
                display.showAlert("Failed to load MathJax. Maths will not be typeset properly.\n\nIf you are the exam author, please check that you are connected to the internet, or modify the theme to load a local copy of MathJax. Instructions for doing this are given in the manual.");
            }
            else
            {
                Numbas.showError(e);
            }
        };
    },
    /** The Numbas exam has failed so much it can't continue - show an error message and the error
     * @param {Error} e
     */
    die: function(e) {
        var message = (e || e.message)+'';
        var stack = e.stack.replace(/\n/g,'<br>\n');
        Numbas.debug(message+' <br> '+stack);
        //hide all the non-error stuff
        $('.mainDisplay > *,#loading,#everything').hide();
        //show the error stuff
        $('#die').show();
        $('#die .error .message').html(message);
        $('#die .error .stack').html(stack);
    }
};
//get size of contents of an input
//from http://stackoverflow.com/questions/118241/calculate-text-width-with-javascript
$.textMetrics = function(el) {
    var h = 0, w = 0;
    var div = document.createElement('div');
    document.body.appendChild(div);
    $(div).css({
        position: 'absolute',
        left: -1000,
        top: -1000,
        display: 'none'
    });
    var val = $(el).val();
    val = val.replace(/ /g,'&nbsp;');
    $(div).html(val);
    var styles = ['font-size','font-style', 'font-weight', 'font-family','line-height', 'text-transform', 'letter-spacing'];
    $(styles).each(function() {
        var s = this.toString();
        $(div).css(s, $(el).css(s));
    });
    h = $(div).outerHeight();
    w = $(div).outerWidth();
    $(div).remove();
    var ret = {
     height: h,
     width: w
    };
    return ret;
}
/** An object which can produce feedback: {@link Numbas.Question} or {@link Numbas.parts.Part}.
 * @typedef {Object} Numbas.display.feedbackable
 * 	@property {observable.<Boolean>} answered - has the object been answered?
 * 	@property {observable.<Boolean>} isDirty - has the student's answer changed?
 * 	@property {observable.<Number>} score - number of marks awarded
 *  @property {observable.<Number>} marks - number of marks available
 *  @property {observable.<Number>} credit - proportion of available marks awarded
 *  @property {observable.<Boolean>} doesMarking - does the object do any marking?
 *	@property {observable.<Boolean>} revealed - have the correct answers been revealed?
 */
/** Settings for {@link Numbas.display.showScoreFeedback}
 * @typedef {Object} Numbas.display.showScoreFeedback_settings
 * @property {Boolean} showTotalMark - Show the total marks available?
 * @property {Boolean} showActualMark - Show the student's current score?
 * @property {Boolean} showAnswerState - Show the correct/incorrect state after marking?
 */
/** Feedback states for a question or part: "wrong", "correct", "partial" or "none".
 * @typedef {String} Numbas.display.feedback_state
 */
/** A model representing feedback on an item which is marked - a question or a part.
 * @typedef {Object} Numbas.display.scoreFeedback
 * @property {observable.<Boolean>} update - Call `update(true)` when the score changes. Used to trigger animations.
 * @property {observable.<Numbas.display.feedback_state>} state - The current state of the item, to be shown to the student.
 * @property {observable.<Boolean>} answered - Has the item been answered? False if the student has changed their answer since submitting.
 * @property {observable.<String>} answeredString - Translated text describing how much of the item has been answered: 'unanswered', 'partially answered' or 'answered'
 * @property {observable.<String>} message - Text summarising the state of the item.
 * @property {observable.<String>} iconClass - CSS class for the feedback icon.
 * @property {observable.<Object>} iconAttr - A dictionary of attributes for the feedback icon.
 */
/** Update a score feedback box
 * @param {Numbas.display.feedbackable} obj - object to show feedback about
 * @param {Numbas.display.showScoreFeedback_settings} settings
 * @memberof Numbas.display
 * @returns Numbas.display.scoreFeedback
 */
var showScoreFeedback = display.showScoreFeedback = function(obj,settings)
{
    var niceNumber = Numbas.math.niceNumber;
    var scoreDisplay = '';
    var newScore = Knockout.observable(false);
    var answered = Knockout.computed(function() {
        return obj.answered();
    });
    var showFeedbackIcon = settings.showFeedbackIcon === undefined ? settings.showAnswerState : settings.showFeedbackIcon;
    var anyAnswered = Knockout.computed(function() {
        if(obj.anyAnswered===undefined) {
            return answered();
        } else {
            return obj.anyAnswered();
        }
    });
    var partiallyAnswered = Knockout.computed(function() {
        return anyAnswered() && !answered();
    },this);
    var state = Knockout.computed(function() {
        var revealed = obj.revealed() || Numbas.is_instructor, score = obj.score(), marks = obj.marks(), credit = obj.credit();
        if( obj.doesMarking() && showFeedbackIcon && (revealed || (settings.showAnswerState && anyAnswered())) ) {
            if(credit<=0) {
                return 'wrong';
            } else if(Numbas.math.precround(credit,10)==1) {
                return 'correct';
            } else {
                return 'partial';
            }
        }
        else {
            return 'none';
        }
    });
    return {
        update: Knockout.computed({
            read: function() {
                return newScore();
            },
            write: function() {
                newScore(true);
                newScore(false);
            }
        }),
        state: state,
        answered: answered,
        answeredString: Knockout.computed(function() {
<<<<<<< HEAD
            if(obj.marks()==0 || !(Numbas.is_instructor || obj.revealed() || settings.showActualMark || settings.showTotalMark)) {
=======
            if((obj.marks()==0 && !obj.doesMarking()) || !(obj.revealed() || settings.showActualMark || settings.showTotalMark)) {
>>>>>>> 49b1811f
                return '';
            }
            var key = answered() ? 'answered' : partiallyAnswered() ? 'partially answered' : 'unanswered';
            return R('question.score feedback.'+key);
        },this),
        message: Knockout.computed(function() {
            var revealed = obj.revealed() || Numbas.is_instructor, score = obj.score(), marks = obj.marks();
            var scoreobj = {
                marks: marks,
                score: score,
                marksString: niceNumber(marks)+' '+R('mark',{count:marks}),
                scoreString: niceNumber(score)+' '+R('mark',{count:score}),
            };
            if(marks==0) {
                return R('question.score feedback.not marked');
            }
            if(!revealed) {
                if(settings.showActualMark) {
                    if(settings.showTotalMark) {
                        return R('question.score feedback.score total actual',scoreobj);
                    } else {
                        return R('question.score feedback.score actual',scoreobj);
                    }
                } else if(settings.showTotalMark) {
                    return R('question.score feedback.score total',scoreobj);
                } else {
                    var key = answered () ? 'answered' : anyAnswered() ? 'partially answered' : 'unanswered';
                    return R('question.score feedback.'+key);
                }
            } else {
                return R('question.score feedback.score total actual',scoreobj);
            }
        }),
        iconClass: Knockout.computed(function() {
            if (!showFeedbackIcon) {
                return 'invisible';
            }
            switch(state()) {
            case 'wrong':
                return 'icon-remove';
            case 'correct':
                return 'icon-ok';
            case 'partial':
                return 'icon-ok partial';
            default:
                return '';
            }
        }),
        iconAttr: Knockout.computed(function() {
            return {title:R('question.score feedback.'+state())};
        })
    }
};
});<|MERGE_RESOLUTION|>--- conflicted
+++ resolved
@@ -295,11 +295,7 @@
         state: state,
         answered: answered,
         answeredString: Knockout.computed(function() {
-<<<<<<< HEAD
-            if(obj.marks()==0 || !(Numbas.is_instructor || obj.revealed() || settings.showActualMark || settings.showTotalMark)) {
-=======
-            if((obj.marks()==0 && !obj.doesMarking()) || !(obj.revealed() || settings.showActualMark || settings.showTotalMark)) {
->>>>>>> 49b1811f
+            if((obj.marks()==0 && !obj.doesMarking()) || !(Numbas.is_instructor || obj.revealed() || settings.showActualMark || settings.showTotalMark)) {
                 return '';
             }
             var key = answered() ? 'answered' : partiallyAnswered() ? 'partially answered' : 'unanswered';
