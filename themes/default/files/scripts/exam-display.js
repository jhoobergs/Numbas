--- conflicted
+++ resolved
@@ -308,10 +308,7 @@
          * @memberof Numbas.display.ExamDisplay
          */
         initQuestionList: function() {
-<<<<<<< HEAD
             var exam = this.exam;
-            this.question_groups = exam.question_groups.map(function(g) {
-=======
             var groups = [];
             for (var i = 0; i < this.exam.questionGroupOrder.length; i++) {
                 var index = this.exam.questionGroupOrder[i];
@@ -319,7 +316,6 @@
                 groups.push(g);
             }
             this.question_groups = groups.map(function(g) {
->>>>>>> 7e54652b
                 var questions = Knockout.observable(g.questionList.map(function(q){return q.display}));
                 var show_name = Knockout.computed(function() {
                     return questions().some(function(q) { return q.visible(); });
