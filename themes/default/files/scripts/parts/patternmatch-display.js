Numbas.queueScript('display/parts/patternmatch',['display-base','part-display','util'],function() {
    var display = Numbas.display;
    var extend = Numbas.util.extend;

    /** Display code for a {@link Numbas.parts.PatternMatchPart}
     * @augments Numbas.display.PartDisplay
     * @constructor
     * @name PatternMatchPartDisplay
     * @memberof Numbas.display
     */
    display.PatternMatchPartDisplay = function()
    {
        var p = this.part;

        /** The student's current answer (not necessarily submitted)
         * @member {observable|string} studentAnswer
         * @memberof Numbas.display.PatternMatchPartDisplay
         */
        this.studentAnswer = Knockout.observable(this.part.studentAnswer);

        /** The correct answer regular expression
         * @member {observable|RegExp} correctAnswer
         * @memberof Numbas.display.PatternMatchPartDisplay
         */
        this.correctAnswer = Knockout.observable(p.settings.correctAnswer);

        /** A representative correct answer to display when answers are revealed
         * @member {observable|string} displayAnswer
         * @memberof Numbas.display.PatternMatchPartDisplay
         */
        this.displayAnswer = Knockout.observable(p.settings.displayAnswer);

<<<<<<< HEAD
        ko.computed(function() {
            p.storeAnswer(this.studentAnswer());
=======
        Knockout.computed(function() {
            p.storeAnswer([this.studentAnswer()]);
>>>>>>> 8f8551a9
        },this);
    }
    display.PatternMatchPartDisplay.prototype = 
    {
        restoreAnswer: function()
        {
            this.studentAnswer(this.part.studentAnswer);
        }
    };
    display.PatternMatchPartDisplay = extend(display.PartDisplay,display.PatternMatchPartDisplay,true);
});<|MERGE_RESOLUTION|>--- conflicted
+++ resolved
@@ -30,13 +30,8 @@
          */
         this.displayAnswer = Knockout.observable(p.settings.displayAnswer);
 
-<<<<<<< HEAD
         ko.computed(function() {
             p.storeAnswer(this.studentAnswer());
-=======
-        Knockout.computed(function() {
-            p.storeAnswer([this.studentAnswer()]);
->>>>>>> 8f8551a9
         },this);
     }
     display.PatternMatchPartDisplay.prototype = 
