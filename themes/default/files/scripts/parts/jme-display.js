--- conflicted
+++ resolved
@@ -36,13 +36,8 @@
          */
         this.correctAnswerLaTeX = Numbas.jme.display.exprToLaTeX(this.correctAnswer,p.settings.answerSimplification,p.question.scope);
 
-<<<<<<< HEAD
         ko.computed(function() {
             p.storeAnswer(this.studentAnswer());
-=======
-        Knockout.computed(function() {
-            p.storeAnswer([this.studentAnswer()]);
->>>>>>> 8f8551a9
         },this);
 
         /** The student's answer, in LaTeX form
