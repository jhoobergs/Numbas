--- conflicted
+++ resolved
@@ -73,7 +73,13 @@
 class NumbasCompiler(object):
     def __init__(self, options):
         self.options = options
+
         self.get_themepaths()
+
+        self.minify_extensions = {
+            '.js': self.options.minify_js, 
+            '.css': self.options.minify_css,
+        }
 
     def get_themepaths(self):
         self.themepaths = [self.options.theme]
@@ -125,12 +131,8 @@
         self.collect_stylesheets()
         self.collect_scripts()
 
-        if self.options.minify:
-            self.minify_js()
-
-        if self.options.minify_css:
-            self.minify_css()
-            
+        self.minify()
+
         if self.options.zip:
             self.compileToZip()
         else:
@@ -403,48 +405,25 @@
         }
         self.files[PurePath('.') / 'numbas-manifest.json'] = io.StringIO(json.dumps(manifest))
 
-    def minify(self, extension, minifyer):
-        """
-            Minify all files in the package with the given extension and the given minifyer
-        """
-<<<<<<< HEAD
+    def minify(self):
+        """
+            Minify all files in the package with associated minifiers.
+        """
         for dst, src in self.files.items():
-            if isinstance(src, Path) and Path(dst).suffix == '.js':
-                p = subprocess.Popen([self.options.minify, src], stdin=subprocess.PIPE, stdout=subprocess.PIPE, stderr=subprocess.PIPE)
-                out, err = p.communicate()
+            suffix = Path(dst).suffix
+            minifier = self.minify_extensions.get(suffix)
+            if minifier is not None:
+                if isinstance(src, Path):
+                    p = subprocess.Popen([minifier,src], stdin=subprocess.PIPE, stdout=subprocess.PIPE, stderr=subprocess.PIPE)
+                    out, err = p.communicate()
+                elif isinstance(src, io.StringIO):
+                    p = subprocess.Popen([minifier],stdin=subprocess.PIPE,stdout=subprocess.PIPE,stderr=subprocess.PIPE)
+                    out,err = p.communicate(src.read().encode())
                 code = p.poll()
                 if code != 0:
-                    raise CompileError('Failed to minify %s with minifier %s' % (src, self.options.minify))
+                    raise CompileError('Failed to minify %s with minifier %s' % (src, minifier))
                 else:
                     self.files[dst] = io.StringIO(out.decode('utf-8'))
-=======
-        for dst,src in self.files.items():
-            if isinstance(src, basestring) and os.path.splitext(dst)[1] == extension:
-                p = subprocess.Popen([minifyer,src],stdin=subprocess.PIPE,stdout=subprocess.PIPE,stderr=subprocess.PIPE)
-                out,err = p.communicate()
-            elif isinstance(src, io.StringIO) and os.path.splitext(dst)[1] == extension:
-                p = subprocess.Popen([minifyer],stdin=subprocess.PIPE,stdout=subprocess.PIPE,stderr=subprocess.PIPE)
-                out,err = p.communicate(src.read().encode())
-            else:
-                continue
-            code = p.poll()
-            if code != 0:
-                raise CompileError('Failed to minify %s with minifier %s' % (src,minifyer))
-            else:
-                self.files[dst] = io.StringIO(out.decode('utf-8'))
-
-    def minify_js(self):
-        """
-            Minify all javascript files in the package
-        """
-        self.minify(".js", self.options.minify)
-
-    def minify_css(self):
-        """
-            Minify all css files in the package
-        """
-        self.minify(".css", self.options.minify_css)
->>>>>>> 8005e4b3
 
     def compileToZip(self):
         """ 
@@ -551,13 +530,13 @@
                         dest='locale',
                         default='en-GB',
                         help='Language (ISO language code) to use when displaying text')
-    parser.add_option('--minify',
-                        dest='minify',
-                        default='',
+    parser.add_option('--minify_js', '--minify',
+                        dest='minify_js',
+                        default=None,
                         help='Path to Javascript minifier. If not given, no minification is performed.')
-    parser.add_option('--minifycss',
+    parser.add_option('--minify_css',
                         dest='minify_css',
-                        default='',
+                        default=None,
                         help='Path to CSS minifier. If not given, no minification is performed.')
     parser.add_option('--show_traceback',
                         dest='show_traceback',
