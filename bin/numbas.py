--- conflicted
+++ resolved
@@ -115,18 +115,7 @@
             if os.path.exists(inherit_file):
                 self.themepaths += open(inherit_file).read().splitlines()
 
-<<<<<<< HEAD
-    extensions = [os.path.join(options.path,'extensions',x) for x in options.extensions]
-    extfiles = []
-    for x in extensions:
-        if os.path.isdir(x):
-            extfiles.append((os.path.join(os.getcwd(),x),os.path.join('extensions',os.path.split(x)[1])))
-        else:
-            raise Exception("Extension {} not found".format(x))
-    dirs += extfiles
-=======
         self.themepaths.reverse()
->>>>>>> b4a1f09a
 
     def get_theme_path(self,theme):
         if os.path.exists(theme):
@@ -191,10 +180,12 @@
                 dirs.append((os.path.join(self.options.path,path),os.path.join('resources',name)))
 
         extensions = [os.path.join(self.options.path,'extensions',x) for x in self.extensions]
-        extfiles = [
-            (os.path.join(self.options.path,x),os.path.join('extensions',os.path.split(x)[1]))
-            for x in extensions if os.path.isdir(x)
-        ]
+        extfiles = []
+        for x in extensions:
+            if os.path.isdir(x):
+                extfiles.append((os.path.join(os.getcwd(),x),os.path.join('extensions',os.path.split(x)[1])))
+            else:
+                raise Exception("Extension {} not found".format(x))
         dirs += extfiles
 
         for themepath in self.themepaths:
