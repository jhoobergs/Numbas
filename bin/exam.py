--- conflicted
+++ resolved
@@ -715,7 +715,6 @@
         self.next_parts = []
 
     def loadDATA(self, builder, data):
-<<<<<<< HEAD
         tryLoad(
             data,
             [
@@ -727,15 +726,13 @@
                 'showCorrectAnswer',
                 'showFeedbackIcon',
                 'variableReplacementStrategy',
+                'adaptiveMarkingPenalty',
                 'customMarkingAlgorithm',
                 'extendBaseMarkingAlgorithm',
                 'adaptiveObjective',
             ],
             self
         )
-=======
-        tryLoad(data,['useCustomName','customName','stepsPenalty','minimumMarks','enableMinimumMarks','showCorrectAnswer','showFeedbackIcon','variableReplacementStrategy','adaptiveMarkingPenalty','customMarkingAlgorithm','extendBaseMarkingAlgorithm'],self);
->>>>>>> 518b4a12
 
         if haskey(data,'marks'):
             self.marks = data['marks']
