--- conflicted
+++ resolved
@@ -15,7 +15,6 @@
 scope_vars (Variables already defined in the scope):
     definedvariables()
 
-<<<<<<< HEAD
 correctExpr (The correct answer, parsed):
     parse(settings["correctAnswer"])
 
@@ -25,7 +24,8 @@
 correctMatch (The result of matching the correct answer against the pattern):
     match(correctExpr,settings["mustMatchPattern"])
 
-compareName (The name of the matched group from each expression to compare): settings["nameToCompare"]
+compareName (The name of the matched group from each expression to compare): 
+    settings["nameToCompare"]
 
 studentCompare (The part of the student's expression to compare):
     if(
@@ -47,15 +47,11 @@
         end()
     )
 
-studentVariables (Variables used in the student's answer):
-    set(findvars(studentCompare))-set(scope_vars)
+studentVariables (Variables used in the student's answer): 
+    set(findvars(studentExpr))
 
 correctVariables (Variables used in the correct answer):
-    set(findvars(correctCompare))-set(scope_vars)
-=======
-studentVariables (Variables used in the student's answer): 
-    set(findvars(studentExpr))
->>>>>>> a7ac8de6
+    set(findvars(correctCompare))
 
 unexpectedVariables (Unexpected variables used in the student's answer):
     let(uvars, filter(not (x in settings["expectedVariableNames"]),x,list(studentVariables)),
@@ -103,17 +99,7 @@
         warn(settings["mustHaveMessage"])
     )
 
-<<<<<<< HEAD
-vRange (The range to pick variable values from):
-=======
-correctExpr (The correct answer, parsed): 
-    parse(settings["correctAnswer"])
-
-correctVars (Variables used in the correct answer): 
-    set(findvars(correctExpr))
-
 vRange (The range to pick variable values from): 
->>>>>>> a7ac8de6
     settings["vsetRangeStart"]..settings["vsetRangeEnd"]#0
 
 vset (The sets of variable values to test against):
@@ -125,11 +111,7 @@
 agree (Do the student's answer and the expected answer agree on each of the sets of variable values?):
     map(
         try(
-<<<<<<< HEAD
-            resultsEqual(eval(studentCompare,vars),eval(correctCompare,vars),settings["checkingType"],settings["checkingAccuracy"]),
-=======
-            resultsEqual(unset(question_definitions,eval(studentexpr,vars)),unset(question_definitions,eval(correctexpr,vars)),settings["checkingType"],settings["checkingAccuracy"]),
->>>>>>> a7ac8de6
+            resultsEqual(unset(question_definitions,eval(studentCompare,vars)),unset(question_definitions,eval(correctCompare,vars)),settings["checkingType"],settings["checkingAccuracy"]),
             message,
             warn(translate("part.jme.answer invalid",["message":message]));
             fail(translate("part.jme.answer invalid",["message":message]));
